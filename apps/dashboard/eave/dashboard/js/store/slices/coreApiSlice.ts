--- conflicted
+++ resolved
@@ -2,11 +2,8 @@
 import { createApi, fetchBaseQuery } from "@reduxjs/toolkit/query/react";
 
 import {
-<<<<<<< HEAD
   ConfirmBookingDocument,
-=======
   BookingDetailsDocument,
->>>>>>> 0d84c415
   CreateAccountDocument,
   InitiateBookingDocument,
   ListBookedOutingsDocument,
@@ -32,13 +29,10 @@
   UpdateReserverDetailsDocument,
   UpdateReserverDetailsMutation,
   UpdateReserverDetailsMutationVariables,
-<<<<<<< HEAD
   type ConfirmBookingMutation,
   type ConfirmBookingMutationVariables,
-=======
   type BookingDetailsQuery,
   type BookingDetailsQueryVariables,
->>>>>>> 0d84c415
   type CreateAccountMutation,
   type CreateAccountMutationVariables,
   type InitiateBookingMutation,
