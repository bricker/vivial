import { CORE_API_BASE } from "$eave-dashboard/js/util/http";
import { createApi, fetchBaseQuery, type FetchArgs } from "@reduxjs/toolkit/query/react";

import {
  CreateAccountDocument,
  ListReserverDetailsDocument,
  ListReserverDetailsQuery,
  LoginDocument,
  SearchRegionsDocument,
<<<<<<< HEAD
  UpdateReserverDetailsAccountDocument,
  UpdateReserverDetailsAccountInput,
  UpdateReserverDetailsAccountMutation,
  type CreateAccountInput,
=======
>>>>>>> 54d9c17d
  type CreateAccountMutation,
  type CreateAccountMutationVariables,
  type LoginMutation,
  type LoginMutationVariables,
  type SearchRegionsQuery,
} from "$eave-dashboard/js/graphql/generated/graphql";

const gqlParams: FetchArgs = {
  url: "/graphql",
  method: "POST",
  credentials: "include", // This is required so that the cookies are sent to the subdomain (api.)
};

export const coreApiSlice = createApi({
  reducerPath: "coreApi",
  baseQuery: fetchBaseQuery({
    baseUrl: CORE_API_BASE,
  }),

  endpoints: (builder) => ({
    /**
     * Core API - GraphQL Queries
     */
    getSearchRegions: builder.query<SearchRegionsQuery, void>({
      query: () => ({ ...gqlParams, body: { query: SearchRegionsDocument } }),
    }),
    listReserverDetails: builder.query<ListReserverDetailsQuery, void>({
      query: () => ({ ...gqlParams, body: { query: ListReserverDetailsDocument } }),
    }),
    /**
     * Core API - GraphQL Mutations
     */
    createAccount: builder.mutation<{ data: CreateAccountMutation }, CreateAccountMutationVariables>({
      query: (variables) => ({
        ...gqlParams,
        body: {
          query: CreateAccountDocument,
          variables,
        },
      }),
    }),
    login: builder.mutation<{ data: LoginMutation }, LoginMutationVariables>({
      query: (variables) => ({
        ...gqlParams,
        body: {
          query: LoginDocument,
          variables,
        },
      }),
    }),
    updateReserverDetailsAccount: builder.mutation<
      { data: UpdateReserverDetailsAccountMutation },
      UpdateReserverDetailsAccountInput
    >({
      query: (input) => ({
        ...gqlParams,
        body: {
          query: UpdateReserverDetailsAccountDocument,
          variables: { input },
        },
      }),
    }),
  }),
});

export const {
  // Core API GraphQL Query Hooks
  useGetSearchRegionsQuery,
  useListReserverDetailsQuery,

  // Core API GraphQL Mutation Hooks
  useCreateAccountMutation,
  useLoginMutation,
  useUpdateReserverDetailsAccountMutation,
} = coreApiSlice;<|MERGE_RESOLUTION|>--- conflicted
+++ resolved
@@ -7,13 +7,10 @@
   ListReserverDetailsQuery,
   LoginDocument,
   SearchRegionsDocument,
-<<<<<<< HEAD
   UpdateReserverDetailsAccountDocument,
   UpdateReserverDetailsAccountInput,
   UpdateReserverDetailsAccountMutation,
   type CreateAccountInput,
-=======
->>>>>>> 54d9c17d
   type CreateAccountMutation,
   type CreateAccountMutationVariables,
   type LoginMutation,
