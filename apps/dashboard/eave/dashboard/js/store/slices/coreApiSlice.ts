--- conflicted
+++ resolved
@@ -10,16 +10,12 @@
   ListBookedOutingsQueryVariables,
   ListReserverDetailsDocument,
   LoginDocument,
-<<<<<<< HEAD
   OutingAnonymousDocument,
   OutingAnonymousQuery,
   OutingAnonymousQueryVariables,
   OutingAuthenticatedDocument,
   OutingAuthenticatedQuery,
   OutingAuthenticatedQueryVariables,
-=======
-  OutingDocument,
->>>>>>> 71bc7460
   OutingPreferencesDocument,
   PlanOutingAnonymousDocument,
   PlanOutingAuthenticatedDocument,
@@ -77,13 +73,6 @@
     /**
      * Core API - GraphQL Queries
      */
-    getOuting: builder.query<OutingQuery, OutingQueryVariables>({
-      async queryFn(variables, _api, _extraOptions, _baseQuery) {
-        const data = await executeOperation({ query: OutingDocument, variables });
-        return { data };
-      },
-    }),
-
     getOutingPreferences: builder.query<OutingPreferencesQuery, OutingPreferencesQueryVariables>({
       async queryFn(variables, _api, _extraOptions, _baseQuery) {
         const data = await executeOperation({ query: OutingPreferencesDocument, variables });
@@ -239,7 +228,6 @@
   useGetSearchRegionsQuery,
   useListReserverDetailsQuery,
   useListBookedOutingsQuery,
-  useGetOutingQuery,
   useGetOutingPreferencesQuery,
   useGetOutingAnonymousQuery,
   useGetOutingAuthenticatedQuery,
