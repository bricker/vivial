--- conflicted
+++ resolved
@@ -27,17 +27,10 @@
               <Route path="/login" element={<AuthenticationPage type="login" />} />
 
               <Route element={<Dashboard />}>
-<<<<<<< HEAD
-                <Route path="/insights" element={<TabRevealer name="insights" />} />
-                <Route path="/glossary" element={<TabRevealer name="glossary" />} />
-                <Route path="/settings" element={<TabRevealer name="settings" />} />
-                <Route path="/team" element={<TabRevealer name="team" />} />
-=======
                 <Route path="/insights" element={<TabRevealer name="insightsTab" pathname="/insights" />} />
                 <Route path="/glossary" element={<TabRevealer name="glossaryTab" pathname="/glossary" />} />
                 <Route path="/settings" element={<TabRevealer name="settingsTab" pathname="/settings" />} />
                 <Route path="/team" element={<TabRevealer name="teamTab" pathname="/team" />} />
->>>>>>> bb44d1f7
               </Route>
 
               <Route path="*" element={<Navigate to="/insights" />} />
