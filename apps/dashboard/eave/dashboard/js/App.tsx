import { CssBaseline, ThemeProvider } from "@mui/material";
import { LocalizationProvider } from "@mui/x-date-pickers";
import { AdapterDayjs } from "@mui/x-date-pickers/AdapterDayjs";
import React from "react";
import { CookiesProvider, withCookies } from "react-cookie";
import { Helmet } from "react-helmet";
import { Provider as StoreProvider, useSelector } from "react-redux";
import { BrowserRouter, Navigate, Route, Routes } from "react-router-dom";

import { pageView } from "./analytics/segment";
import store, { RootState } from "./store";
import { theme } from "./theme";

import GlobalLayout from "./components/Global/GlobalLayout";
import AccountPage from "./components/Pages/AccountPage";
import AccountPreferencesPage from "./components/Pages/AccountPreferencesPage";
import BookingConfirmationPage from "./components/Pages/BookingConfirmationPage/index";
<<<<<<< HEAD
import CheckoutCompletePage from "./components/Pages/CheckoutCompletePage";
=======
import DateItineraryPage from "./components/Pages/DateItineraryPage";
>>>>>>> 02ac7d55
import DateSurveyPage from "./components/Pages/DateSurveyPage";
import ForgotPasswordPage from "./components/Pages/ForgotPasswordPage";
import HelpPage from "./components/Pages/HelpPage";
import LogInPage from "./components/Pages/LogInPage";
import PasswordResetPage from "./components/Pages/PasswordResetPage";
import PaymentExamplePage from "./components/Pages/PaymentExamplePage/index";
import PlansPage from "./components/Pages/PlansPage";
import PrivacyPage from "./components/Pages/PrivacyPage";
import SignUpPage from "./components/Pages/SignUpPage";
import TermsPage from "./components/Pages/TermsPage";
import StripeElementsProvider from "./components/StripeElementsProvider";
import { PrivateRoutes } from "./components/Util/PrivateRoutes";
import RouteChangeTracker from "./components/Util/RouteChangeTracker";
import ScrollToTop from "./components/Util/ScrollToTop";
import { AppRoute } from "./routes";

const fireAnalyticsPageView = (path: string) => pageView({ name: path });

const App = () => {
  const isLoggedIn = useSelector((state: RootState) => state.auth.isLoggedIn);
  return (
    <>
      <CssBaseline />
      <Helmet>
        <title>Vivial - One Click Date Picked</title>
      </Helmet>
      <BrowserRouter>
        <ScrollToTop />
        <RouteChangeTracker onRouteChange={fireAnalyticsPageView} />
        <Routes>
          <Route path={AppRoute.root} element={<GlobalLayout />}>
            {/* always public routes */}
            <Route index element={<DateSurveyPage />} />
            <Route path={`${AppRoute.itinerary}/:outingId`} element={<DateItineraryPage />} />
            <Route path={AppRoute.terms} element={<TermsPage />} />
            <Route path={AppRoute.privacy} element={<PrivacyPage />} />

            {/* un-authed only routes */}
            <Route element={<PrivateRoutes hasPermissions={!isLoggedIn} redirectPath={AppRoute.root} />}>
              <Route path={AppRoute.login} element={<LogInPage />} />
              <Route path={AppRoute.signup} element={<SignUpPage />} />
              <Route path={AppRoute.forgotPassword} element={<ForgotPasswordPage />} />
            </Route>

            {/* auth only routes */}
            <Route element={<PrivateRoutes hasPermissions={!!isLoggedIn} redirectPath={AppRoute.login} />}>
              <Route path={AppRoute.account} element={<AccountPage />} />
              <Route path={AppRoute.plans} element={<PlansPage />} />
              <Route path={AppRoute.help} element={<HelpPage />} />
              <Route path={AppRoute.bookingConfirmation} element={<BookingConfirmationPage />} />
              <Route path={AppRoute.passwordReset} element={<PasswordResetPage />} />
              <Route path={AppRoute.accountPreferences} element={<AccountPreferencesPage />} />
              <Route path={AppRoute.checkoutComplete} element={<CheckoutCompletePage />} />
            </Route>

            {/* TODO: Remove /payment-example Route. */}
            <Route
              path={AppRoute.payment}
              element={
                <StripeElementsProvider>
                  <PaymentExamplePage />
                </StripeElementsProvider>
              }
            />

            <Route path="*" element={<Navigate to={AppRoute.root} />} />
          </Route>
        </Routes>
      </BrowserRouter>
    </>
  );
};

const ProviderWrappedApp = () => {
  return (
    <StoreProvider store={store}>
      <CookiesProvider>
        <ThemeProvider theme={theme}>
          <LocalizationProvider dateAdapter={AdapterDayjs}>
            <App />
          </LocalizationProvider>
        </ThemeProvider>
      </CookiesProvider>
    </StoreProvider>
  );
};

export default withCookies(ProviderWrappedApp);<|MERGE_RESOLUTION|>--- conflicted
+++ resolved
@@ -15,11 +15,9 @@
 import AccountPage from "./components/Pages/AccountPage";
 import AccountPreferencesPage from "./components/Pages/AccountPreferencesPage";
 import BookingConfirmationPage from "./components/Pages/BookingConfirmationPage/index";
-<<<<<<< HEAD
 import CheckoutCompletePage from "./components/Pages/CheckoutCompletePage";
-=======
+import CheckoutReservationPage from "./components/Pages/CheckoutReservationPage";
 import DateItineraryPage from "./components/Pages/DateItineraryPage";
->>>>>>> 02ac7d55
 import DateSurveyPage from "./components/Pages/DateSurveyPage";
 import ForgotPasswordPage from "./components/Pages/ForgotPasswordPage";
 import HelpPage from "./components/Pages/HelpPage";
@@ -73,6 +71,7 @@
               <Route path={AppRoute.passwordReset} element={<PasswordResetPage />} />
               <Route path={AppRoute.accountPreferences} element={<AccountPreferencesPage />} />
               <Route path={AppRoute.checkoutComplete} element={<CheckoutCompletePage />} />
+              <Route path={AppRoute.checkoutReserve} element={<CheckoutReservationPage />} />
             </Route>
 
             {/* TODO: Remove /payment-example Route. */}
