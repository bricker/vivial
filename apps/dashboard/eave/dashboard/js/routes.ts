--- conflicted
+++ resolved
@@ -1,29 +1,3 @@
-<<<<<<< HEAD
-import { DateSurveyPageVariant } from "./components/Pages/DateSurveyPage/constants";
-import { SignUpPageVariant } from "./components/Pages/SignUpPage/constants";
-
-export const AppRoute = {
-  root: "/",
-  rootPreferencesOpen: `/?v=${DateSurveyPageVariant.PreferencesOpen}`,
-  login: "/login",
-  logout: "/logout",
-  forgotPassword: "/login/password",
-  signup: "/signup",
-  signupMultiReroll: `/signup?v=${SignUpPageVariant.MultiReroll}`,
-  account: "/account",
-  plans: "/plans",
-  help: "/help",
-  terms: "/terms",
-  privacy: "/privacy",
-  accountPreferences: "/account/preferences",
-  passwordReset: "/account/password",
-  billing: "/account/billing",
-  checkoutComplete: "/checkout/complete",
-  checkoutReserve: "/checkout/reserve",
-  itinerary: "/itinerary",
-  checkout: "/checkout/reserve",
-};
-=======
 export enum SearchParam {
   variant = "v",
   redirect = "r",
@@ -60,6 +34,7 @@
   privacy = "/privacy",
   accountPreferences = "/account/preferences",
   passwordReset = "/account/password",
+  billing = "/account/billing",
   checkoutComplete = "/checkout/complete/:bookingId",
   checkoutReserve = "/checkout/reserve/:outingId",
   itinerary = `${ITINERARY_PREFIX}/:outingId`,
@@ -73,5 +48,4 @@
   }
 
   return filledRoute;
-}
->>>>>>> a453b1da
+}