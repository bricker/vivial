--- conflicted
+++ resolved
@@ -1,15 +1,9 @@
 import { createContext } from "react";
-<<<<<<< HEAD
 import { CreateBookingCtx } from "../graphql/createBooking";
+import { ReplanOutingCtx } from "../graphql/outing";
 import { SubmitReserverDetailsCtx } from "../graphql/submitReserverDetails";
 import { SubmitSurveyCtx } from "../graphql/submitSurvey";
 
-export type AppContextProps = SubmitSurveyCtx & SubmitReserverDetailsCtx & CreateBookingCtx;
-=======
-import { ReplanOutingCtx } from "../graphql/outing";
-import { SurveySubmitCtx } from "../graphql/survey";
-
-export type AppContextProps = SurveySubmitCtx & ReplanOutingCtx;
->>>>>>> ef129260
+export type AppContextProps = SubmitSurveyCtx & SubmitReserverDetailsCtx & CreateBookingCtx & ReplanOutingCtx;
 
 export const AppContext = createContext<AppContextProps>({});