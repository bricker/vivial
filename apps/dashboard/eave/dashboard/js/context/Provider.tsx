import { AppContext, AppContextProps } from "$eave-dashboard/js/context/AppContext";
import React from "react";
<<<<<<< HEAD
import { createBooking } from "../graphql/createBooking";
import { submitReserverDetails } from "../graphql/submitReserverDetails";
import { submitSurvey } from "../graphql/submitSurvey";
=======
import { replanOuting } from "../graphql/outing";
import { submitSurvey } from "../graphql/survey";
>>>>>>> ef129260

const AppContextProvider = ({ children }: { children: React.ReactNode }) => {
  const ctx: AppContextProps = {
    ...submitSurvey(),
<<<<<<< HEAD
    ...submitReserverDetails(),
    ...createBooking(),
=======
    ...replanOuting(),
>>>>>>> ef129260
  };

  return <AppContext.Provider value={ctx}>{children}</AppContext.Provider>;
};

export default AppContextProvider;<|MERGE_RESOLUTION|>--- conflicted
+++ resolved
@@ -1,23 +1,16 @@
 import { AppContext, AppContextProps } from "$eave-dashboard/js/context/AppContext";
 import React from "react";
-<<<<<<< HEAD
 import { createBooking } from "../graphql/createBooking";
+import { replanOuting } from "../graphql/outing";
 import { submitReserverDetails } from "../graphql/submitReserverDetails";
 import { submitSurvey } from "../graphql/submitSurvey";
-=======
-import { replanOuting } from "../graphql/outing";
-import { submitSurvey } from "../graphql/survey";
->>>>>>> ef129260
 
 const AppContextProvider = ({ children }: { children: React.ReactNode }) => {
   const ctx: AppContextProps = {
     ...submitSurvey(),
-<<<<<<< HEAD
     ...submitReserverDetails(),
     ...createBooking(),
-=======
     ...replanOuting(),
->>>>>>> ef129260
   };
 
   return <AppContext.Provider value={ctx}>{children}</AppContext.Provider>;
