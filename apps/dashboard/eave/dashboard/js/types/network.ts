--- conflicted
+++ resolved
@@ -7,20 +7,8 @@
 
 export class GraphQLExecutionError extends Error {
   errors?: unknown[]; // We use `unknown` here because GraphQL errors don't have a specified schema.
-
-<<<<<<< HEAD
-
-interface GraphQLExecutionErrorConstructor extends ErrorConstructor {
-  new (errors: any[]): GraphQLExecutionError;
-  (errors: any[]): GraphQLExecutionError;
-  readonly prototype: GraphQLExecutionError;
-}
-
-export declare const GraphQLExecutionError: GraphQLExecutionErrorConstructor;
-=======
   constructor({ operationName, errors }: { operationName?: string; errors?: unknown[] }) {
     super(`A GraphQL execution error occurred during ${operationName}`);
     this.errors = errors;
   }
-}
->>>>>>> f7072b18
+}