import { PaletteColor, PaletteColorOptions, createTheme } from "@mui/material";
import { makeStyles } from "tss-react/mui";

export interface EaveHeaderStyle {
  height: number;
  marginBottom: number;
  md: {
    height: number;
    marginBottom: number;
  };
}

export interface EaveFooterStyle {
  height: number;
}

declare module "@mui/material/styles" {
  interface BreakpointOverrides {
    xs: true;
    sm: true;
    md: true;
    lg: true;
    xl: true;
    thin: true;
  }

  interface TypeBackground {
    main: string;
    light: string;
    contrastText: string;
  }

  interface Palette {
    tertiary: PaletteColor;
    disabled: PaletteColor;
  }

  interface PaletteOptions {
    tertiary?: PaletteColorOptions;
    disabled?: PaletteColorOptions;
  }

  interface Theme {
    header: EaveHeaderStyle;
    footer: EaveFooterStyle;
  }

  interface ThemeOptions {
    header?: Partial<EaveHeaderStyle>;
    footer?: Partial<EaveFooterStyle>;
  }
}

/**
 * Theme Defaults: https://mui.com/material-ui/customization/theming
 */
export const theme = createTheme({
  palette: {
    primary: {
      // yellow
      main: "#F4E346",
      light: "#F8ED87",
      dark: "#F1DA0E",
      contrastText: "#121212",
    },
    secondary: {
      // green
      main: "#13D491",
      light: "#14EBA0",
      dark: "#10BC80",
      contrastText: "#121212",
    },
    tertiary: {
      // blue
      main: "#01A6F7",
      light: "#1BB2FE",
      dark: "#0188CB",
      contrastText: "#FFFFFF",
    },
    error: {
      // red
      main: "#E03C6C",
    },
    background: {
      // black
      main: "#121212",
      light: "#363636",
      contrastText: "#FFFFFF",
    },
    disabled: {
      // gray
      main: "#9A9996",
      light: "#5E5C64",
      dark: "#9A9996",
    },
    // for now using as new theme
    success: {
      main: "#1980DF",
    },
  },
  typography: {
    fontFamily: ["DM Sans", "sans-serif"].join(","),
  },
  header: {
    height: 66,
    marginBottom: 28,
    md: {
      height: 110,
      marginBottom: 86,
    },
  },
  footer: {
    height: 70,
  },
  breakpoints: {
    values: {
      xs: 0,
      thin: 500,
      sm: 600,
      md: 900,
      lg: 1200,
      xl: 1536,
    },
  },
});

export const textStyles = makeStyles()((theme) => ({
  headerII: {
    fontSize: 36,
    margin: 0,
  },
  header: {
    fontSize: 24,
    margin: 0,
    fontWeight: "normal",
    lineHeight: 1.25,
<<<<<<< HEAD
    // [theme.breakpoints.up("md")]: {
    //   fontSize: 110,
    // },
=======
    [theme.breakpoints.up("md")]: {},
>>>>>>> 97c2eb38
  },
  subHeader: {
    fontSize: 20,
    fontWeight: "normal",
    margin: 0,
  },
  body: {
    fontSize: 18,
    margin: 0,
  },
  bold: {
    fontWeight: "bold",
  },
  gray: {
    color: "#7D7D7D",
  },
}));

export const buttonStyles = makeStyles()((theme) => ({
  default: {
    backgroundColor: "#E8F4FF",
    color: theme.palette.success.main,
    borderRadius: 4,
    margin: 0,
    padding: "8px 8px",
    height: "fit-content",
    border: "1px solid #1980DF",
    fontSize: 16,
    fontWeight: "bold",
    cursor: "pointer",
    width: "150px",
    display: "flex",
    justifyContent: "center",
    alignItems: "center",
  },
  invisible: {
    display: "flex",
    alignItems: "center",
    justifyContent: "center",
    backgroundColor: "transparent",
    border: "0px",
  },
  darkBlue: {
    backgroundColor: "#1980DF",
    cursor: "pointer",
    color: "white",
    borderRadius: 10,
    margin: 0,
    padding: "16px 32px",
    height: "fit-content",
    border: "1px solid #1980DF",
    fontSize: 20,
    fontWeight: "bold",
  },
}));<|MERGE_RESOLUTION|>--- conflicted
+++ resolved
@@ -134,13 +134,6 @@
     margin: 0,
     fontWeight: "normal",
     lineHeight: 1.25,
-<<<<<<< HEAD
-    // [theme.breakpoints.up("md")]: {
-    //   fontSize: 110,
-    // },
-=======
-    [theme.breakpoints.up("md")]: {},
->>>>>>> 97c2eb38
   },
   subHeader: {
     fontSize: 20,
