--- conflicted
+++ resolved
@@ -18,51 +18,8 @@
   costBreakdown {
     ...CostBreakdownFields
   }
-<<<<<<< HEAD
-  activity {
-    categoryGroup {
-      id
-      name
-      activityCategories {
-        id
-        name
-        isDefault
-      }
-    }
-    sourceId
-    source
-    name
-    description
-    websiteUri
-    doorTips
-    insiderTips
-    parkingTips
-    ticketInfo {
-      name
-      notes
-      costBreakdown {
-        ...CostBreakdownFields
-      }
-    }
-    venue {
-      name
-      location {
-        ...LocationFields
-      }
-    }
-    photos {
-      coverPhoto {
-        ...PhotoFields
-      }
-      supplementalPhotos {
-        ...PhotoFields
-      }
-    }
-    primaryTypeName
-=======
   activityPlan {
     ...ActivityPlanFields
->>>>>>> 8636960c
   }
 
   reservation {
