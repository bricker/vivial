/* eslint-disable */
// @ts-nocheck
import type { DocumentTypeDecoration } from '@graphql-typed-document-node/core';
export type Maybe<T> = T | null;
export type InputMaybe<T> = Maybe<T>;
export type Exact<T extends { [key: string]: unknown }> = { [K in keyof T]: T[K] };
export type MakeOptional<T, K extends keyof T> = Omit<T, K> & { [SubKey in K]?: Maybe<T[SubKey]> };
export type MakeMaybe<T, K extends keyof T> = Omit<T, K> & { [SubKey in K]: Maybe<T[SubKey]> };
export type MakeEmpty<T extends { [key: string]: unknown }, K extends keyof T> = { [_ in K]?: never };
export type Incremental<T> = T | { [P in keyof T]?: P extends ' $fragmentName' | '__typename' ? T[P] : never };
/** All built-in and custom scalars, mapped to their actual values */
export type Scalars = {
  ID: { input: string; output: string; }
  String: { input: string; output: string; }
  Boolean: { input: boolean; output: boolean; }
  Int: { input: number; output: number; }
  Float: { input: number; output: number; }
  /** Date with time (isoformat) */
  DateTime: { input: string; output: string; }
  UUID: { input: string; output: string; }
};

export type Account = {
  __typename?: 'Account';
  email: Scalars['String']['output'];
  id: Scalars['UUID']['output'];
};

export type Activity = {
  __typename?: 'Activity';
  description: Scalars['String']['output'];
  doorTips?: Maybe<Scalars['String']['output']>;
  insiderTips?: Maybe<Scalars['String']['output']>;
  name: Scalars['String']['output'];
  parkingTips?: Maybe<Scalars['String']['output']>;
  photos?: Maybe<Photos>;
  source: ActivitySource;
  sourceId: Scalars['String']['output'];
  ticketInfo?: Maybe<ActivityTicketInfo>;
  venue: ActivityVenue;
  websiteUri?: Maybe<Scalars['String']['output']>;
};

export type ActivityCategory = {
  __typename?: 'ActivityCategory';
  id: Scalars['UUID']['output'];
  isDefault: Scalars['Boolean']['output'];
  name: Scalars['String']['output'];
};

export type ActivityCategoryGroup = {
  __typename?: 'ActivityCategoryGroup';
  activityCategories: Array<ActivityCategory>;
  id: Scalars['UUID']['output'];
  name: Scalars['String']['output'];
};

export enum ActivitySource {
  Eventbrite = 'EVENTBRITE',
  GooglePlaces = 'GOOGLE_PLACES',
  Internal = 'INTERNAL'
}

export type ActivityTicketInfo = {
  __typename?: 'ActivityTicketInfo';
  cost?: Maybe<Scalars['Int']['output']>;
  fee?: Maybe<Scalars['Int']['output']>;
  notes?: Maybe<Scalars['String']['output']>;
  tax?: Maybe<Scalars['Int']['output']>;
  type?: Maybe<Scalars['String']['output']>;
};

export type ActivityVenue = {
  __typename?: 'ActivityVenue';
  location: Location;
  name: Scalars['String']['output'];
};

export type AuthenticatedViewerMutations = {
  __typename?: 'AuthenticatedViewerMutations';
  createBooking: CreateBookingResult;
  createPaymentIntent: CreatePaymentIntentResult;
  planOuting: PlanOutingResult;
  replanOuting: ReplanOutingResult;
  submitReserverDetails: SubmitReserverDetailsResult;
  updateAccount: UpdateAccountResult;
  updateOutingPreferences: UpdateOutingPreferencesResult;
  updatePreferences: UpdateOutingPreferencesResult;
  updateReserverDetailsAccount: UpdateReserverDetailsAccountResult;
};


export type AuthenticatedViewerMutationsCreateBookingArgs = {
  input: CreateBookingInput;
};


export type AuthenticatedViewerMutationsPlanOutingArgs = {
  input: PlanOutingInput;
};


export type AuthenticatedViewerMutationsReplanOutingArgs = {
  input: ReplanOutingInput;
};


export type AuthenticatedViewerMutationsSubmitReserverDetailsArgs = {
  input: SubmitReserverDetailsInput;
};


export type AuthenticatedViewerMutationsUpdateAccountArgs = {
  input: UpdateAccountInput;
};


export type AuthenticatedViewerMutationsUpdateOutingPreferencesArgs = {
  input: UpdateOutingPreferencesInput;
};


export type AuthenticatedViewerMutationsUpdatePreferencesArgs = {
  input: UpdateOutingPreferencesInput;
};


export type AuthenticatedViewerMutationsUpdateReserverDetailsAccountArgs = {
  input: UpdateReserverDetailsAccountInput;
};

export type AuthenticatedViewerQueries = {
  __typename?: 'AuthenticatedViewerQueries';
  bookedOutingDetails: BookingDetails;
  bookedOutings: Array<BookingDetailPeek>;
  outing: Outing;
  outingPreferences: OutingPreferences;
  reserverDetails: Array<ReserverDetails>;
};


export type AuthenticatedViewerQueriesBookedOutingDetailsArgs = {
  input: GetBookingDetailsQueryInput;
};


export type AuthenticatedViewerQueriesOutingArgs = {
  outingId: Scalars['UUID']['input'];
};

export enum AuthenticationFailureReason {
  AccessTokenExpired = 'ACCESS_TOKEN_EXPIRED',
  AccessTokenInvalid = 'ACCESS_TOKEN_INVALID'
}

export type Booking = {
<<<<<<< HEAD
  __typename: 'Booking';
=======
  __typename?: 'Booking';
>>>>>>> 02ac7d55
  id: Scalars['UUID']['output'];
  reserverDetailsId: Scalars['UUID']['output'];
};

export type BookingDetailPeek = {
  __typename?: 'BookingDetailPeek';
  activityName?: Maybe<Scalars['String']['output']>;
  activityStartTime?: Maybe<Scalars['DateTime']['output']>;
  id: Scalars['UUID']['output'];
  photoUri?: Maybe<Scalars['String']['output']>;
  restaurantArrivalTime?: Maybe<Scalars['DateTime']['output']>;
  restaurantName?: Maybe<Scalars['String']['output']>;
};

export type BookingDetails = {
  __typename?: 'BookingDetails';
  activity?: Maybe<Activity>;
  activityStartTime?: Maybe<Scalars['DateTime']['output']>;
  drivingTime?: Maybe<Scalars['String']['output']>;
  headcount: Scalars['Int']['output'];
  id: Scalars['UUID']['output'];
  restaurant?: Maybe<Restaurant>;
  restaurantArrivalTime?: Maybe<Scalars['DateTime']['output']>;
};

export type CreateAccountFailure = {
  __typename?: 'CreateAccountFailure';
  failureReason: CreateAccountFailureReason;
  validationErrors?: Maybe<Array<ValidationError>>;
};

export enum CreateAccountFailureReason {
  AccountExists = 'ACCOUNT_EXISTS',
  ValidationErrors = 'VALIDATION_ERRORS',
  WeakPassword = 'WEAK_PASSWORD'
}

export type CreateAccountInput = {
  email: Scalars['String']['input'];
  plaintextPassword: Scalars['String']['input'];
};

export type CreateAccountResult = CreateAccountFailure | CreateAccountSuccess;

export type CreateAccountSuccess = {
  __typename?: 'CreateAccountSuccess';
  account: Account;
};

export type CreateBookingFailure = {
  __typename?: 'CreateBookingFailure';
  failureReason: CreateBookingFailureReason;
  validationErrors?: Maybe<Array<ValidationError>>;
};

export enum CreateBookingFailureReason {
  StartTimeTooLate = 'START_TIME_TOO_LATE',
  StartTimeTooSoon = 'START_TIME_TOO_SOON',
  ValidationErrors = 'VALIDATION_ERRORS'
}

export type CreateBookingInput = {
  outingId: Scalars['UUID']['input'];
  reserverDetailsId: Scalars['UUID']['input'];
};

export type CreateBookingResult = CreateBookingFailure | CreateBookingSuccess;

export type CreateBookingSuccess = {
  __typename?: 'CreateBookingSuccess';
  booking: Booking;
};

export type CreatePaymentIntentFailure = {
  __typename?: 'CreatePaymentIntentFailure';
  failureReason: CreatePaymentIntentFailureReason;
};

export enum CreatePaymentIntentFailureReason {
  PaymentIntentFailed = 'PAYMENT_INTENT_FAILED',
  Unknown = 'UNKNOWN'
}

export type CreatePaymentIntentResult = CreatePaymentIntentFailure | CreatePaymentIntentSuccess;

export type CreatePaymentIntentSuccess = {
  __typename?: 'CreatePaymentIntentSuccess';
  paymentIntent: PaymentIntent;
};

export type GetBookingDetailsQueryInput = {
  bookingId: Scalars['UUID']['input'];
};

export type Location = {
  __typename?: 'Location';
  directionsUri?: Maybe<Scalars['String']['output']>;
  formattedAddress?: Maybe<Scalars['String']['output']>;
  latitude: Scalars['Float']['output'];
  longitude: Scalars['Float']['output'];
};

export type LoginFailure = {
  __typename?: 'LoginFailure';
  failureReason: LoginFailureReason;
};

export enum LoginFailureReason {
  InvalidCredentials = 'INVALID_CREDENTIALS'
}

export type LoginInput = {
  email: Scalars['String']['input'];
  plaintextPassword: Scalars['String']['input'];
};

export type LoginResult = LoginFailure | LoginSuccess;

export type LoginSuccess = {
  __typename?: 'LoginSuccess';
  account: Account;
};

export type Mutation = {
  __typename?: 'Mutation';
  createAccount: CreateAccountResult;
  login: LoginResult;
  planOuting: PlanOutingResult;
  replanOuting: ReplanOutingResult;
  viewer: ViewerMutations;
};


export type MutationCreateAccountArgs = {
  input: CreateAccountInput;
};


export type MutationLoginArgs = {
  input: LoginInput;
};


export type MutationPlanOutingArgs = {
  input: PlanOutingInput;
};


export type MutationReplanOutingArgs = {
  input: ReplanOutingInput;
};

export type Outing = {
  __typename?: 'Outing';
  activity?: Maybe<Activity>;
  activityStartTime?: Maybe<Scalars['DateTime']['output']>;
  drivingTime?: Maybe<Scalars['String']['output']>;
  headcount: Scalars['Int']['output'];
  id: Scalars['UUID']['output'];
  restaurant?: Maybe<Restaurant>;
  restaurantArrivalTime?: Maybe<Scalars['DateTime']['output']>;
};

export enum OutingBudget {
  Expensive = 'EXPENSIVE',
  Free = 'FREE',
  Inexpensive = 'INEXPENSIVE',
  Moderate = 'MODERATE',
  VeryExpensive = 'VERY_EXPENSIVE'
}

export type OutingPreferences = {
  __typename?: 'OutingPreferences';
  activityCategories?: Maybe<Array<ActivityCategory>>;
  restaurantCategories?: Maybe<Array<RestaurantCategory>>;
};

export type OutingPreferencesInput = {
  activityCategoryIds: Array<Scalars['UUID']['input']>;
  restaurantCategoryIds: Array<Scalars['UUID']['input']>;
};

export type PaymentIntent = {
  __typename?: 'PaymentIntent';
  clientSecret: Scalars['String']['output'];
};

export type Photos = {
  __typename?: 'Photos';
  coverPhotoUri?: Maybe<Scalars['String']['output']>;
  supplementalPhotoUris?: Maybe<Array<Scalars['String']['output']>>;
};

export type PlanOutingFailure = {
  __typename?: 'PlanOutingFailure';
  failureReason: PlanOutingFailureReason;
};

export enum PlanOutingFailureReason {
  SearchAreaIdsEmpty = 'SEARCH_AREA_IDS_EMPTY',
  StartTimeTooLate = 'START_TIME_TOO_LATE',
  StartTimeTooSoon = 'START_TIME_TOO_SOON'
}

export type PlanOutingInput = {
  budget: OutingBudget;
  groupPreferences: Array<OutingPreferencesInput>;
  headcount: Scalars['Int']['input'];
  searchAreaIds: Array<Scalars['UUID']['input']>;
  startTime: Scalars['DateTime']['input'];
  visitorId: Scalars['UUID']['input'];
};

export type PlanOutingResult = PlanOutingFailure | PlanOutingSuccess;

export type PlanOutingSuccess = {
  __typename?: 'PlanOutingSuccess';
  outing: Outing;
};

export type Query = {
  __typename?: 'Query';
  activityCategoryGroups: Array<ActivityCategoryGroup>;
  restaurantCategories: Array<RestaurantCategory>;
  searchRegions: Array<SearchRegion>;
  viewer: ViewerQueries;
};

export type ReplanOutingFailure = {
  __typename?: 'ReplanOutingFailure';
  failureReason: ReplanOutingFailureReason;
};

export enum ReplanOutingFailureReason {
  StartTimeTooLate = 'START_TIME_TOO_LATE',
  StartTimeTooSoon = 'START_TIME_TOO_SOON'
}

export type ReplanOutingInput = {
  groupPreferences: Array<OutingPreferencesInput>;
  outingId: Scalars['UUID']['input'];
  visitorId: Scalars['UUID']['input'];
};

export type ReplanOutingResult = ReplanOutingFailure | ReplanOutingSuccess;

export type ReplanOutingSuccess = {
  __typename?: 'ReplanOutingSuccess';
  outing: Outing;
};

export type ReserverDetails = {
  __typename?: 'ReserverDetails';
  accountId: Scalars['UUID']['output'];
  firstName: Scalars['String']['output'];
  id: Scalars['UUID']['output'];
  lastName: Scalars['String']['output'];
  phoneNumber: Scalars['String']['output'];
};

export type Restaurant = {
  __typename?: 'Restaurant';
  customerFavorites?: Maybe<Scalars['String']['output']>;
  description: Scalars['String']['output'];
  location: Location;
  name: Scalars['String']['output'];
  parkingTips?: Maybe<Scalars['String']['output']>;
  photos?: Maybe<Photos>;
  primaryTypeName: Scalars['String']['output'];
  rating: Scalars['Float']['output'];
  reservable: Scalars['Boolean']['output'];
  source: RestaurantSource;
  sourceId: Scalars['String']['output'];
  websiteUri?: Maybe<Scalars['String']['output']>;
};

export type RestaurantCategory = {
  __typename?: 'RestaurantCategory';
  id: Scalars['UUID']['output'];
  isDefault: Scalars['Boolean']['output'];
  name: Scalars['String']['output'];
};

export enum RestaurantSource {
  GooglePlaces = 'GOOGLE_PLACES'
}

export type SearchRegion = {
  __typename?: 'SearchRegion';
  id: Scalars['UUID']['output'];
  name: Scalars['String']['output'];
};

export type SubmitReserverDetailsFailure = {
  __typename?: 'SubmitReserverDetailsFailure';
  failureReason: SubmitReserverDetailsFailureReason;
  validationErrors?: Maybe<Array<ValidationError>>;
};

export enum SubmitReserverDetailsFailureReason {
  ValidationErrors = 'VALIDATION_ERRORS'
}

export type SubmitReserverDetailsInput = {
  firstName: Scalars['String']['input'];
  lastName: Scalars['String']['input'];
  phoneNumber: Scalars['String']['input'];
};

export type SubmitReserverDetailsResult = SubmitReserverDetailsFailure | SubmitReserverDetailsSuccess;

export type SubmitReserverDetailsSuccess = {
  __typename?: 'SubmitReserverDetailsSuccess';
  reserverDetails: ReserverDetails;
};

export type UnauthenticatedViewer = {
  __typename?: 'UnauthenticatedViewer';
  /** @deprecated Use authFailureReason */
  authAction: ViewerAuthenticationAction;
  authFailureReason: AuthenticationFailureReason;
};

export type UpdateAccountFailure = {
  __typename?: 'UpdateAccountFailure';
  failureReason: UpdateAccountFailureReason;
  validationErrors?: Maybe<Array<ValidationError>>;
};

export enum UpdateAccountFailureReason {
  ValidationErrors = 'VALIDATION_ERRORS',
  WeakPassword = 'WEAK_PASSWORD'
}

export type UpdateAccountInput = {
  email?: InputMaybe<Scalars['String']['input']>;
  plaintextPassword?: InputMaybe<Scalars['String']['input']>;
};

export type UpdateAccountResult = UpdateAccountFailure | UpdateAccountSuccess;

export type UpdateAccountSuccess = {
  __typename?: 'UpdateAccountSuccess';
  account: Account;
};

export type UpdateOutingPreferencesFailure = {
  __typename?: 'UpdateOutingPreferencesFailure';
  failureReason: UpdateOutingPreferencesFailureReason;
  validationErrors?: Maybe<Array<ValidationError>>;
};

export enum UpdateOutingPreferencesFailureReason {
  ValidationErrors = 'VALIDATION_ERRORS'
}

export type UpdateOutingPreferencesInput = {
  activityCategoryIds?: InputMaybe<Array<Scalars['UUID']['input']>>;
  restaurantCategoryIds?: InputMaybe<Array<Scalars['UUID']['input']>>;
};

export type UpdateOutingPreferencesResult = UpdateOutingPreferencesFailure | UpdateOutingPreferencesSuccess;

export type UpdateOutingPreferencesSuccess = {
  __typename?: 'UpdateOutingPreferencesSuccess';
  outingPreferences: OutingPreferences;
};

export type UpdateReserverDetailsAccountFailure = {
  __typename?: 'UpdateReserverDetailsAccountFailure';
  failureReason: UpdateReserverDetailsAccountFailureReason;
  validationErrors?: Maybe<Array<ValidationError>>;
};

export enum UpdateReserverDetailsAccountFailureReason {
  ValidationErrors = 'VALIDATION_ERRORS'
}

export type UpdateReserverDetailsAccountInput = {
  email: Scalars['String']['input'];
  firstName: Scalars['String']['input'];
  id: Scalars['UUID']['input'];
  lastName: Scalars['String']['input'];
  phoneNumber: Scalars['String']['input'];
};

export type UpdateReserverDetailsAccountResult = UpdateReserverDetailsAccountFailure | UpdateReserverDetailsAccountSuccess;

export type UpdateReserverDetailsAccountSuccess = {
  __typename?: 'UpdateReserverDetailsAccountSuccess';
  account: Account;
  reserverDetails: ReserverDetails;
};

export type ValidationError = {
  __typename?: 'ValidationError';
  field: Scalars['String']['output'];
};

export enum ViewerAuthenticationAction {
  ForceLogout = 'FORCE_LOGOUT',
  RefreshAccessToken = 'REFRESH_ACCESS_TOKEN'
}

export type ViewerMutations = AuthenticatedViewerMutations | UnauthenticatedViewer;

export type ViewerQueries = AuthenticatedViewerQueries | UnauthenticatedViewer;

export type OutingFieldsFragment = { __typename: 'Outing', id: string, headcount: number, activityStartTime?: string | null, restaurantArrivalTime?: string | null, drivingTime?: string | null, activity?: { __typename: 'Activity', sourceId: string, source: ActivitySource, name: string, description: string, websiteUri?: string | null, doorTips?: string | null, insiderTips?: string | null, parkingTips?: string | null, venue: { __typename: 'ActivityVenue', name: string, location: { __typename: 'Location', directionsUri?: string | null, latitude: number, longitude: number, formattedAddress?: string | null } }, photos?: { __typename: 'Photos', coverPhotoUri?: string | null, supplementalPhotoUris?: Array<string> | null } | null, ticketInfo?: { __typename: 'ActivityTicketInfo', type?: string | null, notes?: string | null, cost?: number | null, fee?: number | null, tax?: number | null } | null } | null, restaurant?: { __typename: 'Restaurant', sourceId: string, source: RestaurantSource, name: string, reservable: boolean, rating: number, primaryTypeName: string, websiteUri?: string | null, description: string, parkingTips?: string | null, customerFavorites?: string | null, location: { __typename: 'Location', directionsUri?: string | null, latitude: number, longitude: number, formattedAddress?: string | null }, photos?: { __typename: 'Photos', coverPhotoUri?: string | null, supplementalPhotoUris?: Array<string> | null } | null } | null };

type PlanOutingFields_PlanOutingFailure_Fragment = { __typename: 'PlanOutingFailure', failureReason: PlanOutingFailureReason };

type PlanOutingFields_PlanOutingSuccess_Fragment = { __typename: 'PlanOutingSuccess', outing: { __typename: 'Outing', id: string, headcount: number, activityStartTime?: string | null, restaurantArrivalTime?: string | null, drivingTime?: string | null, activity?: { __typename: 'Activity', sourceId: string, source: ActivitySource, name: string, description: string, websiteUri?: string | null, doorTips?: string | null, insiderTips?: string | null, parkingTips?: string | null, venue: { __typename: 'ActivityVenue', name: string, location: { __typename: 'Location', directionsUri?: string | null, latitude: number, longitude: number, formattedAddress?: string | null } }, photos?: { __typename: 'Photos', coverPhotoUri?: string | null, supplementalPhotoUris?: Array<string> | null } | null, ticketInfo?: { __typename: 'ActivityTicketInfo', type?: string | null, notes?: string | null, cost?: number | null, fee?: number | null, tax?: number | null } | null } | null, restaurant?: { __typename: 'Restaurant', sourceId: string, source: RestaurantSource, name: string, reservable: boolean, rating: number, primaryTypeName: string, websiteUri?: string | null, description: string, parkingTips?: string | null, customerFavorites?: string | null, location: { __typename: 'Location', directionsUri?: string | null, latitude: number, longitude: number, formattedAddress?: string | null }, photos?: { __typename: 'Photos', coverPhotoUri?: string | null, supplementalPhotoUris?: Array<string> | null } | null } | null } };

export type PlanOutingFieldsFragment = PlanOutingFields_PlanOutingFailure_Fragment | PlanOutingFields_PlanOutingSuccess_Fragment;

type ReplanOutingFields_ReplanOutingFailure_Fragment = { __typename: 'ReplanOutingFailure', failureReason: ReplanOutingFailureReason };

type ReplanOutingFields_ReplanOutingSuccess_Fragment = { __typename: 'ReplanOutingSuccess', outing: { __typename: 'Outing', id: string, headcount: number, activityStartTime?: string | null, restaurantArrivalTime?: string | null, drivingTime?: string | null, activity?: { __typename: 'Activity', sourceId: string, source: ActivitySource, name: string, description: string, websiteUri?: string | null, doorTips?: string | null, insiderTips?: string | null, parkingTips?: string | null, venue: { __typename: 'ActivityVenue', name: string, location: { __typename: 'Location', directionsUri?: string | null, latitude: number, longitude: number, formattedAddress?: string | null } }, photos?: { __typename: 'Photos', coverPhotoUri?: string | null, supplementalPhotoUris?: Array<string> | null } | null, ticketInfo?: { __typename: 'ActivityTicketInfo', type?: string | null, notes?: string | null, cost?: number | null, fee?: number | null, tax?: number | null } | null } | null, restaurant?: { __typename: 'Restaurant', sourceId: string, source: RestaurantSource, name: string, reservable: boolean, rating: number, primaryTypeName: string, websiteUri?: string | null, description: string, parkingTips?: string | null, customerFavorites?: string | null, location: { __typename: 'Location', directionsUri?: string | null, latitude: number, longitude: number, formattedAddress?: string | null }, photos?: { __typename: 'Photos', coverPhotoUri?: string | null, supplementalPhotoUris?: Array<string> | null } | null } | null } };

export type ReplanOutingFieldsFragment = ReplanOutingFields_ReplanOutingFailure_Fragment | ReplanOutingFields_ReplanOutingSuccess_Fragment;

export type CreateAccountMutationVariables = Exact<{
  input: CreateAccountInput;
}>;


export type CreateAccountMutation = { __typename: 'Mutation', createAccount: { __typename: 'CreateAccountFailure', failureReason: CreateAccountFailureReason, validationErrors?: Array<{ __typename: 'ValidationError', field: string }> | null } | { __typename: 'CreateAccountSuccess', account: { __typename: 'Account', id: string, email: string } } };

export type CreateBookingMutationVariables = Exact<{
  input: CreateBookingInput;
}>;


export type CreateBookingMutation = { __typename: 'Mutation', viewer: { __typename: 'AuthenticatedViewerMutations', createBooking: { __typename: 'CreateBookingFailure', failureReason: CreateBookingFailureReason, validationErrors?: Array<{ __typename: 'ValidationError', field: string }> | null } | { __typename: 'CreateBookingSuccess', booking: { __typename: 'Booking', id: string } } } | { __typename: 'UnauthenticatedViewer', authFailureReason: AuthenticationFailureReason } };

export type CreatePaymentIntentMutationVariables = Exact<{ [key: string]: never; }>;


export type CreatePaymentIntentMutation = { __typename: 'Mutation', viewer: { __typename: 'AuthenticatedViewerMutations', createPaymentIntent: { __typename: 'CreatePaymentIntentFailure', failureReason: CreatePaymentIntentFailureReason } | { __typename: 'CreatePaymentIntentSuccess', paymentIntent: { __typename: 'PaymentIntent', clientSecret: string } } } | { __typename: 'UnauthenticatedViewer', authFailureReason: AuthenticationFailureReason } };

export type LoginMutationVariables = Exact<{
  input: LoginInput;
}>;


export type LoginMutation = { __typename: 'Mutation', login: { __typename: 'LoginFailure', failureReason: LoginFailureReason } | { __typename: 'LoginSuccess', account: { __typename: 'Account', id: string, email: string } } };

export type PlanOutingAnonymousMutationVariables = Exact<{
  input: PlanOutingInput;
}>;


export type PlanOutingAnonymousMutation = { __typename: 'Mutation', planOuting: { __typename: 'PlanOutingFailure', failureReason: PlanOutingFailureReason } | { __typename: 'PlanOutingSuccess', outing: { __typename: 'Outing', id: string, headcount: number, activityStartTime?: string | null, restaurantArrivalTime?: string | null, drivingTime?: string | null, activity?: { __typename: 'Activity', sourceId: string, source: ActivitySource, name: string, description: string, websiteUri?: string | null, doorTips?: string | null, insiderTips?: string | null, parkingTips?: string | null, venue: { __typename: 'ActivityVenue', name: string, location: { __typename: 'Location', directionsUri?: string | null, latitude: number, longitude: number, formattedAddress?: string | null } }, photos?: { __typename: 'Photos', coverPhotoUri?: string | null, supplementalPhotoUris?: Array<string> | null } | null, ticketInfo?: { __typename: 'ActivityTicketInfo', type?: string | null, notes?: string | null, cost?: number | null, fee?: number | null, tax?: number | null } | null } | null, restaurant?: { __typename: 'Restaurant', sourceId: string, source: RestaurantSource, name: string, reservable: boolean, rating: number, primaryTypeName: string, websiteUri?: string | null, description: string, parkingTips?: string | null, customerFavorites?: string | null, location: { __typename: 'Location', directionsUri?: string | null, latitude: number, longitude: number, formattedAddress?: string | null }, photos?: { __typename: 'Photos', coverPhotoUri?: string | null, supplementalPhotoUris?: Array<string> | null } | null } | null } } };

export type PlanOutingAuthenticatedMutationVariables = Exact<{
  input: PlanOutingInput;
}>;


export type PlanOutingAuthenticatedMutation = { __typename: 'Mutation', viewer: { __typename: 'AuthenticatedViewerMutations', planOuting: { __typename: 'PlanOutingFailure', failureReason: PlanOutingFailureReason } | { __typename: 'PlanOutingSuccess', outing: { __typename: 'Outing', id: string, headcount: number, activityStartTime?: string | null, restaurantArrivalTime?: string | null, drivingTime?: string | null, activity?: { __typename: 'Activity', sourceId: string, source: ActivitySource, name: string, description: string, websiteUri?: string | null, doorTips?: string | null, insiderTips?: string | null, parkingTips?: string | null, venue: { __typename: 'ActivityVenue', name: string, location: { __typename: 'Location', directionsUri?: string | null, latitude: number, longitude: number, formattedAddress?: string | null } }, photos?: { __typename: 'Photos', coverPhotoUri?: string | null, supplementalPhotoUris?: Array<string> | null } | null, ticketInfo?: { __typename: 'ActivityTicketInfo', type?: string | null, notes?: string | null, cost?: number | null, fee?: number | null, tax?: number | null } | null } | null, restaurant?: { __typename: 'Restaurant', sourceId: string, source: RestaurantSource, name: string, reservable: boolean, rating: number, primaryTypeName: string, websiteUri?: string | null, description: string, parkingTips?: string | null, customerFavorites?: string | null, location: { __typename: 'Location', directionsUri?: string | null, latitude: number, longitude: number, formattedAddress?: string | null }, photos?: { __typename: 'Photos', coverPhotoUri?: string | null, supplementalPhotoUris?: Array<string> | null } | null } | null } } } | { __typename: 'UnauthenticatedViewer', authFailureReason: AuthenticationFailureReason } };

export type ReplanOutingAnonymousMutationVariables = Exact<{
  input: ReplanOutingInput;
}>;


export type ReplanOutingAnonymousMutation = { __typename: 'Mutation', replanOuting: { __typename: 'ReplanOutingFailure', failureReason: ReplanOutingFailureReason } | { __typename: 'ReplanOutingSuccess', outing: { __typename: 'Outing', id: string, headcount: number, activityStartTime?: string | null, restaurantArrivalTime?: string | null, drivingTime?: string | null, activity?: { __typename: 'Activity', sourceId: string, source: ActivitySource, name: string, description: string, websiteUri?: string | null, doorTips?: string | null, insiderTips?: string | null, parkingTips?: string | null, venue: { __typename: 'ActivityVenue', name: string, location: { __typename: 'Location', directionsUri?: string | null, latitude: number, longitude: number, formattedAddress?: string | null } }, photos?: { __typename: 'Photos', coverPhotoUri?: string | null, supplementalPhotoUris?: Array<string> | null } | null, ticketInfo?: { __typename: 'ActivityTicketInfo', type?: string | null, notes?: string | null, cost?: number | null, fee?: number | null, tax?: number | null } | null } | null, restaurant?: { __typename: 'Restaurant', sourceId: string, source: RestaurantSource, name: string, reservable: boolean, rating: number, primaryTypeName: string, websiteUri?: string | null, description: string, parkingTips?: string | null, customerFavorites?: string | null, location: { __typename: 'Location', directionsUri?: string | null, latitude: number, longitude: number, formattedAddress?: string | null }, photos?: { __typename: 'Photos', coverPhotoUri?: string | null, supplementalPhotoUris?: Array<string> | null } | null } | null } } };

export type ReplanOutingAuthenticatedMutationVariables = Exact<{
  input: ReplanOutingInput;
}>;


export type ReplanOutingAuthenticatedMutation = { __typename: 'Mutation', viewer: { __typename: 'AuthenticatedViewerMutations', replanOuting: { __typename: 'ReplanOutingFailure', failureReason: ReplanOutingFailureReason } | { __typename: 'ReplanOutingSuccess', outing: { __typename: 'Outing', id: string, headcount: number, activityStartTime?: string | null, restaurantArrivalTime?: string | null, drivingTime?: string | null, activity?: { __typename: 'Activity', sourceId: string, source: ActivitySource, name: string, description: string, websiteUri?: string | null, doorTips?: string | null, insiderTips?: string | null, parkingTips?: string | null, venue: { __typename: 'ActivityVenue', name: string, location: { __typename: 'Location', directionsUri?: string | null, latitude: number, longitude: number, formattedAddress?: string | null } }, photos?: { __typename: 'Photos', coverPhotoUri?: string | null, supplementalPhotoUris?: Array<string> | null } | null, ticketInfo?: { __typename: 'ActivityTicketInfo', type?: string | null, notes?: string | null, cost?: number | null, fee?: number | null, tax?: number | null } | null } | null, restaurant?: { __typename: 'Restaurant', sourceId: string, source: RestaurantSource, name: string, reservable: boolean, rating: number, primaryTypeName: string, websiteUri?: string | null, description: string, parkingTips?: string | null, customerFavorites?: string | null, location: { __typename: 'Location', directionsUri?: string | null, latitude: number, longitude: number, formattedAddress?: string | null }, photos?: { __typename: 'Photos', coverPhotoUri?: string | null, supplementalPhotoUris?: Array<string> | null } | null } | null } } } | { __typename: 'UnauthenticatedViewer', authFailureReason: AuthenticationFailureReason } };

export type SubmitReserverDetailsMutationVariables = Exact<{
  input: SubmitReserverDetailsInput;
}>;


export type SubmitReserverDetailsMutation = { __typename: 'Mutation', viewer: { __typename: 'AuthenticatedViewerMutations', submitReserverDetails: { __typename: 'SubmitReserverDetailsFailure', failureReason: SubmitReserverDetailsFailureReason, validationErrors?: Array<{ __typename: 'ValidationError', field: string }> | null } | { __typename: 'SubmitReserverDetailsSuccess', reserverDetails: { __typename: 'ReserverDetails', id: string } } } | { __typename: 'UnauthenticatedViewer', authFailureReason: AuthenticationFailureReason } };

export type UpdateAccountMutationVariables = Exact<{
  input: UpdateAccountInput;
}>;


export type UpdateAccountMutation = { __typename: 'Mutation', viewer: { __typename: 'AuthenticatedViewerMutations', updateAccount: { __typename: 'UpdateAccountFailure', failureReason: UpdateAccountFailureReason, validationErrors?: Array<{ __typename: 'ValidationError', field: string }> | null } | { __typename: 'UpdateAccountSuccess', account: { __typename: 'Account', email: string } } } | { __typename: 'UnauthenticatedViewer', authFailureReason: AuthenticationFailureReason } };

export type UpdateReserverDetailsAccountMutationVariables = Exact<{
  input: UpdateReserverDetailsAccountInput;
}>;


export type UpdateReserverDetailsAccountMutation = { __typename: 'Mutation', viewer: { __typename: 'AuthenticatedViewerMutations', updateReserverDetailsAccount: { __typename: 'UpdateReserverDetailsAccountFailure', failureReason: UpdateReserverDetailsAccountFailureReason, validationErrors?: Array<{ __typename: 'ValidationError', field: string }> | null } | { __typename: 'UpdateReserverDetailsAccountSuccess', reserverDetails: { __typename: 'ReserverDetails', id: string, firstName: string, lastName: string, phoneNumber: string }, account: { __typename: 'Account', id: string, email: string } } } | { __typename: 'UnauthenticatedViewer', authFailureReason: AuthenticationFailureReason } };

export type ListBookedOutingsQueryVariables = Exact<{ [key: string]: never; }>;


export type ListBookedOutingsQuery = { __typename: 'Query', viewer: { __typename: 'AuthenticatedViewerQueries', bookedOutings: Array<{ __typename: 'BookingDetailPeek', id: string, activityStartTime?: string | null, restaurantArrivalTime?: string | null, activityName?: string | null, restaurantName?: string | null, photoUri?: string | null }> } | { __typename: 'UnauthenticatedViewer', authFailureReason: AuthenticationFailureReason } };

export type ListReserverDetailsQueryVariables = Exact<{ [key: string]: never; }>;


export type ListReserverDetailsQuery = { __typename: 'Query', viewer: { __typename: 'AuthenticatedViewerQueries', reserverDetails: Array<{ __typename: 'ReserverDetails', id: string, firstName: string, lastName: string, phoneNumber: string }> } | { __typename: 'UnauthenticatedViewer', authFailureReason: AuthenticationFailureReason } };

export type OutingPreferencesQueryVariables = Exact<{ [key: string]: never; }>;


export type OutingPreferencesQuery = { __typename: 'Query', activityCategoryGroups: Array<{ __typename: 'ActivityCategoryGroup', id: string, name: string, activityCategories: Array<{ __typename: 'ActivityCategory', id: string, name: string, isDefault: boolean }> }>, restaurantCategories: Array<{ __typename: 'RestaurantCategory', id: string, name: string, isDefault: boolean }>, viewer: { __typename: 'AuthenticatedViewerQueries', outingPreferences: { __typename: 'OutingPreferences', restaurantCategories?: Array<{ __typename: 'RestaurantCategory', id: string, name: string, isDefault: boolean }> | null, activityCategories?: Array<{ __typename: 'ActivityCategory', id: string, name: string, isDefault: boolean }> | null } } | { __typename: 'UnauthenticatedViewer', authFailureReason: AuthenticationFailureReason } };

export type SearchRegionsQueryVariables = Exact<{ [key: string]: never; }>;


export type SearchRegionsQuery = { __typename: 'Query', searchRegions: Array<{ __typename: 'SearchRegion', id: string, name: string }> };

export class TypedDocumentString<TResult, TVariables>
  extends String
  implements DocumentTypeDecoration<TResult, TVariables>
{
  __apiType?: DocumentTypeDecoration<TResult, TVariables>['__apiType'];

  constructor(private value: string, public __meta__?: Record<string, any> | undefined) {
    super(value);
  }

  toString(): string & DocumentTypeDecoration<TResult, TVariables> {
    return this.value;
  }
}
export const OutingFieldsFragmentDoc = new TypedDocumentString(`
    fragment OutingFields on Outing {
  __typename
  id
  headcount
  activityStartTime
  restaurantArrivalTime
  drivingTime
  activity {
    __typename
    sourceId
    source
    name
    description
    websiteUri
    doorTips
    insiderTips
    parkingTips
    venue {
      __typename
      name
      location {
        __typename
        directionsUri
        latitude
        longitude
        formattedAddress
      }
    }
    photos {
      __typename
      coverPhotoUri
      supplementalPhotoUris
    }
    ticketInfo {
      __typename
      type
      notes
      cost
      fee
      tax
    }
  }
  restaurant {
    __typename
    sourceId
    source
    name
    reservable
    rating
    primaryTypeName
    websiteUri
    description
    parkingTips
    customerFavorites
    location {
      __typename
      directionsUri
      latitude
      longitude
      formattedAddress
    }
    photos {
      __typename
      coverPhotoUri
      supplementalPhotoUris
    }
  }
}
    `, {"fragmentName":"OutingFields"}) as unknown as TypedDocumentString<OutingFieldsFragment, unknown>;
export const PlanOutingFieldsFragmentDoc = new TypedDocumentString(`
    fragment PlanOutingFields on PlanOutingResult {
  __typename
  ... on PlanOutingSuccess {
    __typename
    outing {
      __typename
      ...OutingFields
    }
  }
  ... on PlanOutingFailure {
    __typename
    failureReason
  }
}
    fragment OutingFields on Outing {
  __typename
  id
  headcount
  activityStartTime
  restaurantArrivalTime
  drivingTime
  activity {
    __typename
    sourceId
    source
    name
    description
    websiteUri
    doorTips
    insiderTips
    parkingTips
    venue {
      __typename
      name
      location {
        __typename
        directionsUri
        latitude
        longitude
        formattedAddress
      }
    }
    photos {
      __typename
      coverPhotoUri
      supplementalPhotoUris
    }
    ticketInfo {
      __typename
      type
      notes
      cost
      fee
      tax
    }
  }
  restaurant {
    __typename
    sourceId
    source
    name
    reservable
    rating
    primaryTypeName
    websiteUri
    description
    parkingTips
    customerFavorites
    location {
      __typename
      directionsUri
      latitude
      longitude
      formattedAddress
    }
    photos {
      __typename
      coverPhotoUri
      supplementalPhotoUris
    }
  }
}`, {"fragmentName":"PlanOutingFields"}) as unknown as TypedDocumentString<PlanOutingFieldsFragment, unknown>;
export const ReplanOutingFieldsFragmentDoc = new TypedDocumentString(`
    fragment ReplanOutingFields on ReplanOutingResult {
  __typename
  ... on ReplanOutingSuccess {
    __typename
    outing {
      __typename
      ...OutingFields
    }
  }
  ... on ReplanOutingFailure {
    __typename
    failureReason
  }
}
    fragment OutingFields on Outing {
  __typename
  id
  headcount
  activityStartTime
  restaurantArrivalTime
  drivingTime
  activity {
    __typename
    sourceId
    source
    name
    description
    websiteUri
    doorTips
    insiderTips
    parkingTips
    venue {
      __typename
      name
      location {
        __typename
        directionsUri
        latitude
        longitude
        formattedAddress
      }
    }
    photos {
      __typename
      coverPhotoUri
      supplementalPhotoUris
    }
    ticketInfo {
      __typename
      type
      notes
      cost
      fee
      tax
    }
  }
  restaurant {
    __typename
    sourceId
    source
    name
    reservable
    rating
    primaryTypeName
    websiteUri
    description
    parkingTips
    customerFavorites
    location {
      __typename
      directionsUri
      latitude
      longitude
      formattedAddress
    }
    photos {
      __typename
      coverPhotoUri
      supplementalPhotoUris
    }
  }
}`, {"fragmentName":"ReplanOutingFields"}) as unknown as TypedDocumentString<ReplanOutingFieldsFragment, unknown>;
export const CreateAccountDocument = new TypedDocumentString(`
    mutation CreateAccount($input: CreateAccountInput!) {
  __typename
  createAccount(input: $input) {
    __typename
    ... on CreateAccountSuccess {
      __typename
      account {
        __typename
        id
        email
      }
    }
    ... on CreateAccountFailure {
      __typename
      failureReason
      validationErrors {
        __typename
        field
      }
    }
  }
}
    `) as unknown as TypedDocumentString<CreateAccountMutation, CreateAccountMutationVariables>;
export const CreateBookingDocument = new TypedDocumentString(`
    mutation CreateBooking($input: CreateBookingInput!) {
  __typename
  viewer {
    __typename
    ... on AuthenticatedViewerMutations {
      __typename
      createBooking(input: $input) {
        __typename
        ... on CreateBookingSuccess {
          __typename
          booking {
            __typename
            id
          }
        }
        ... on CreateBookingFailure {
          __typename
          failureReason
          validationErrors {
            __typename
            field
          }
        }
      }
    }
    ... on UnauthenticatedViewer {
      __typename
      authFailureReason
    }
  }
}
    `) as unknown as TypedDocumentString<CreateBookingMutation, CreateBookingMutationVariables>;
export const CreatePaymentIntentDocument = new TypedDocumentString(`
    mutation CreatePaymentIntent {
  __typename
  viewer {
    __typename
    ... on AuthenticatedViewerMutations {
      __typename
      createPaymentIntent {
        __typename
        ... on CreatePaymentIntentSuccess {
          __typename
          paymentIntent {
            __typename
            clientSecret
          }
        }
        ... on CreatePaymentIntentFailure {
          __typename
          failureReason
        }
      }
    }
    ... on UnauthenticatedViewer {
      __typename
      authFailureReason
    }
  }
}
    `) as unknown as TypedDocumentString<CreatePaymentIntentMutation, CreatePaymentIntentMutationVariables>;
export const LoginDocument = new TypedDocumentString(`
    mutation Login($input: LoginInput!) {
  __typename
  login(input: $input) {
    __typename
    ... on LoginSuccess {
      __typename
      account {
        __typename
        id
        email
      }
    }
    ... on LoginFailure {
      __typename
      failureReason
    }
  }
}
    `) as unknown as TypedDocumentString<LoginMutation, LoginMutationVariables>;
export const PlanOutingAnonymousDocument = new TypedDocumentString(`
    mutation PlanOutingAnonymous($input: PlanOutingInput!) {
  __typename
  planOuting(input: $input) {
    __typename
    ...PlanOutingFields
  }
}
    fragment OutingFields on Outing {
  __typename
  id
  headcount
  activityStartTime
  restaurantArrivalTime
  drivingTime
  activity {
    __typename
    sourceId
    source
    name
    description
    websiteUri
    doorTips
    insiderTips
    parkingTips
    venue {
      __typename
      name
      location {
        __typename
        directionsUri
        latitude
        longitude
        formattedAddress
      }
    }
    photos {
      __typename
      coverPhotoUri
      supplementalPhotoUris
    }
    ticketInfo {
      __typename
      type
      notes
      cost
      fee
      tax
    }
  }
  restaurant {
    __typename
    sourceId
    source
    name
    reservable
    rating
    primaryTypeName
    websiteUri
    description
    parkingTips
    customerFavorites
    location {
      __typename
      directionsUri
      latitude
      longitude
      formattedAddress
    }
    photos {
      __typename
      coverPhotoUri
      supplementalPhotoUris
    }
  }
}
fragment PlanOutingFields on PlanOutingResult {
  __typename
  ... on PlanOutingSuccess {
    __typename
    outing {
      __typename
      ...OutingFields
    }
  }
  ... on PlanOutingFailure {
    __typename
    failureReason
  }
}`) as unknown as TypedDocumentString<PlanOutingAnonymousMutation, PlanOutingAnonymousMutationVariables>;
export const PlanOutingAuthenticatedDocument = new TypedDocumentString(`
    mutation PlanOutingAuthenticated($input: PlanOutingInput!) {
  __typename
  viewer {
    __typename
    ... on AuthenticatedViewerMutations {
      __typename
      planOuting(input: $input) {
        __typename
        ...PlanOutingFields
      }
    }
    ... on UnauthenticatedViewer {
      __typename
      authFailureReason
    }
  }
}
    fragment OutingFields on Outing {
  __typename
  id
  headcount
  activityStartTime
  restaurantArrivalTime
  drivingTime
  activity {
    __typename
    sourceId
    source
    name
    description
    websiteUri
    doorTips
    insiderTips
    parkingTips
    venue {
      __typename
      name
      location {
        __typename
        directionsUri
        latitude
        longitude
        formattedAddress
      }
    }
    photos {
      __typename
      coverPhotoUri
      supplementalPhotoUris
    }
    ticketInfo {
      __typename
      type
      notes
      cost
      fee
      tax
    }
  }
  restaurant {
    __typename
    sourceId
    source
    name
    reservable
    rating
    primaryTypeName
    websiteUri
    description
    parkingTips
    customerFavorites
    location {
      __typename
      directionsUri
      latitude
      longitude
      formattedAddress
    }
    photos {
      __typename
      coverPhotoUri
      supplementalPhotoUris
    }
  }
}
fragment PlanOutingFields on PlanOutingResult {
  __typename
  ... on PlanOutingSuccess {
    __typename
    outing {
      __typename
      ...OutingFields
    }
  }
  ... on PlanOutingFailure {
    __typename
    failureReason
  }
}`) as unknown as TypedDocumentString<PlanOutingAuthenticatedMutation, PlanOutingAuthenticatedMutationVariables>;
export const ReplanOutingAnonymousDocument = new TypedDocumentString(`
    mutation ReplanOutingAnonymous($input: ReplanOutingInput!) {
  __typename
  replanOuting(input: $input) {
    __typename
    ...ReplanOutingFields
  }
}
    fragment OutingFields on Outing {
  __typename
  id
  headcount
  activityStartTime
  restaurantArrivalTime
  drivingTime
  activity {
    __typename
    sourceId
    source
    name
    description
    websiteUri
    doorTips
    insiderTips
    parkingTips
    venue {
      __typename
      name
      location {
        __typename
        directionsUri
        latitude
        longitude
        formattedAddress
      }
    }
    photos {
      __typename
      coverPhotoUri
      supplementalPhotoUris
    }
    ticketInfo {
      __typename
      type
      notes
      cost
      fee
      tax
    }
  }
  restaurant {
    __typename
    sourceId
    source
    name
    reservable
    rating
    primaryTypeName
    websiteUri
    description
    parkingTips
    customerFavorites
    location {
      __typename
      directionsUri
      latitude
      longitude
      formattedAddress
    }
    photos {
      __typename
      coverPhotoUri
      supplementalPhotoUris
    }
  }
}
fragment ReplanOutingFields on ReplanOutingResult {
  __typename
  ... on ReplanOutingSuccess {
    __typename
    outing {
      __typename
      ...OutingFields
    }
  }
  ... on ReplanOutingFailure {
    __typename
    failureReason
  }
}`) as unknown as TypedDocumentString<ReplanOutingAnonymousMutation, ReplanOutingAnonymousMutationVariables>;
export const ReplanOutingAuthenticatedDocument = new TypedDocumentString(`
    mutation ReplanOutingAuthenticated($input: ReplanOutingInput!) {
  __typename
  viewer {
    __typename
    ... on AuthenticatedViewerMutations {
      __typename
      replanOuting(input: $input) {
        __typename
        ...ReplanOutingFields
      }
    }
    ... on UnauthenticatedViewer {
      __typename
      authFailureReason
    }
  }
}
    fragment OutingFields on Outing {
  __typename
  id
  headcount
  activityStartTime
  restaurantArrivalTime
  drivingTime
  activity {
    __typename
    sourceId
    source
    name
    description
    websiteUri
    doorTips
    insiderTips
    parkingTips
    venue {
      __typename
      name
      location {
        __typename
        directionsUri
        latitude
        longitude
        formattedAddress
      }
    }
    photos {
      __typename
      coverPhotoUri
      supplementalPhotoUris
    }
    ticketInfo {
      __typename
      type
      notes
      cost
      fee
      tax
    }
  }
  restaurant {
    __typename
    sourceId
    source
    name
    reservable
    rating
    primaryTypeName
    websiteUri
    description
    parkingTips
    customerFavorites
    location {
      __typename
      directionsUri
      latitude
      longitude
      formattedAddress
    }
    photos {
      __typename
      coverPhotoUri
      supplementalPhotoUris
    }
  }
}
fragment ReplanOutingFields on ReplanOutingResult {
  __typename
  ... on ReplanOutingSuccess {
    __typename
    outing {
      __typename
      ...OutingFields
    }
  }
  ... on ReplanOutingFailure {
    __typename
    failureReason
  }
}`) as unknown as TypedDocumentString<ReplanOutingAuthenticatedMutation, ReplanOutingAuthenticatedMutationVariables>;
export const SubmitReserverDetailsDocument = new TypedDocumentString(`
    mutation SubmitReserverDetails($input: SubmitReserverDetailsInput!) {
  __typename
  viewer {
    __typename
    ... on AuthenticatedViewerMutations {
      __typename
      submitReserverDetails(input: $input) {
        __typename
        ... on SubmitReserverDetailsSuccess {
          __typename
          reserverDetails {
            __typename
            id
          }
        }
        ... on SubmitReserverDetailsFailure {
          __typename
          failureReason
          validationErrors {
            __typename
            field
          }
        }
      }
    }
    ... on UnauthenticatedViewer {
      __typename
      authFailureReason
    }
  }
}
    `) as unknown as TypedDocumentString<SubmitReserverDetailsMutation, SubmitReserverDetailsMutationVariables>;
export const UpdateAccountDocument = new TypedDocumentString(`
    mutation UpdateAccount($input: UpdateAccountInput!) {
  __typename
  viewer {
    __typename
    ... on AuthenticatedViewerMutations {
      __typename
      updateAccount(input: $input) {
        __typename
        ... on UpdateAccountSuccess {
          __typename
          account {
            __typename
            email
          }
        }
        ... on UpdateAccountFailure {
          __typename
          failureReason
          validationErrors {
            __typename
            field
          }
        }
      }
    }
    ... on UnauthenticatedViewer {
      __typename
      authFailureReason
    }
  }
}
    `) as unknown as TypedDocumentString<UpdateAccountMutation, UpdateAccountMutationVariables>;
export const UpdateReserverDetailsAccountDocument = new TypedDocumentString(`
    mutation UpdateReserverDetailsAccount($input: UpdateReserverDetailsAccountInput!) {
  __typename
  viewer {
    __typename
    ... on AuthenticatedViewerMutations {
      __typename
      updateReserverDetailsAccount(input: $input) {
        __typename
        ... on UpdateReserverDetailsAccountSuccess {
          __typename
          reserverDetails {
            __typename
            id
            firstName
            lastName
            phoneNumber
          }
          account {
            __typename
            id
            email
          }
        }
        ... on UpdateReserverDetailsAccountFailure {
          __typename
          failureReason
          validationErrors {
            __typename
            field
          }
        }
      }
    }
    ... on UnauthenticatedViewer {
      __typename
      authFailureReason
    }
  }
}
    `) as unknown as TypedDocumentString<UpdateReserverDetailsAccountMutation, UpdateReserverDetailsAccountMutationVariables>;
export const ListBookedOutingsDocument = new TypedDocumentString(`
    query ListBookedOutings {
  __typename
  viewer {
    __typename
    ... on AuthenticatedViewerQueries {
      __typename
      bookedOutings {
        __typename
        id
        activityStartTime
        restaurantArrivalTime
        activityName
        restaurantName
        photoUri
      }
    }
    ... on UnauthenticatedViewer {
      __typename
      authFailureReason
    }
  }
}
    `) as unknown as TypedDocumentString<ListBookedOutingsQuery, ListBookedOutingsQueryVariables>;
export const ListReserverDetailsDocument = new TypedDocumentString(`
    query ListReserverDetails {
  __typename
  viewer {
    __typename
    ... on AuthenticatedViewerQueries {
      __typename
      reserverDetails {
        __typename
        id
        firstName
        lastName
        phoneNumber
      }
    }
    ... on UnauthenticatedViewer {
      __typename
      authFailureReason
    }
  }
}
    `) as unknown as TypedDocumentString<ListReserverDetailsQuery, ListReserverDetailsQueryVariables>;
export const OutingPreferencesDocument = new TypedDocumentString(`
    query OutingPreferences {
  __typename
  activityCategoryGroups {
    __typename
    id
    name
    activityCategories {
      __typename
      id
      name
      isDefault
    }
  }
  restaurantCategories {
    __typename
    id
    name
    isDefault
  }
  viewer {
    __typename
    ... on AuthenticatedViewerQueries {
      __typename
      outingPreferences {
        __typename
        restaurantCategories {
          __typename
          id
          name
          isDefault
        }
        activityCategories {
          __typename
          id
          name
          isDefault
        }
      }
    }
    ... on UnauthenticatedViewer {
      __typename
      authFailureReason
    }
  }
}
    `) as unknown as TypedDocumentString<OutingPreferencesQuery, OutingPreferencesQueryVariables>;
export const SearchRegionsDocument = new TypedDocumentString(`
    query SearchRegions {
  __typename
  searchRegions {
    __typename
    id
    name
  }
}
    `) as unknown as TypedDocumentString<SearchRegionsQuery, SearchRegionsQueryVariables>;<|MERGE_RESOLUTION|>--- conflicted
+++ resolved
@@ -154,11 +154,7 @@
 }
 
 export type Booking = {
-<<<<<<< HEAD
-  __typename: 'Booking';
-=======
   __typename?: 'Booking';
->>>>>>> 02ac7d55
   id: Scalars['UUID']['output'];
   reserverDetailsId: Scalars['UUID']['output'];
 };
