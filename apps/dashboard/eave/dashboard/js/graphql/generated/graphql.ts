--- conflicted
+++ resolved
@@ -424,31 +424,6 @@
   input: OutingInput;
 };
 
-<<<<<<< HEAD
-export type ReplanOutingFailure = {
-  __typename?: 'ReplanOutingFailure';
-  failureReason: ReplanOutingFailureReason;
-};
-
-export enum ReplanOutingFailureReason {
-  StartTimeTooLate = 'START_TIME_TOO_LATE',
-  StartTimeTooSoon = 'START_TIME_TOO_SOON'
-}
-
-export type ReplanOutingInput = {
-  groupPreferences: Array<OutingPreferencesInput>;
-  outingId: Scalars['UUID']['input'];
-};
-
-export type ReplanOutingResult = ReplanOutingFailure | ReplanOutingSuccess;
-
-export type ReplanOutingSuccess = {
-  __typename?: 'ReplanOutingSuccess';
-  outing: Outing;
-};
-
-=======
->>>>>>> 334f5e43
 export type ReserverDetails = {
   __typename?: 'ReserverDetails';
   accountId: Scalars['UUID']['output'];
@@ -663,15 +638,6 @@
 
 export type PlanOutingFieldsFragment = PlanOutingFields_PlanOutingFailure_Fragment | PlanOutingFields_PlanOutingSuccess_Fragment;
 
-<<<<<<< HEAD
-type ReplanOutingFields_ReplanOutingFailure_Fragment = { __typename: 'ReplanOutingFailure', failureReason: ReplanOutingFailureReason };
-
-type ReplanOutingFields_ReplanOutingSuccess_Fragment = { __typename: 'ReplanOutingSuccess', outing: { __typename: 'Outing', id: string, activityStartTime?: string | null, restaurantArrivalTime?: string | null, drivingTime?: string | null, restaurantRegion?: { __typename: 'SearchRegion', id: string, name: string } | null, activityRegion?: { __typename: 'SearchRegion', id: string, name: string } | null, survey: { __typename: 'Survey', id: string, budget: OutingBudget, headcount: number, startTime: string, searchRegions: Array<{ __typename: 'SearchRegion', id: string, name: string }> }, costBreakdown: { __typename: 'CostBreakdown', baseCostCents: number, feeCents: number, taxCents: number, totalCostCents: number }, activity?: { __typename: 'Activity', sourceId: string, source: ActivitySource, name: string, description: string, websiteUri?: string | null, doorTips?: string | null, insiderTips?: string | null, parkingTips?: string | null, categoryGroup?: { __typename: 'ActivityCategoryGroup', id: string, name: string, activityCategories: Array<{ __typename: 'ActivityCategory', id: string, name: string, isDefault: boolean }> } | null, ticketInfo?: { __typename: 'TicketInfo', name?: string | null, notes?: string | null, costBreakdown: { __typename: 'CostBreakdown', baseCostCents: number, feeCents: number, taxCents: number, totalCostCents: number } } | null, venue: { __typename: 'ActivityVenue', name: string, location: { __typename: 'Location', directionsUri?: string | null, coordinates: { __typename: 'GeoPoint', lat: number, lon: number }, address: { __typename: 'Address', address1?: string | null, address2?: string | null, city?: string | null, state?: string | null, zipCode?: string | null, country?: string | null, formattedMultiline: string, formattedSingleline: string } } }, photos: { __typename: 'Photos', coverPhoto?: { __typename: 'Photo', id: string, src: string, alt?: string | null, attributions: Array<string> } | null, supplementalPhotos: Array<{ __typename: 'Photo', id: string, src: string, alt?: string | null, attributions: Array<string> }> } } | null, restaurant?: { __typename: 'Restaurant', sourceId: string, source: RestaurantSource, name: string, reservable: boolean, rating: number, primaryTypeName: string, websiteUri?: string | null, description: string, parkingTips?: string | null, customerFavorites?: string | null, location: { __typename: 'Location', directionsUri?: string | null, coordinates: { __typename: 'GeoPoint', lat: number, lon: number }, address: { __typename: 'Address', address1?: string | null, address2?: string | null, city?: string | null, state?: string | null, zipCode?: string | null, country?: string | null, formattedMultiline: string, formattedSingleline: string } }, photos: { __typename: 'Photos', coverPhoto?: { __typename: 'Photo', id: string, src: string, alt?: string | null, attributions: Array<string> } | null, supplementalPhotos: Array<{ __typename: 'Photo', id: string, src: string, alt?: string | null, attributions: Array<string> }> } } | null } };
-
-export type ReplanOutingFieldsFragment = ReplanOutingFields_ReplanOutingFailure_Fragment | ReplanOutingFields_ReplanOutingSuccess_Fragment;
-
-=======
->>>>>>> 334f5e43
 export type CreateAccountMutationVariables = Exact<{
   input: CreateAccountInput;
 }>;
@@ -707,16 +673,6 @@
 
 export type PlanOutingMutation = { __typename: 'Mutation', planOuting: { __typename: 'PlanOutingFailure', failureReason: PlanOutingFailureReason } | { __typename: 'PlanOutingSuccess', outing: { __typename: 'Outing', id: string, activityStartTime?: string | null, restaurantArrivalTime?: string | null, drivingTime?: string | null, restaurantRegion?: { __typename: 'SearchRegion', id: string, name: string } | null, activityRegion?: { __typename: 'SearchRegion', id: string, name: string } | null, survey: { __typename: 'Survey', id: string, budget: OutingBudget, headcount: number, startTime: string, searchRegions: Array<{ __typename: 'SearchRegion', id: string, name: string }> }, costBreakdown: { __typename: 'CostBreakdown', baseCostCents: number, feeCents: number, taxCents: number, totalCostCents: number }, activity?: { __typename: 'Activity', sourceId: string, source: ActivitySource, name: string, description: string, websiteUri?: string | null, doorTips?: string | null, insiderTips?: string | null, parkingTips?: string | null, categoryGroup?: { __typename: 'ActivityCategoryGroup', id: string, name: string, activityCategories: Array<{ __typename: 'ActivityCategory', id: string, name: string, isDefault: boolean }> } | null, ticketInfo?: { __typename: 'TicketInfo', name?: string | null, notes?: string | null, costBreakdown: { __typename: 'CostBreakdown', baseCostCents: number, feeCents: number, taxCents: number, totalCostCents: number } } | null, venue: { __typename: 'ActivityVenue', name: string, location: { __typename: 'Location', directionsUri?: string | null, coordinates: { __typename: 'GeoPoint', lat: number, lon: number }, address: { __typename: 'Address', address1?: string | null, address2?: string | null, city?: string | null, state?: string | null, zipCode?: string | null, country?: string | null, formattedMultiline: string, formattedSingleline: string } } }, photos: { __typename: 'Photos', coverPhoto?: { __typename: 'Photo', id: string, src: string, alt?: string | null, attributions: Array<string> } | null, supplementalPhotos: Array<{ __typename: 'Photo', id: string, src: string, alt?: string | null, attributions: Array<string> }> } } | null, restaurant?: { __typename: 'Restaurant', sourceId: string, source: RestaurantSource, name: string, reservable: boolean, rating: number, primaryTypeName: string, websiteUri?: string | null, description: string, parkingTips?: string | null, customerFavorites?: string | null, location: { __typename: 'Location', directionsUri?: string | null, coordinates: { __typename: 'GeoPoint', lat: number, lon: number }, address: { __typename: 'Address', address1?: string | null, address2?: string | null, city?: string | null, state?: string | null, zipCode?: string | null, country?: string | null, formattedMultiline: string, formattedSingleline: string } }, photos: { __typename: 'Photos', coverPhoto?: { __typename: 'Photo', id: string, src: string, alt?: string | null, attributions: Array<string> } | null, supplementalPhotos: Array<{ __typename: 'Photo', id: string, src: string, alt?: string | null, attributions: Array<string> }> } } | null } } };
 
-<<<<<<< HEAD
-export type ReplanOutingMutationVariables = Exact<{
-  input: ReplanOutingInput;
-}>;
-
-
-export type ReplanOutingMutation = { __typename: 'Mutation', replanOuting: { __typename: 'ReplanOutingFailure', failureReason: ReplanOutingFailureReason } | { __typename: 'ReplanOutingSuccess', outing: { __typename: 'Outing', id: string, activityStartTime?: string | null, restaurantArrivalTime?: string | null, drivingTime?: string | null, restaurantRegion?: { __typename: 'SearchRegion', id: string, name: string } | null, activityRegion?: { __typename: 'SearchRegion', id: string, name: string } | null, survey: { __typename: 'Survey', id: string, budget: OutingBudget, headcount: number, startTime: string, searchRegions: Array<{ __typename: 'SearchRegion', id: string, name: string }> }, costBreakdown: { __typename: 'CostBreakdown', baseCostCents: number, feeCents: number, taxCents: number, totalCostCents: number }, activity?: { __typename: 'Activity', sourceId: string, source: ActivitySource, name: string, description: string, websiteUri?: string | null, doorTips?: string | null, insiderTips?: string | null, parkingTips?: string | null, categoryGroup?: { __typename: 'ActivityCategoryGroup', id: string, name: string, activityCategories: Array<{ __typename: 'ActivityCategory', id: string, name: string, isDefault: boolean }> } | null, ticketInfo?: { __typename: 'TicketInfo', name?: string | null, notes?: string | null, costBreakdown: { __typename: 'CostBreakdown', baseCostCents: number, feeCents: number, taxCents: number, totalCostCents: number } } | null, venue: { __typename: 'ActivityVenue', name: string, location: { __typename: 'Location', directionsUri?: string | null, coordinates: { __typename: 'GeoPoint', lat: number, lon: number }, address: { __typename: 'Address', address1?: string | null, address2?: string | null, city?: string | null, state?: string | null, zipCode?: string | null, country?: string | null, formattedMultiline: string, formattedSingleline: string } } }, photos: { __typename: 'Photos', coverPhoto?: { __typename: 'Photo', id: string, src: string, alt?: string | null, attributions: Array<string> } | null, supplementalPhotos: Array<{ __typename: 'Photo', id: string, src: string, alt?: string | null, attributions: Array<string> }> } } | null, restaurant?: { __typename: 'Restaurant', sourceId: string, source: RestaurantSource, name: string, reservable: boolean, rating: number, primaryTypeName: string, websiteUri?: string | null, description: string, parkingTips?: string | null, customerFavorites?: string | null, location: { __typename: 'Location', directionsUri?: string | null, coordinates: { __typename: 'GeoPoint', lat: number, lon: number }, address: { __typename: 'Address', address1?: string | null, address2?: string | null, city?: string | null, state?: string | null, zipCode?: string | null, country?: string | null, formattedMultiline: string, formattedSingleline: string } }, photos: { __typename: 'Photos', coverPhoto?: { __typename: 'Photo', id: string, src: string, alt?: string | null, attributions: Array<string> } | null, supplementalPhotos: Array<{ __typename: 'Photo', id: string, src: string, alt?: string | null, attributions: Array<string> }> } } | null } } };
-
-=======
->>>>>>> 334f5e43
 export type SubmitReserverDetailsMutationVariables = Exact<{
   input: SubmitReserverDetailsInput;
 }>;
@@ -1163,173 +1119,6 @@
   alt
   attributions
 }`, {"fragmentName":"PlanOutingFields"}) as unknown as TypedDocumentString<PlanOutingFieldsFragment, unknown>;
-<<<<<<< HEAD
-export const ReplanOutingFieldsFragmentDoc = new TypedDocumentString(`
-    fragment ReplanOutingFields on ReplanOutingResult {
-  __typename
-  ... on ReplanOutingSuccess {
-    __typename
-    outing {
-      __typename
-      ...OutingFields
-    }
-  }
-  ... on ReplanOutingFailure {
-    __typename
-    failureReason
-  }
-}
-    fragment AddressFields on Address {
-  __typename
-  address1
-  address2
-  city
-  state
-  zipCode
-  country
-  formattedMultiline
-  formattedSingleline
-}
-fragment CostBreakdownFields on CostBreakdown {
-  __typename
-  baseCostCents
-  feeCents
-  taxCents
-  totalCostCents
-}
-fragment LocationFields on Location {
-  __typename
-  directionsUri
-  coordinates {
-    __typename
-    lat
-    lon
-  }
-  address {
-    __typename
-    ...AddressFields
-  }
-}
-fragment OutingFields on Outing {
-  __typename
-  id
-  activityStartTime
-  restaurantArrivalTime
-  restaurantRegion {
-    __typename
-    id
-    name
-  }
-  activityRegion {
-    __typename
-    id
-    name
-  }
-  survey {
-    __typename
-    id
-    budget
-    headcount
-    searchRegions {
-      __typename
-      id
-      name
-    }
-    startTime
-  }
-  drivingTime
-  costBreakdown {
-    __typename
-    ...CostBreakdownFields
-  }
-  activity {
-    __typename
-    categoryGroup {
-      __typename
-      id
-      name
-      activityCategories {
-        __typename
-        id
-        name
-        isDefault
-      }
-    }
-    sourceId
-    source
-    name
-    description
-    websiteUri
-    doorTips
-    insiderTips
-    parkingTips
-    ticketInfo {
-      __typename
-      name
-      notes
-      costBreakdown {
-        __typename
-        ...CostBreakdownFields
-      }
-    }
-    venue {
-      __typename
-      name
-      location {
-        __typename
-        ...LocationFields
-      }
-    }
-    photos {
-      __typename
-      coverPhoto {
-        __typename
-        ...PhotoFields
-      }
-      supplementalPhotos {
-        __typename
-        ...PhotoFields
-      }
-    }
-  }
-  restaurant {
-    __typename
-    sourceId
-    source
-    name
-    reservable
-    rating
-    primaryTypeName
-    websiteUri
-    description
-    parkingTips
-    customerFavorites
-    location {
-      __typename
-      ...LocationFields
-    }
-    photos {
-      __typename
-      coverPhoto {
-        __typename
-        ...PhotoFields
-      }
-      supplementalPhotos {
-        __typename
-        ...PhotoFields
-      }
-    }
-  }
-}
-fragment PhotoFields on Photo {
-  __typename
-  id
-  src
-  alt
-  attributions
-}`, {"fragmentName":"ReplanOutingFields"}) as unknown as TypedDocumentString<ReplanOutingFieldsFragment, unknown>;
-=======
->>>>>>> 334f5e43
 export const CreateAccountDocument = new TypedDocumentString(`
     mutation CreateAccount($input: CreateAccountInput!) {
   __typename
@@ -1607,180 +1396,6 @@
     failureReason
   }
 }`) as unknown as TypedDocumentString<PlanOutingMutation, PlanOutingMutationVariables>;
-<<<<<<< HEAD
-export const ReplanOutingDocument = new TypedDocumentString(`
-    mutation ReplanOuting($input: ReplanOutingInput!) {
-  __typename
-  replanOuting(input: $input) {
-    __typename
-    ...ReplanOutingFields
-  }
-}
-    fragment AddressFields on Address {
-  __typename
-  address1
-  address2
-  city
-  state
-  zipCode
-  country
-  formattedMultiline
-  formattedSingleline
-}
-fragment CostBreakdownFields on CostBreakdown {
-  __typename
-  baseCostCents
-  feeCents
-  taxCents
-  totalCostCents
-}
-fragment LocationFields on Location {
-  __typename
-  directionsUri
-  coordinates {
-    __typename
-    lat
-    lon
-  }
-  address {
-    __typename
-    ...AddressFields
-  }
-}
-fragment OutingFields on Outing {
-  __typename
-  id
-  activityStartTime
-  restaurantArrivalTime
-  restaurantRegion {
-    __typename
-    id
-    name
-  }
-  activityRegion {
-    __typename
-    id
-    name
-  }
-  survey {
-    __typename
-    id
-    budget
-    headcount
-    searchRegions {
-      __typename
-      id
-      name
-    }
-    startTime
-  }
-  drivingTime
-  costBreakdown {
-    __typename
-    ...CostBreakdownFields
-  }
-  activity {
-    __typename
-    categoryGroup {
-      __typename
-      id
-      name
-      activityCategories {
-        __typename
-        id
-        name
-        isDefault
-      }
-    }
-    sourceId
-    source
-    name
-    description
-    websiteUri
-    doorTips
-    insiderTips
-    parkingTips
-    ticketInfo {
-      __typename
-      name
-      notes
-      costBreakdown {
-        __typename
-        ...CostBreakdownFields
-      }
-    }
-    venue {
-      __typename
-      name
-      location {
-        __typename
-        ...LocationFields
-      }
-    }
-    photos {
-      __typename
-      coverPhoto {
-        __typename
-        ...PhotoFields
-      }
-      supplementalPhotos {
-        __typename
-        ...PhotoFields
-      }
-    }
-  }
-  restaurant {
-    __typename
-    sourceId
-    source
-    name
-    reservable
-    rating
-    primaryTypeName
-    websiteUri
-    description
-    parkingTips
-    customerFavorites
-    location {
-      __typename
-      ...LocationFields
-    }
-    photos {
-      __typename
-      coverPhoto {
-        __typename
-        ...PhotoFields
-      }
-      supplementalPhotos {
-        __typename
-        ...PhotoFields
-      }
-    }
-  }
-}
-fragment PhotoFields on Photo {
-  __typename
-  id
-  src
-  alt
-  attributions
-}
-fragment ReplanOutingFields on ReplanOutingResult {
-  __typename
-  ... on ReplanOutingSuccess {
-    __typename
-    outing {
-      __typename
-      ...OutingFields
-    }
-  }
-  ... on ReplanOutingFailure {
-    __typename
-    failureReason
-  }
-}`) as unknown as TypedDocumentString<ReplanOutingMutation, ReplanOutingMutationVariables>;
-=======
->>>>>>> 334f5e43
 export const SubmitReserverDetailsDocument = new TypedDocumentString(`
     mutation SubmitReserverDetails($input: SubmitReserverDetailsInput!) {
   __typename
