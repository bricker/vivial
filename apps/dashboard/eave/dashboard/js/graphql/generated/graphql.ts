--- conflicted
+++ resolved
@@ -173,6 +173,7 @@
   activityStartTime?: Maybe<Scalars['DateTime']['output']>;
   costBreakdown: CostBreakdown;
   drivingTime?: Maybe<Scalars['String']['output']>;
+  headcount: Scalars['Int']['output'];
   id: Scalars['UUID']['output'];
   restaurant?: Maybe<Restaurant>;
   restaurantArrivalTime?: Maybe<Scalars['DateTime']['output']>;
@@ -273,15 +274,9 @@
 
 export type Location = {
   __typename?: 'Location';
-<<<<<<< HEAD
   address: Address;
   coordinates: GeoPoint;
   directionsUri?: Maybe<Scalars['String']['output']>;
-=======
-  coordinates: GeoPoint;
-  directionsUri?: Maybe<Scalars['String']['output']>;
-  formattedAddress?: Maybe<Scalars['String']['output']>;
->>>>>>> fd38707d
 };
 
 export type LoginFailure = {
@@ -341,6 +336,7 @@
   activityStartTime?: Maybe<Scalars['DateTime']['output']>;
   costBreakdown: CostBreakdown;
   drivingTime?: Maybe<Scalars['String']['output']>;
+  headcount: Scalars['Int']['output'];
   id: Scalars['UUID']['output'];
   restaurant?: Maybe<Restaurant>;
   restaurantArrivalTime?: Maybe<Scalars['DateTime']['output']>;
@@ -523,22 +519,20 @@
   reserverDetails: ReserverDetails;
 };
 
-<<<<<<< HEAD
+export type Survey = {
+  __typename?: 'Survey';
+  budget: OutingBudget;
+  headcount: Scalars['Int']['output'];
+  id: Scalars['UUID']['output'];
+  searchRegions: Array<SearchRegion>;
+  startTime: Scalars['DateTime']['output'];
+};
+
 export type TicketInfo = {
   __typename?: 'TicketInfo';
   costBreakdown: CostBreakdown;
   name?: Maybe<Scalars['String']['output']>;
   notes?: Maybe<Scalars['String']['output']>;
-=======
-export type Survey = {
-  __typename?: 'Survey';
-  budget: OutingBudget;
-  headcount: Scalars['Int']['output'];
-  id: Scalars['UUID']['output'];
-  searchAreaIds: Array<Scalars['UUID']['output']>;
-  startTime: Scalars['DateTime']['output'];
-  visitorId: Scalars['UUID']['output'];
->>>>>>> fd38707d
 };
 
 export type UnauthenticatedViewer = {
@@ -658,37 +652,25 @@
 
 export type ViewerQueries = AuthenticatedViewerQueries | UnauthenticatedViewer;
 
-<<<<<<< HEAD
 export type AddressFieldsFragment = { __typename: 'Address', address1?: string | null, address2?: string | null, city?: string | null, state?: string | null, zipCode?: string | null, country?: string | null, formattedMultiline: string, formattedSingleline: string };
 
 export type CostBreakdownFieldsFragment = { __typename: 'CostBreakdown', baseCostCents: number, feeCents: number, taxCents: number, totalCostCents: number };
 
 export type LocationFieldsFragment = { __typename: 'Location', directionsUri?: string | null, coordinates: { __typename: 'GeoPoint', lat: number, lon: number }, address: { __typename: 'Address', address1?: string | null, address2?: string | null, city?: string | null, state?: string | null, zipCode?: string | null, country?: string | null, formattedMultiline: string, formattedSingleline: string } };
 
-export type OutingFieldsFragment = { __typename: 'Outing', id: string, headcount: number, activityStartTime?: string | null, restaurantArrivalTime?: string | null, drivingTime?: string | null, costBreakdown: { __typename: 'CostBreakdown', baseCostCents: number, feeCents: number, taxCents: number, totalCostCents: number }, activity?: { __typename: 'Activity', sourceId: string, source: ActivitySource, name: string, description: string, websiteUri?: string | null, doorTips?: string | null, insiderTips?: string | null, parkingTips?: string | null, ticketInfo?: { __typename: 'TicketInfo', name?: string | null, notes?: string | null, costBreakdown: { __typename: 'CostBreakdown', baseCostCents: number, feeCents: number, taxCents: number, totalCostCents: number } } | null, venue: { __typename: 'ActivityVenue', name: string, location: { __typename: 'Location', directionsUri?: string | null, coordinates: { __typename: 'GeoPoint', lat: number, lon: number }, address: { __typename: 'Address', address1?: string | null, address2?: string | null, city?: string | null, state?: string | null, zipCode?: string | null, country?: string | null, formattedMultiline: string, formattedSingleline: string } } }, photos: { __typename: 'Photos', coverPhoto?: { __typename: 'Photo', id: string, src: string, alt?: string | null, attributions: Array<string> } | null, supplementalPhotos: Array<{ __typename: 'Photo', id: string, src: string, alt?: string | null, attributions: Array<string> }> } } | null, restaurant?: { __typename: 'Restaurant', sourceId: string, source: RestaurantSource, name: string, reservable: boolean, rating: number, primaryTypeName: string, websiteUri?: string | null, description: string, parkingTips?: string | null, customerFavorites?: string | null, location: { __typename: 'Location', directionsUri?: string | null, coordinates: { __typename: 'GeoPoint', lat: number, lon: number }, address: { __typename: 'Address', address1?: string | null, address2?: string | null, city?: string | null, state?: string | null, zipCode?: string | null, country?: string | null, formattedMultiline: string, formattedSingleline: string } }, photos: { __typename: 'Photos', coverPhoto?: { __typename: 'Photo', id: string, src: string, alt?: string | null, attributions: Array<string> } | null, supplementalPhotos: Array<{ __typename: 'Photo', id: string, src: string, alt?: string | null, attributions: Array<string> }> } } | null };
+export type OutingFieldsFragment = { __typename: 'Outing', id: string, activityStartTime?: string | null, restaurantArrivalTime?: string | null, drivingTime?: string | null, restaurantRegion?: { __typename: 'SearchRegion', id: string, name: string } | null, activityRegion?: { __typename: 'SearchRegion', id: string, name: string } | null, survey: { __typename: 'Survey', id: string, budget: OutingBudget, headcount: number, startTime: string, searchRegions: Array<{ __typename: 'SearchRegion', id: string, name: string }> }, costBreakdown: { __typename: 'CostBreakdown', baseCostCents: number, feeCents: number, taxCents: number, totalCostCents: number }, activity?: { __typename: 'Activity', sourceId: string, source: ActivitySource, name: string, description: string, websiteUri?: string | null, doorTips?: string | null, insiderTips?: string | null, parkingTips?: string | null, categoryGroup?: { __typename: 'ActivityCategoryGroup', id: string, name: string, activityCategories: Array<{ __typename: 'ActivityCategory', id: string, name: string, isDefault: boolean }> } | null, ticketInfo?: { __typename: 'TicketInfo', name?: string | null, notes?: string | null, costBreakdown: { __typename: 'CostBreakdown', baseCostCents: number, feeCents: number, taxCents: number, totalCostCents: number } } | null, venue: { __typename: 'ActivityVenue', name: string, location: { __typename: 'Location', directionsUri?: string | null, coordinates: { __typename: 'GeoPoint', lat: number, lon: number }, address: { __typename: 'Address', address1?: string | null, address2?: string | null, city?: string | null, state?: string | null, zipCode?: string | null, country?: string | null, formattedMultiline: string, formattedSingleline: string } } }, photos: { __typename: 'Photos', coverPhoto?: { __typename: 'Photo', id: string, src: string, alt?: string | null, attributions: Array<string> } | null, supplementalPhotos: Array<{ __typename: 'Photo', id: string, src: string, alt?: string | null, attributions: Array<string> }> } } | null, restaurant?: { __typename: 'Restaurant', sourceId: string, source: RestaurantSource, name: string, reservable: boolean, rating: number, primaryTypeName: string, websiteUri?: string | null, description: string, parkingTips?: string | null, customerFavorites?: string | null, location: { __typename: 'Location', directionsUri?: string | null, coordinates: { __typename: 'GeoPoint', lat: number, lon: number }, address: { __typename: 'Address', address1?: string | null, address2?: string | null, city?: string | null, state?: string | null, zipCode?: string | null, country?: string | null, formattedMultiline: string, formattedSingleline: string } }, photos: { __typename: 'Photos', coverPhoto?: { __typename: 'Photo', id: string, src: string, alt?: string | null, attributions: Array<string> } | null, supplementalPhotos: Array<{ __typename: 'Photo', id: string, src: string, alt?: string | null, attributions: Array<string> }> } } | null };
 
 export type PhotoFieldsFragment = { __typename: 'Photo', id: string, src: string, alt?: string | null, attributions: Array<string> };
 
 type PlanOutingFields_PlanOutingFailure_Fragment = { __typename: 'PlanOutingFailure', failureReason: PlanOutingFailureReason };
 
-type PlanOutingFields_PlanOutingSuccess_Fragment = { __typename: 'PlanOutingSuccess', outing: { __typename: 'Outing', id: string, headcount: number, activityStartTime?: string | null, restaurantArrivalTime?: string | null, drivingTime?: string | null, costBreakdown: { __typename: 'CostBreakdown', baseCostCents: number, feeCents: number, taxCents: number, totalCostCents: number }, activity?: { __typename: 'Activity', sourceId: string, source: ActivitySource, name: string, description: string, websiteUri?: string | null, doorTips?: string | null, insiderTips?: string | null, parkingTips?: string | null, ticketInfo?: { __typename: 'TicketInfo', name?: string | null, notes?: string | null, costBreakdown: { __typename: 'CostBreakdown', baseCostCents: number, feeCents: number, taxCents: number, totalCostCents: number } } | null, venue: { __typename: 'ActivityVenue', name: string, location: { __typename: 'Location', directionsUri?: string | null, coordinates: { __typename: 'GeoPoint', lat: number, lon: number }, address: { __typename: 'Address', address1?: string | null, address2?: string | null, city?: string | null, state?: string | null, zipCode?: string | null, country?: string | null, formattedMultiline: string, formattedSingleline: string } } }, photos: { __typename: 'Photos', coverPhoto?: { __typename: 'Photo', id: string, src: string, alt?: string | null, attributions: Array<string> } | null, supplementalPhotos: Array<{ __typename: 'Photo', id: string, src: string, alt?: string | null, attributions: Array<string> }> } } | null, restaurant?: { __typename: 'Restaurant', sourceId: string, source: RestaurantSource, name: string, reservable: boolean, rating: number, primaryTypeName: string, websiteUri?: string | null, description: string, parkingTips?: string | null, customerFavorites?: string | null, location: { __typename: 'Location', directionsUri?: string | null, coordinates: { __typename: 'GeoPoint', lat: number, lon: number }, address: { __typename: 'Address', address1?: string | null, address2?: string | null, city?: string | null, state?: string | null, zipCode?: string | null, country?: string | null, formattedMultiline: string, formattedSingleline: string } }, photos: { __typename: 'Photos', coverPhoto?: { __typename: 'Photo', id: string, src: string, alt?: string | null, attributions: Array<string> } | null, supplementalPhotos: Array<{ __typename: 'Photo', id: string, src: string, alt?: string | null, attributions: Array<string> }> } } | null } };
-=======
-export type OutingFieldsFragment = { __typename: 'Outing', id: string, activityStartTime?: string | null, restaurantArrivalTime?: string | null, drivingTime?: string | null, restaurantRegion?: { __typename: 'SearchRegion', id: string, name: string } | null, activityRegion?: { __typename: 'SearchRegion', id: string, name: string } | null, survey: { __typename: 'Survey', id: string, budget: OutingBudget, headcount: number, searchAreaIds: Array<string>, startTime: string, visitorId: string }, activity?: { __typename: 'Activity', sourceId: string, source: ActivitySource, name: string, description: string, websiteUri?: string | null, doorTips?: string | null, insiderTips?: string | null, parkingTips?: string | null, categoryGroup?: { __typename: 'ActivityCategoryGroup', id: string, name: string, activityCategories: Array<{ __typename: 'ActivityCategory', id: string, name: string, isDefault: boolean }> } | null, venue: { __typename: 'ActivityVenue', name: string, location: { __typename: 'Location', directionsUri?: string | null, formattedAddress?: string | null, coordinates: { __typename: 'GeoPoint', lat: number, lon: number } } }, photos?: { __typename: 'Photos', coverPhotoUri?: string | null, supplementalPhotoUris?: Array<string> | null } | null, ticketInfo?: { __typename: 'ActivityTicketInfo', type?: string | null, notes?: string | null, cost?: number | null, fee?: number | null, tax?: number | null } | null } | null, restaurant?: { __typename: 'Restaurant', sourceId: string, source: RestaurantSource, name: string, reservable: boolean, rating: number, primaryTypeName: string, websiteUri?: string | null, description: string, parkingTips?: string | null, customerFavorites?: string | null, location: { __typename: 'Location', directionsUri?: string | null, formattedAddress?: string | null, coordinates: { __typename: 'GeoPoint', lat: number, lon: number } }, photos?: { __typename: 'Photos', coverPhotoUri?: string | null, supplementalPhotoUris?: Array<string> | null } | null } | null };
-
-type PlanOutingFields_PlanOutingFailure_Fragment = { __typename: 'PlanOutingFailure', failureReason: PlanOutingFailureReason };
-
-type PlanOutingFields_PlanOutingSuccess_Fragment = { __typename: 'PlanOutingSuccess', outing: { __typename: 'Outing', id: string, activityStartTime?: string | null, restaurantArrivalTime?: string | null, drivingTime?: string | null, restaurantRegion?: { __typename: 'SearchRegion', id: string, name: string } | null, activityRegion?: { __typename: 'SearchRegion', id: string, name: string } | null, survey: { __typename: 'Survey', id: string, budget: OutingBudget, headcount: number, searchAreaIds: Array<string>, startTime: string, visitorId: string }, activity?: { __typename: 'Activity', sourceId: string, source: ActivitySource, name: string, description: string, websiteUri?: string | null, doorTips?: string | null, insiderTips?: string | null, parkingTips?: string | null, categoryGroup?: { __typename: 'ActivityCategoryGroup', id: string, name: string, activityCategories: Array<{ __typename: 'ActivityCategory', id: string, name: string, isDefault: boolean }> } | null, venue: { __typename: 'ActivityVenue', name: string, location: { __typename: 'Location', directionsUri?: string | null, formattedAddress?: string | null, coordinates: { __typename: 'GeoPoint', lat: number, lon: number } } }, photos?: { __typename: 'Photos', coverPhotoUri?: string | null, supplementalPhotoUris?: Array<string> | null } | null, ticketInfo?: { __typename: 'ActivityTicketInfo', type?: string | null, notes?: string | null, cost?: number | null, fee?: number | null, tax?: number | null } | null } | null, restaurant?: { __typename: 'Restaurant', sourceId: string, source: RestaurantSource, name: string, reservable: boolean, rating: number, primaryTypeName: string, websiteUri?: string | null, description: string, parkingTips?: string | null, customerFavorites?: string | null, location: { __typename: 'Location', directionsUri?: string | null, formattedAddress?: string | null, coordinates: { __typename: 'GeoPoint', lat: number, lon: number } }, photos?: { __typename: 'Photos', coverPhotoUri?: string | null, supplementalPhotoUris?: Array<string> | null } | null } | null } };
->>>>>>> fd38707d
+type PlanOutingFields_PlanOutingSuccess_Fragment = { __typename: 'PlanOutingSuccess', outing: { __typename: 'Outing', id: string, activityStartTime?: string | null, restaurantArrivalTime?: string | null, drivingTime?: string | null, restaurantRegion?: { __typename: 'SearchRegion', id: string, name: string } | null, activityRegion?: { __typename: 'SearchRegion', id: string, name: string } | null, survey: { __typename: 'Survey', id: string, budget: OutingBudget, headcount: number, startTime: string, searchRegions: Array<{ __typename: 'SearchRegion', id: string, name: string }> }, costBreakdown: { __typename: 'CostBreakdown', baseCostCents: number, feeCents: number, taxCents: number, totalCostCents: number }, activity?: { __typename: 'Activity', sourceId: string, source: ActivitySource, name: string, description: string, websiteUri?: string | null, doorTips?: string | null, insiderTips?: string | null, parkingTips?: string | null, categoryGroup?: { __typename: 'ActivityCategoryGroup', id: string, name: string, activityCategories: Array<{ __typename: 'ActivityCategory', id: string, name: string, isDefault: boolean }> } | null, ticketInfo?: { __typename: 'TicketInfo', name?: string | null, notes?: string | null, costBreakdown: { __typename: 'CostBreakdown', baseCostCents: number, feeCents: number, taxCents: number, totalCostCents: number } } | null, venue: { __typename: 'ActivityVenue', name: string, location: { __typename: 'Location', directionsUri?: string | null, coordinates: { __typename: 'GeoPoint', lat: number, lon: number }, address: { __typename: 'Address', address1?: string | null, address2?: string | null, city?: string | null, state?: string | null, zipCode?: string | null, country?: string | null, formattedMultiline: string, formattedSingleline: string } } }, photos: { __typename: 'Photos', coverPhoto?: { __typename: 'Photo', id: string, src: string, alt?: string | null, attributions: Array<string> } | null, supplementalPhotos: Array<{ __typename: 'Photo', id: string, src: string, alt?: string | null, attributions: Array<string> }> } } | null, restaurant?: { __typename: 'Restaurant', sourceId: string, source: RestaurantSource, name: string, reservable: boolean, rating: number, primaryTypeName: string, websiteUri?: string | null, description: string, parkingTips?: string | null, customerFavorites?: string | null, location: { __typename: 'Location', directionsUri?: string | null, coordinates: { __typename: 'GeoPoint', lat: number, lon: number }, address: { __typename: 'Address', address1?: string | null, address2?: string | null, city?: string | null, state?: string | null, zipCode?: string | null, country?: string | null, formattedMultiline: string, formattedSingleline: string } }, photos: { __typename: 'Photos', coverPhoto?: { __typename: 'Photo', id: string, src: string, alt?: string | null, attributions: Array<string> } | null, supplementalPhotos: Array<{ __typename: 'Photo', id: string, src: string, alt?: string | null, attributions: Array<string> }> } } | null } };
 
 export type PlanOutingFieldsFragment = PlanOutingFields_PlanOutingFailure_Fragment | PlanOutingFields_PlanOutingSuccess_Fragment;
 
 type ReplanOutingFields_ReplanOutingFailure_Fragment = { __typename: 'ReplanOutingFailure', failureReason: ReplanOutingFailureReason };
 
-<<<<<<< HEAD
-type ReplanOutingFields_ReplanOutingSuccess_Fragment = { __typename: 'ReplanOutingSuccess', outing: { __typename: 'Outing', id: string, headcount: number, activityStartTime?: string | null, restaurantArrivalTime?: string | null, drivingTime?: string | null, costBreakdown: { __typename: 'CostBreakdown', baseCostCents: number, feeCents: number, taxCents: number, totalCostCents: number }, activity?: { __typename: 'Activity', sourceId: string, source: ActivitySource, name: string, description: string, websiteUri?: string | null, doorTips?: string | null, insiderTips?: string | null, parkingTips?: string | null, ticketInfo?: { __typename: 'TicketInfo', name?: string | null, notes?: string | null, costBreakdown: { __typename: 'CostBreakdown', baseCostCents: number, feeCents: number, taxCents: number, totalCostCents: number } } | null, venue: { __typename: 'ActivityVenue', name: string, location: { __typename: 'Location', directionsUri?: string | null, coordinates: { __typename: 'GeoPoint', lat: number, lon: number }, address: { __typename: 'Address', address1?: string | null, address2?: string | null, city?: string | null, state?: string | null, zipCode?: string | null, country?: string | null, formattedMultiline: string, formattedSingleline: string } } }, photos: { __typename: 'Photos', coverPhoto?: { __typename: 'Photo', id: string, src: string, alt?: string | null, attributions: Array<string> } | null, supplementalPhotos: Array<{ __typename: 'Photo', id: string, src: string, alt?: string | null, attributions: Array<string> }> } } | null, restaurant?: { __typename: 'Restaurant', sourceId: string, source: RestaurantSource, name: string, reservable: boolean, rating: number, primaryTypeName: string, websiteUri?: string | null, description: string, parkingTips?: string | null, customerFavorites?: string | null, location: { __typename: 'Location', directionsUri?: string | null, coordinates: { __typename: 'GeoPoint', lat: number, lon: number }, address: { __typename: 'Address', address1?: string | null, address2?: string | null, city?: string | null, state?: string | null, zipCode?: string | null, country?: string | null, formattedMultiline: string, formattedSingleline: string } }, photos: { __typename: 'Photos', coverPhoto?: { __typename: 'Photo', id: string, src: string, alt?: string | null, attributions: Array<string> } | null, supplementalPhotos: Array<{ __typename: 'Photo', id: string, src: string, alt?: string | null, attributions: Array<string> }> } } | null } };
-=======
-type ReplanOutingFields_ReplanOutingSuccess_Fragment = { __typename: 'ReplanOutingSuccess', outing: { __typename: 'Outing', id: string, activityStartTime?: string | null, restaurantArrivalTime?: string | null, drivingTime?: string | null, restaurantRegion?: { __typename: 'SearchRegion', id: string, name: string } | null, activityRegion?: { __typename: 'SearchRegion', id: string, name: string } | null, survey: { __typename: 'Survey', id: string, budget: OutingBudget, headcount: number, searchAreaIds: Array<string>, startTime: string, visitorId: string }, activity?: { __typename: 'Activity', sourceId: string, source: ActivitySource, name: string, description: string, websiteUri?: string | null, doorTips?: string | null, insiderTips?: string | null, parkingTips?: string | null, categoryGroup?: { __typename: 'ActivityCategoryGroup', id: string, name: string, activityCategories: Array<{ __typename: 'ActivityCategory', id: string, name: string, isDefault: boolean }> } | null, venue: { __typename: 'ActivityVenue', name: string, location: { __typename: 'Location', directionsUri?: string | null, formattedAddress?: string | null, coordinates: { __typename: 'GeoPoint', lat: number, lon: number } } }, photos?: { __typename: 'Photos', coverPhotoUri?: string | null, supplementalPhotoUris?: Array<string> | null } | null, ticketInfo?: { __typename: 'ActivityTicketInfo', type?: string | null, notes?: string | null, cost?: number | null, fee?: number | null, tax?: number | null } | null } | null, restaurant?: { __typename: 'Restaurant', sourceId: string, source: RestaurantSource, name: string, reservable: boolean, rating: number, primaryTypeName: string, websiteUri?: string | null, description: string, parkingTips?: string | null, customerFavorites?: string | null, location: { __typename: 'Location', directionsUri?: string | null, formattedAddress?: string | null, coordinates: { __typename: 'GeoPoint', lat: number, lon: number } }, photos?: { __typename: 'Photos', coverPhotoUri?: string | null, supplementalPhotoUris?: Array<string> | null } | null } | null } };
->>>>>>> fd38707d
+type ReplanOutingFields_ReplanOutingSuccess_Fragment = { __typename: 'ReplanOutingSuccess', outing: { __typename: 'Outing', id: string, activityStartTime?: string | null, restaurantArrivalTime?: string | null, drivingTime?: string | null, restaurantRegion?: { __typename: 'SearchRegion', id: string, name: string } | null, activityRegion?: { __typename: 'SearchRegion', id: string, name: string } | null, survey: { __typename: 'Survey', id: string, budget: OutingBudget, headcount: number, startTime: string, searchRegions: Array<{ __typename: 'SearchRegion', id: string, name: string }> }, costBreakdown: { __typename: 'CostBreakdown', baseCostCents: number, feeCents: number, taxCents: number, totalCostCents: number }, activity?: { __typename: 'Activity', sourceId: string, source: ActivitySource, name: string, description: string, websiteUri?: string | null, doorTips?: string | null, insiderTips?: string | null, parkingTips?: string | null, categoryGroup?: { __typename: 'ActivityCategoryGroup', id: string, name: string, activityCategories: Array<{ __typename: 'ActivityCategory', id: string, name: string, isDefault: boolean }> } | null, ticketInfo?: { __typename: 'TicketInfo', name?: string | null, notes?: string | null, costBreakdown: { __typename: 'CostBreakdown', baseCostCents: number, feeCents: number, taxCents: number, totalCostCents: number } } | null, venue: { __typename: 'ActivityVenue', name: string, location: { __typename: 'Location', directionsUri?: string | null, coordinates: { __typename: 'GeoPoint', lat: number, lon: number }, address: { __typename: 'Address', address1?: string | null, address2?: string | null, city?: string | null, state?: string | null, zipCode?: string | null, country?: string | null, formattedMultiline: string, formattedSingleline: string } } }, photos: { __typename: 'Photos', coverPhoto?: { __typename: 'Photo', id: string, src: string, alt?: string | null, attributions: Array<string> } | null, supplementalPhotos: Array<{ __typename: 'Photo', id: string, src: string, alt?: string | null, attributions: Array<string> }> } } | null, restaurant?: { __typename: 'Restaurant', sourceId: string, source: RestaurantSource, name: string, reservable: boolean, rating: number, primaryTypeName: string, websiteUri?: string | null, description: string, parkingTips?: string | null, customerFavorites?: string | null, location: { __typename: 'Location', directionsUri?: string | null, coordinates: { __typename: 'GeoPoint', lat: number, lon: number }, address: { __typename: 'Address', address1?: string | null, address2?: string | null, city?: string | null, state?: string | null, zipCode?: string | null, country?: string | null, formattedMultiline: string, formattedSingleline: string } }, photos: { __typename: 'Photos', coverPhoto?: { __typename: 'Photo', id: string, src: string, alt?: string | null, attributions: Array<string> } | null, supplementalPhotos: Array<{ __typename: 'Photo', id: string, src: string, alt?: string | null, attributions: Array<string> }> } } | null } };
 
 export type ReplanOutingFieldsFragment = ReplanOutingFields_ReplanOutingFailure_Fragment | ReplanOutingFields_ReplanOutingSuccess_Fragment;
 
@@ -725,22 +707,14 @@
 }>;
 
 
-<<<<<<< HEAD
-export type PlanOutingMutation = { __typename: 'Mutation', planOuting: { __typename: 'PlanOutingFailure', failureReason: PlanOutingFailureReason } | { __typename: 'PlanOutingSuccess', outing: { __typename: 'Outing', id: string, headcount: number, activityStartTime?: string | null, restaurantArrivalTime?: string | null, drivingTime?: string | null, costBreakdown: { __typename: 'CostBreakdown', baseCostCents: number, feeCents: number, taxCents: number, totalCostCents: number }, activity?: { __typename: 'Activity', sourceId: string, source: ActivitySource, name: string, description: string, websiteUri?: string | null, doorTips?: string | null, insiderTips?: string | null, parkingTips?: string | null, ticketInfo?: { __typename: 'TicketInfo', name?: string | null, notes?: string | null, costBreakdown: { __typename: 'CostBreakdown', baseCostCents: number, feeCents: number, taxCents: number, totalCostCents: number } } | null, venue: { __typename: 'ActivityVenue', name: string, location: { __typename: 'Location', directionsUri?: string | null, coordinates: { __typename: 'GeoPoint', lat: number, lon: number }, address: { __typename: 'Address', address1?: string | null, address2?: string | null, city?: string | null, state?: string | null, zipCode?: string | null, country?: string | null, formattedMultiline: string, formattedSingleline: string } } }, photos: { __typename: 'Photos', coverPhoto?: { __typename: 'Photo', id: string, src: string, alt?: string | null, attributions: Array<string> } | null, supplementalPhotos: Array<{ __typename: 'Photo', id: string, src: string, alt?: string | null, attributions: Array<string> }> } } | null, restaurant?: { __typename: 'Restaurant', sourceId: string, source: RestaurantSource, name: string, reservable: boolean, rating: number, primaryTypeName: string, websiteUri?: string | null, description: string, parkingTips?: string | null, customerFavorites?: string | null, location: { __typename: 'Location', directionsUri?: string | null, coordinates: { __typename: 'GeoPoint', lat: number, lon: number }, address: { __typename: 'Address', address1?: string | null, address2?: string | null, city?: string | null, state?: string | null, zipCode?: string | null, country?: string | null, formattedMultiline: string, formattedSingleline: string } }, photos: { __typename: 'Photos', coverPhoto?: { __typename: 'Photo', id: string, src: string, alt?: string | null, attributions: Array<string> } | null, supplementalPhotos: Array<{ __typename: 'Photo', id: string, src: string, alt?: string | null, attributions: Array<string> }> } } | null } } };
-=======
-export type PlanOutingMutation = { __typename: 'Mutation', planOuting: { __typename: 'PlanOutingFailure', failureReason: PlanOutingFailureReason } | { __typename: 'PlanOutingSuccess', outing: { __typename: 'Outing', id: string, activityStartTime?: string | null, restaurantArrivalTime?: string | null, drivingTime?: string | null, restaurantRegion?: { __typename: 'SearchRegion', id: string, name: string } | null, activityRegion?: { __typename: 'SearchRegion', id: string, name: string } | null, survey: { __typename: 'Survey', id: string, budget: OutingBudget, headcount: number, searchAreaIds: Array<string>, startTime: string, visitorId: string }, activity?: { __typename: 'Activity', sourceId: string, source: ActivitySource, name: string, description: string, websiteUri?: string | null, doorTips?: string | null, insiderTips?: string | null, parkingTips?: string | null, categoryGroup?: { __typename: 'ActivityCategoryGroup', id: string, name: string, activityCategories: Array<{ __typename: 'ActivityCategory', id: string, name: string, isDefault: boolean }> } | null, venue: { __typename: 'ActivityVenue', name: string, location: { __typename: 'Location', directionsUri?: string | null, formattedAddress?: string | null, coordinates: { __typename: 'GeoPoint', lat: number, lon: number } } }, photos?: { __typename: 'Photos', coverPhotoUri?: string | null, supplementalPhotoUris?: Array<string> | null } | null, ticketInfo?: { __typename: 'ActivityTicketInfo', type?: string | null, notes?: string | null, cost?: number | null, fee?: number | null, tax?: number | null } | null } | null, restaurant?: { __typename: 'Restaurant', sourceId: string, source: RestaurantSource, name: string, reservable: boolean, rating: number, primaryTypeName: string, websiteUri?: string | null, description: string, parkingTips?: string | null, customerFavorites?: string | null, location: { __typename: 'Location', directionsUri?: string | null, formattedAddress?: string | null, coordinates: { __typename: 'GeoPoint', lat: number, lon: number } }, photos?: { __typename: 'Photos', coverPhotoUri?: string | null, supplementalPhotoUris?: Array<string> | null } | null } | null } } };
->>>>>>> fd38707d
+export type PlanOutingMutation = { __typename: 'Mutation', planOuting: { __typename: 'PlanOutingFailure', failureReason: PlanOutingFailureReason } | { __typename: 'PlanOutingSuccess', outing: { __typename: 'Outing', id: string, activityStartTime?: string | null, restaurantArrivalTime?: string | null, drivingTime?: string | null, restaurantRegion?: { __typename: 'SearchRegion', id: string, name: string } | null, activityRegion?: { __typename: 'SearchRegion', id: string, name: string } | null, survey: { __typename: 'Survey', id: string, budget: OutingBudget, headcount: number, startTime: string, searchRegions: Array<{ __typename: 'SearchRegion', id: string, name: string }> }, costBreakdown: { __typename: 'CostBreakdown', baseCostCents: number, feeCents: number, taxCents: number, totalCostCents: number }, activity?: { __typename: 'Activity', sourceId: string, source: ActivitySource, name: string, description: string, websiteUri?: string | null, doorTips?: string | null, insiderTips?: string | null, parkingTips?: string | null, categoryGroup?: { __typename: 'ActivityCategoryGroup', id: string, name: string, activityCategories: Array<{ __typename: 'ActivityCategory', id: string, name: string, isDefault: boolean }> } | null, ticketInfo?: { __typename: 'TicketInfo', name?: string | null, notes?: string | null, costBreakdown: { __typename: 'CostBreakdown', baseCostCents: number, feeCents: number, taxCents: number, totalCostCents: number } } | null, venue: { __typename: 'ActivityVenue', name: string, location: { __typename: 'Location', directionsUri?: string | null, coordinates: { __typename: 'GeoPoint', lat: number, lon: number }, address: { __typename: 'Address', address1?: string | null, address2?: string | null, city?: string | null, state?: string | null, zipCode?: string | null, country?: string | null, formattedMultiline: string, formattedSingleline: string } } }, photos: { __typename: 'Photos', coverPhoto?: { __typename: 'Photo', id: string, src: string, alt?: string | null, attributions: Array<string> } | null, supplementalPhotos: Array<{ __typename: 'Photo', id: string, src: string, alt?: string | null, attributions: Array<string> }> } } | null, restaurant?: { __typename: 'Restaurant', sourceId: string, source: RestaurantSource, name: string, reservable: boolean, rating: number, primaryTypeName: string, websiteUri?: string | null, description: string, parkingTips?: string | null, customerFavorites?: string | null, location: { __typename: 'Location', directionsUri?: string | null, coordinates: { __typename: 'GeoPoint', lat: number, lon: number }, address: { __typename: 'Address', address1?: string | null, address2?: string | null, city?: string | null, state?: string | null, zipCode?: string | null, country?: string | null, formattedMultiline: string, formattedSingleline: string } }, photos: { __typename: 'Photos', coverPhoto?: { __typename: 'Photo', id: string, src: string, alt?: string | null, attributions: Array<string> } | null, supplementalPhotos: Array<{ __typename: 'Photo', id: string, src: string, alt?: string | null, attributions: Array<string> }> } } | null } } };
 
 export type ReplanOutingMutationVariables = Exact<{
   input: ReplanOutingInput;
 }>;
 
 
-<<<<<<< HEAD
-export type ReplanOutingMutation = { __typename: 'Mutation', replanOuting: { __typename: 'ReplanOutingFailure', failureReason: ReplanOutingFailureReason } | { __typename: 'ReplanOutingSuccess', outing: { __typename: 'Outing', id: string, headcount: number, activityStartTime?: string | null, restaurantArrivalTime?: string | null, drivingTime?: string | null, costBreakdown: { __typename: 'CostBreakdown', baseCostCents: number, feeCents: number, taxCents: number, totalCostCents: number }, activity?: { __typename: 'Activity', sourceId: string, source: ActivitySource, name: string, description: string, websiteUri?: string | null, doorTips?: string | null, insiderTips?: string | null, parkingTips?: string | null, ticketInfo?: { __typename: 'TicketInfo', name?: string | null, notes?: string | null, costBreakdown: { __typename: 'CostBreakdown', baseCostCents: number, feeCents: number, taxCents: number, totalCostCents: number } } | null, venue: { __typename: 'ActivityVenue', name: string, location: { __typename: 'Location', directionsUri?: string | null, coordinates: { __typename: 'GeoPoint', lat: number, lon: number }, address: { __typename: 'Address', address1?: string | null, address2?: string | null, city?: string | null, state?: string | null, zipCode?: string | null, country?: string | null, formattedMultiline: string, formattedSingleline: string } } }, photos: { __typename: 'Photos', coverPhoto?: { __typename: 'Photo', id: string, src: string, alt?: string | null, attributions: Array<string> } | null, supplementalPhotos: Array<{ __typename: 'Photo', id: string, src: string, alt?: string | null, attributions: Array<string> }> } } | null, restaurant?: { __typename: 'Restaurant', sourceId: string, source: RestaurantSource, name: string, reservable: boolean, rating: number, primaryTypeName: string, websiteUri?: string | null, description: string, parkingTips?: string | null, customerFavorites?: string | null, location: { __typename: 'Location', directionsUri?: string | null, coordinates: { __typename: 'GeoPoint', lat: number, lon: number }, address: { __typename: 'Address', address1?: string | null, address2?: string | null, city?: string | null, state?: string | null, zipCode?: string | null, country?: string | null, formattedMultiline: string, formattedSingleline: string } }, photos: { __typename: 'Photos', coverPhoto?: { __typename: 'Photo', id: string, src: string, alt?: string | null, attributions: Array<string> } | null, supplementalPhotos: Array<{ __typename: 'Photo', id: string, src: string, alt?: string | null, attributions: Array<string> }> } } | null } } };
-=======
-export type ReplanOutingMutation = { __typename: 'Mutation', replanOuting: { __typename: 'ReplanOutingFailure', failureReason: ReplanOutingFailureReason } | { __typename: 'ReplanOutingSuccess', outing: { __typename: 'Outing', id: string, activityStartTime?: string | null, restaurantArrivalTime?: string | null, drivingTime?: string | null, restaurantRegion?: { __typename: 'SearchRegion', id: string, name: string } | null, activityRegion?: { __typename: 'SearchRegion', id: string, name: string } | null, survey: { __typename: 'Survey', id: string, budget: OutingBudget, headcount: number, searchAreaIds: Array<string>, startTime: string, visitorId: string }, activity?: { __typename: 'Activity', sourceId: string, source: ActivitySource, name: string, description: string, websiteUri?: string | null, doorTips?: string | null, insiderTips?: string | null, parkingTips?: string | null, categoryGroup?: { __typename: 'ActivityCategoryGroup', id: string, name: string, activityCategories: Array<{ __typename: 'ActivityCategory', id: string, name: string, isDefault: boolean }> } | null, venue: { __typename: 'ActivityVenue', name: string, location: { __typename: 'Location', directionsUri?: string | null, formattedAddress?: string | null, coordinates: { __typename: 'GeoPoint', lat: number, lon: number } } }, photos?: { __typename: 'Photos', coverPhotoUri?: string | null, supplementalPhotoUris?: Array<string> | null } | null, ticketInfo?: { __typename: 'ActivityTicketInfo', type?: string | null, notes?: string | null, cost?: number | null, fee?: number | null, tax?: number | null } | null } | null, restaurant?: { __typename: 'Restaurant', sourceId: string, source: RestaurantSource, name: string, reservable: boolean, rating: number, primaryTypeName: string, websiteUri?: string | null, description: string, parkingTips?: string | null, customerFavorites?: string | null, location: { __typename: 'Location', directionsUri?: string | null, formattedAddress?: string | null, coordinates: { __typename: 'GeoPoint', lat: number, lon: number } }, photos?: { __typename: 'Photos', coverPhotoUri?: string | null, supplementalPhotoUris?: Array<string> | null } | null } | null } } };
->>>>>>> fd38707d
+export type ReplanOutingMutation = { __typename: 'Mutation', replanOuting: { __typename: 'ReplanOutingFailure', failureReason: ReplanOutingFailureReason } | { __typename: 'ReplanOutingSuccess', outing: { __typename: 'Outing', id: string, activityStartTime?: string | null, restaurantArrivalTime?: string | null, drivingTime?: string | null, restaurantRegion?: { __typename: 'SearchRegion', id: string, name: string } | null, activityRegion?: { __typename: 'SearchRegion', id: string, name: string } | null, survey: { __typename: 'Survey', id: string, budget: OutingBudget, headcount: number, startTime: string, searchRegions: Array<{ __typename: 'SearchRegion', id: string, name: string }> }, costBreakdown: { __typename: 'CostBreakdown', baseCostCents: number, feeCents: number, taxCents: number, totalCostCents: number }, activity?: { __typename: 'Activity', sourceId: string, source: ActivitySource, name: string, description: string, websiteUri?: string | null, doorTips?: string | null, insiderTips?: string | null, parkingTips?: string | null, categoryGroup?: { __typename: 'ActivityCategoryGroup', id: string, name: string, activityCategories: Array<{ __typename: 'ActivityCategory', id: string, name: string, isDefault: boolean }> } | null, ticketInfo?: { __typename: 'TicketInfo', name?: string | null, notes?: string | null, costBreakdown: { __typename: 'CostBreakdown', baseCostCents: number, feeCents: number, taxCents: number, totalCostCents: number } } | null, venue: { __typename: 'ActivityVenue', name: string, location: { __typename: 'Location', directionsUri?: string | null, coordinates: { __typename: 'GeoPoint', lat: number, lon: number }, address: { __typename: 'Address', address1?: string | null, address2?: string | null, city?: string | null, state?: string | null, zipCode?: string | null, country?: string | null, formattedMultiline: string, formattedSingleline: string } } }, photos: { __typename: 'Photos', coverPhoto?: { __typename: 'Photo', id: string, src: string, alt?: string | null, attributions: Array<string> } | null, supplementalPhotos: Array<{ __typename: 'Photo', id: string, src: string, alt?: string | null, attributions: Array<string> }> } } | null, restaurant?: { __typename: 'Restaurant', sourceId: string, source: RestaurantSource, name: string, reservable: boolean, rating: number, primaryTypeName: string, websiteUri?: string | null, description: string, parkingTips?: string | null, customerFavorites?: string | null, location: { __typename: 'Location', directionsUri?: string | null, coordinates: { __typename: 'GeoPoint', lat: number, lon: number }, address: { __typename: 'Address', address1?: string | null, address2?: string | null, city?: string | null, state?: string | null, zipCode?: string | null, country?: string | null, formattedMultiline: string, formattedSingleline: string } }, photos: { __typename: 'Photos', coverPhoto?: { __typename: 'Photo', id: string, src: string, alt?: string | null, attributions: Array<string> } | null, supplementalPhotos: Array<{ __typename: 'Photo', id: string, src: string, alt?: string | null, attributions: Array<string> }> } } | null } } };
 
 export type SubmitReserverDetailsMutationVariables = Exact<{
   input: SubmitReserverDetailsInput;
@@ -792,11 +766,7 @@
 }>;
 
 
-<<<<<<< HEAD
-export type OutingQuery = { __typename: 'Query', outing?: { __typename: 'Outing', id: string, headcount: number, activityStartTime?: string | null, restaurantArrivalTime?: string | null, drivingTime?: string | null, costBreakdown: { __typename: 'CostBreakdown', baseCostCents: number, feeCents: number, taxCents: number, totalCostCents: number }, activity?: { __typename: 'Activity', sourceId: string, source: ActivitySource, name: string, description: string, websiteUri?: string | null, doorTips?: string | null, insiderTips?: string | null, parkingTips?: string | null, ticketInfo?: { __typename: 'TicketInfo', name?: string | null, notes?: string | null, costBreakdown: { __typename: 'CostBreakdown', baseCostCents: number, feeCents: number, taxCents: number, totalCostCents: number } } | null, venue: { __typename: 'ActivityVenue', name: string, location: { __typename: 'Location', directionsUri?: string | null, coordinates: { __typename: 'GeoPoint', lat: number, lon: number }, address: { __typename: 'Address', address1?: string | null, address2?: string | null, city?: string | null, state?: string | null, zipCode?: string | null, country?: string | null, formattedMultiline: string, formattedSingleline: string } } }, photos: { __typename: 'Photos', coverPhoto?: { __typename: 'Photo', id: string, src: string, alt?: string | null, attributions: Array<string> } | null, supplementalPhotos: Array<{ __typename: 'Photo', id: string, src: string, alt?: string | null, attributions: Array<string> }> } } | null, restaurant?: { __typename: 'Restaurant', sourceId: string, source: RestaurantSource, name: string, reservable: boolean, rating: number, primaryTypeName: string, websiteUri?: string | null, description: string, parkingTips?: string | null, customerFavorites?: string | null, location: { __typename: 'Location', directionsUri?: string | null, coordinates: { __typename: 'GeoPoint', lat: number, lon: number }, address: { __typename: 'Address', address1?: string | null, address2?: string | null, city?: string | null, state?: string | null, zipCode?: string | null, country?: string | null, formattedMultiline: string, formattedSingleline: string } }, photos: { __typename: 'Photos', coverPhoto?: { __typename: 'Photo', id: string, src: string, alt?: string | null, attributions: Array<string> } | null, supplementalPhotos: Array<{ __typename: 'Photo', id: string, src: string, alt?: string | null, attributions: Array<string> }> } } | null } | null };
-=======
-export type OutingQuery = { __typename: 'Query', outing: { __typename: 'Outing', id: string, activityStartTime?: string | null, restaurantArrivalTime?: string | null, drivingTime?: string | null, restaurantRegion?: { __typename: 'SearchRegion', id: string, name: string } | null, activityRegion?: { __typename: 'SearchRegion', id: string, name: string } | null, survey: { __typename: 'Survey', id: string, budget: OutingBudget, headcount: number, searchAreaIds: Array<string>, startTime: string, visitorId: string }, activity?: { __typename: 'Activity', sourceId: string, source: ActivitySource, name: string, description: string, websiteUri?: string | null, doorTips?: string | null, insiderTips?: string | null, parkingTips?: string | null, categoryGroup?: { __typename: 'ActivityCategoryGroup', id: string, name: string, activityCategories: Array<{ __typename: 'ActivityCategory', id: string, name: string, isDefault: boolean }> } | null, venue: { __typename: 'ActivityVenue', name: string, location: { __typename: 'Location', directionsUri?: string | null, formattedAddress?: string | null, coordinates: { __typename: 'GeoPoint', lat: number, lon: number } } }, photos?: { __typename: 'Photos', coverPhotoUri?: string | null, supplementalPhotoUris?: Array<string> | null } | null, ticketInfo?: { __typename: 'ActivityTicketInfo', type?: string | null, notes?: string | null, cost?: number | null, fee?: number | null, tax?: number | null } | null } | null, restaurant?: { __typename: 'Restaurant', sourceId: string, source: RestaurantSource, name: string, reservable: boolean, rating: number, primaryTypeName: string, websiteUri?: string | null, description: string, parkingTips?: string | null, customerFavorites?: string | null, location: { __typename: 'Location', directionsUri?: string | null, formattedAddress?: string | null, coordinates: { __typename: 'GeoPoint', lat: number, lon: number } }, photos?: { __typename: 'Photos', coverPhotoUri?: string | null, supplementalPhotoUris?: Array<string> | null } | null } | null } };
->>>>>>> fd38707d
+export type OutingQuery = { __typename: 'Query', outing?: { __typename: 'Outing', id: string, activityStartTime?: string | null, restaurantArrivalTime?: string | null, drivingTime?: string | null, restaurantRegion?: { __typename: 'SearchRegion', id: string, name: string } | null, activityRegion?: { __typename: 'SearchRegion', id: string, name: string } | null, survey: { __typename: 'Survey', id: string, budget: OutingBudget, headcount: number, startTime: string, searchRegions: Array<{ __typename: 'SearchRegion', id: string, name: string }> }, costBreakdown: { __typename: 'CostBreakdown', baseCostCents: number, feeCents: number, taxCents: number, totalCostCents: number }, activity?: { __typename: 'Activity', sourceId: string, source: ActivitySource, name: string, description: string, websiteUri?: string | null, doorTips?: string | null, insiderTips?: string | null, parkingTips?: string | null, categoryGroup?: { __typename: 'ActivityCategoryGroup', id: string, name: string, activityCategories: Array<{ __typename: 'ActivityCategory', id: string, name: string, isDefault: boolean }> } | null, ticketInfo?: { __typename: 'TicketInfo', name?: string | null, notes?: string | null, costBreakdown: { __typename: 'CostBreakdown', baseCostCents: number, feeCents: number, taxCents: number, totalCostCents: number } } | null, venue: { __typename: 'ActivityVenue', name: string, location: { __typename: 'Location', directionsUri?: string | null, coordinates: { __typename: 'GeoPoint', lat: number, lon: number }, address: { __typename: 'Address', address1?: string | null, address2?: string | null, city?: string | null, state?: string | null, zipCode?: string | null, country?: string | null, formattedMultiline: string, formattedSingleline: string } } }, photos: { __typename: 'Photos', coverPhoto?: { __typename: 'Photo', id: string, src: string, alt?: string | null, attributions: Array<string> } | null, supplementalPhotos: Array<{ __typename: 'Photo', id: string, src: string, alt?: string | null, attributions: Array<string> }> } } | null, restaurant?: { __typename: 'Restaurant', sourceId: string, source: RestaurantSource, name: string, reservable: boolean, rating: number, primaryTypeName: string, websiteUri?: string | null, description: string, parkingTips?: string | null, customerFavorites?: string | null, location: { __typename: 'Location', directionsUri?: string | null, coordinates: { __typename: 'GeoPoint', lat: number, lon: number }, address: { __typename: 'Address', address1?: string | null, address2?: string | null, city?: string | null, state?: string | null, zipCode?: string | null, country?: string | null, formattedMultiline: string, formattedSingleline: string } }, photos: { __typename: 'Photos', coverPhoto?: { __typename: 'Photo', id: string, src: string, alt?: string | null, attributions: Array<string> } | null, supplementalPhotos: Array<{ __typename: 'Photo', id: string, src: string, alt?: string | null, attributions: Array<string> }> } } | null } | null };
 
 export type OutingPreferencesQueryVariables = Exact<{ [key: string]: never; }>;
 
@@ -899,9 +869,12 @@
     id
     budget
     headcount
-    searchAreaIds
+    searchRegions {
+      __typename
+      id
+      name
+    }
     startTime
-    visitorId
   }
   drivingTime
   costBreakdown {
@@ -943,17 +916,7 @@
       name
       location {
         __typename
-<<<<<<< HEAD
         ...LocationFields
-=======
-        directionsUri
-        coordinates {
-          __typename
-          lat
-          lon
-        }
-        formattedAddress
->>>>>>> fd38707d
       }
     }
     photos {
@@ -982,17 +945,7 @@
     customerFavorites
     location {
       __typename
-<<<<<<< HEAD
       ...LocationFields
-=======
-      directionsUri
-      formattedAddress
-      coordinates {
-        __typename
-        lat
-        lon
-      }
->>>>>>> fd38707d
     }
     photos {
       __typename
@@ -1111,9 +1064,12 @@
     id
     budget
     headcount
-    searchAreaIds
+    searchRegions {
+      __typename
+      id
+      name
+    }
     startTime
-    visitorId
   }
   drivingTime
   costBreakdown {
@@ -1155,17 +1111,7 @@
       name
       location {
         __typename
-<<<<<<< HEAD
         ...LocationFields
-=======
-        directionsUri
-        coordinates {
-          __typename
-          lat
-          lon
-        }
-        formattedAddress
->>>>>>> fd38707d
       }
     }
     photos {
@@ -1194,17 +1140,7 @@
     customerFavorites
     location {
       __typename
-<<<<<<< HEAD
       ...LocationFields
-=======
-      directionsUri
-      formattedAddress
-      coordinates {
-        __typename
-        lat
-        lon
-      }
->>>>>>> fd38707d
     }
     photos {
       __typename
@@ -1292,9 +1228,12 @@
     id
     budget
     headcount
-    searchAreaIds
+    searchRegions {
+      __typename
+      id
+      name
+    }
     startTime
-    visitorId
   }
   drivingTime
   costBreakdown {
@@ -1336,17 +1275,7 @@
       name
       location {
         __typename
-<<<<<<< HEAD
         ...LocationFields
-=======
-        directionsUri
-        coordinates {
-          __typename
-          lat
-          lon
-        }
-        formattedAddress
->>>>>>> fd38707d
       }
     }
     photos {
@@ -1375,17 +1304,7 @@
     customerFavorites
     location {
       __typename
-<<<<<<< HEAD
       ...LocationFields
-=======
-      directionsUri
-      formattedAddress
-      coordinates {
-        __typename
-        lat
-        lon
-      }
->>>>>>> fd38707d
     }
     photos {
       __typename
@@ -1572,9 +1491,12 @@
     id
     budget
     headcount
-    searchAreaIds
+    searchRegions {
+      __typename
+      id
+      name
+    }
     startTime
-    visitorId
   }
   drivingTime
   costBreakdown {
@@ -1616,17 +1538,7 @@
       name
       location {
         __typename
-<<<<<<< HEAD
         ...LocationFields
-=======
-        directionsUri
-        coordinates {
-          __typename
-          lat
-          lon
-        }
-        formattedAddress
->>>>>>> fd38707d
       }
     }
     photos {
@@ -1655,17 +1567,7 @@
     customerFavorites
     location {
       __typename
-<<<<<<< HEAD
       ...LocationFields
-=======
-      directionsUri
-      formattedAddress
-      coordinates {
-        __typename
-        lat
-        lon
-      }
->>>>>>> fd38707d
     }
     photos {
       __typename
@@ -1760,9 +1662,12 @@
     id
     budget
     headcount
-    searchAreaIds
+    searchRegions {
+      __typename
+      id
+      name
+    }
     startTime
-    visitorId
   }
   drivingTime
   costBreakdown {
@@ -1804,17 +1709,7 @@
       name
       location {
         __typename
-<<<<<<< HEAD
         ...LocationFields
-=======
-        directionsUri
-        coordinates {
-          __typename
-          lat
-          lon
-        }
-        formattedAddress
->>>>>>> fd38707d
       }
     }
     photos {
@@ -1843,17 +1738,7 @@
     customerFavorites
     location {
       __typename
-<<<<<<< HEAD
       ...LocationFields
-=======
-      directionsUri
-      formattedAddress
-      coordinates {
-        __typename
-        lat
-        lon
-      }
->>>>>>> fd38707d
     }
     photos {
       __typename
@@ -2181,9 +2066,12 @@
     id
     budget
     headcount
-    searchAreaIds
+    searchRegions {
+      __typename
+      id
+      name
+    }
     startTime
-    visitorId
   }
   drivingTime
   costBreakdown {
@@ -2225,17 +2113,7 @@
       name
       location {
         __typename
-<<<<<<< HEAD
         ...LocationFields
-=======
-        directionsUri
-        coordinates {
-          __typename
-          lat
-          lon
-        }
-        formattedAddress
->>>>>>> fd38707d
       }
     }
     photos {
@@ -2264,17 +2142,7 @@
     customerFavorites
     location {
       __typename
-<<<<<<< HEAD
       ...LocationFields
-=======
-      directionsUri
-      formattedAddress
-      coordinates {
-        __typename
-        lat
-        lon
-      }
->>>>>>> fd38707d
     }
     photos {
       __typename
