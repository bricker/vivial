/* eslint-disable */
// @ts-nocheck
import type { DocumentTypeDecoration } from '@graphql-typed-document-node/core';
export type Maybe<T> = T | null;
export type InputMaybe<T> = Maybe<T>;
export type Exact<T extends { [key: string]: unknown }> = { [K in keyof T]: T[K] };
export type MakeOptional<T, K extends keyof T> = Omit<T, K> & { [SubKey in K]?: Maybe<T[SubKey]> };
export type MakeMaybe<T, K extends keyof T> = Omit<T, K> & { [SubKey in K]: Maybe<T[SubKey]> };
export type MakeEmpty<T extends { [key: string]: unknown }, K extends keyof T> = { [_ in K]?: never };
export type Incremental<T> = T | { [P in keyof T]?: P extends ' $fragmentName' | '__typename' ? T[P] : never };
/** All built-in and custom scalars, mapped to their actual values */
export type Scalars = {
  ID: { input: string; output: string; }
  String: { input: string; output: string; }
  Boolean: { input: boolean; output: boolean; }
  Int: { input: number; output: number; }
  Float: { input: number; output: number; }
  /** Date with time (isoformat) */
  DateTime: { input: string; output: string; }
  UUID: { input: string; output: string; }
};

export type Account = {
  __typename: 'Account';
  email: Scalars['String']['output'];
  id: Scalars['UUID']['output'];
};

export type Activity = {
  __typename: 'Activity';
  description: Scalars['String']['output'];
  doorTips?: Maybe<Scalars['String']['output']>;
  id: Scalars['String']['output'];
  insiderTips?: Maybe<Scalars['String']['output']>;
  name: Scalars['String']['output'];
  parkingTips?: Maybe<Scalars['String']['output']>;
  photos?: Maybe<Photos>;
  source: ActivitySource;
  ticketInfo?: Maybe<ActivityTicketInfo>;
  venue: ActivityVenue;
  websiteUri?: Maybe<Scalars['String']['output']>;
};

export type ActivityCategory = {
  __typename: 'ActivityCategory';
  id: Scalars['UUID']['output'];
  isDefault: Scalars['Boolean']['output'];
  name: Scalars['String']['output'];
};

export type ActivityCategoryGroup = {
  __typename: 'ActivityCategoryGroup';
  activityCategories: Array<ActivityCategory>;
  id: Scalars['UUID']['output'];
  name: Scalars['String']['output'];
};

export enum ActivitySource {
  Eventbrite = 'EVENTBRITE',
  GooglePlaces = 'GOOGLE_PLACES',
  Internal = 'INTERNAL'
}

export type ActivityTicketInfo = {
  __typename: 'ActivityTicketInfo';
  cost?: Maybe<Scalars['Int']['output']>;
  fee?: Maybe<Scalars['Int']['output']>;
  notes?: Maybe<Scalars['String']['output']>;
  tax?: Maybe<Scalars['Int']['output']>;
  type?: Maybe<Scalars['String']['output']>;
};

export type ActivityVenue = {
  __typename: 'ActivityVenue';
  location: Location;
  name: Scalars['String']['output'];
};

export type AuthenticatedViewerMutations = {
  __typename: 'AuthenticatedViewerMutations';
  createBooking: CreateBookingResult;
  createPaymentIntent: CreatePaymentIntentResult;
  planOuting: PlanOutingResult;
  replanOuting: ReplanOutingResult;
  submitReserverDetails: SubmitReserverDetailsResult;
  updateAccount: UpdateAccountResult;
  updateOutingPreferences: UpdateOutingPreferencesResult;
  updatePreferences: UpdateOutingPreferencesResult;
  updateReserverDetailsAccount: UpdateReserverDetailsAccountResult;
};


export type AuthenticatedViewerMutationsCreateBookingArgs = {
  input: CreateBookingInput;
};


export type AuthenticatedViewerMutationsPlanOutingArgs = {
  input: PlanOutingInput;
};


export type AuthenticatedViewerMutationsReplanOutingArgs = {
  input: ReplanOutingInput;
};


export type AuthenticatedViewerMutationsSubmitReserverDetailsArgs = {
  input: SubmitReserverDetailsInput;
};


export type AuthenticatedViewerMutationsUpdateAccountArgs = {
  input: UpdateAccountInput;
};


export type AuthenticatedViewerMutationsUpdateOutingPreferencesArgs = {
  input: UpdateOutingPreferencesInput;
};


export type AuthenticatedViewerMutationsUpdatePreferencesArgs = {
  input: UpdateOutingPreferencesInput;
};


export type AuthenticatedViewerMutationsUpdateReserverDetailsAccountArgs = {
  input: UpdateReserverDetailsAccountInput;
};

export type AuthenticatedViewerQueries = {
  __typename: 'AuthenticatedViewerQueries';
  bookedOutingDetails: BookingDetails;
  bookedOutings: Array<BookingDetailPeek>;
  outing: Outing;
  outingPreferences: OutingPreferences;
  reserverDetails: Array<ReserverDetails>;
};


export type AuthenticatedViewerQueriesBookedOutingDetailsArgs = {
  input: GetBookingDetailsQueryInput;
};


export type AuthenticatedViewerQueriesOutingArgs = {
  outingId: Scalars['UUID']['input'];
};

export type Booking = {
  __typename: 'Booking';
  accountId: Scalars['UUID']['output'];
  id: Scalars['UUID']['output'];
  reserverDetailsId: Scalars['UUID']['output'];
};

export type BookingDetailPeek = {
  __typename: 'BookingDetailPeek';
  activityName?: Maybe<Scalars['String']['output']>;
  activityStartTime?: Maybe<Scalars['DateTime']['output']>;
  id: Scalars['UUID']['output'];
  photoUri?: Maybe<Scalars['String']['output']>;
  restaurantArrivalTime?: Maybe<Scalars['DateTime']['output']>;
  restaurantName?: Maybe<Scalars['String']['output']>;
};

export type BookingDetails = {
  __typename: 'BookingDetails';
  activity?: Maybe<Activity>;
  activityStartTime?: Maybe<Scalars['DateTime']['output']>;
  drivingTime?: Maybe<Scalars['String']['output']>;
  headcount: Scalars['Int']['output'];
  id: Scalars['UUID']['output'];
  restaurant?: Maybe<Restaurant>;
  restaurantArrivalTime?: Maybe<Scalars['DateTime']['output']>;
};

export type CreateAccountFailure = {
  __typename: 'CreateAccountFailure';
  failureReason: CreateAccountFailureReason;
  validationErrors?: Maybe<Array<ValidationError>>;
};

export enum CreateAccountFailureReason {
  AccountExists = 'ACCOUNT_EXISTS',
  ValidationErrors = 'VALIDATION_ERRORS',
  WeakPassword = 'WEAK_PASSWORD'
}

export type CreateAccountInput = {
  email: Scalars['String']['input'];
  plaintextPassword: Scalars['String']['input'];
};

export type CreateAccountResult = CreateAccountFailure | CreateAccountSuccess;

export type CreateAccountSuccess = {
  __typename: 'CreateAccountSuccess';
  account: Account;
};

export type CreateBookingFailure = {
  __typename: 'CreateBookingFailure';
  failureReason: CreateBookingFailureReason;
  validationErrors?: Maybe<Array<ValidationError>>;
};

export enum CreateBookingFailureReason {
  StartTimeTooLate = 'START_TIME_TOO_LATE',
  StartTimeTooSoon = 'START_TIME_TOO_SOON',
  ValidationErrors = 'VALIDATION_ERRORS'
}

export type CreateBookingInput = {
  outingId: Scalars['UUID']['input'];
  reserverDetailsId: Scalars['UUID']['input'];
};

export type CreateBookingResult = CreateBookingFailure | CreateBookingSuccess;

export type CreateBookingSuccess = {
  __typename: 'CreateBookingSuccess';
  booking: Booking;
};

export type CreatePaymentIntentFailure = {
  __typename: 'CreatePaymentIntentFailure';
  failureReason: CreatePaymentIntentFailureReason;
};

export enum CreatePaymentIntentFailureReason {
  PaymentIntentFailed = 'PAYMENT_INTENT_FAILED',
  Unknown = 'UNKNOWN'
}

export type CreatePaymentIntentResult = CreatePaymentIntentFailure | CreatePaymentIntentSuccess;

export type CreatePaymentIntentSuccess = {
  __typename: 'CreatePaymentIntentSuccess';
  paymentIntent: PaymentIntent;
};

export type GetBookingDetailsQueryInput = {
  bookingId: Scalars['UUID']['input'];
};

export type Location = {
  __typename: 'Location';
  directionsUri: Scalars['String']['output'];
  formattedAddress: Scalars['String']['output'];
  latitude: Scalars['Float']['output'];
  longitude: Scalars['Float']['output'];
};

export type LoginFailure = {
  __typename: 'LoginFailure';
  failureReason: LoginFailureReason;
};

export enum LoginFailureReason {
  InvalidCredentials = 'INVALID_CREDENTIALS'
}

export type LoginInput = {
  email: Scalars['String']['input'];
  plaintextPassword: Scalars['String']['input'];
};

export type LoginResult = LoginFailure | LoginSuccess;

export type LoginSuccess = {
  __typename: 'LoginSuccess';
  account: Account;
};

export type Mutation = {
  __typename: 'Mutation';
  createAccount: CreateAccountResult;
  login: LoginResult;
  planOuting: PlanOutingResult;
  replanOuting: ReplanOutingResult;
  viewer: ViewerMutations;
};


export type MutationCreateAccountArgs = {
  input: CreateAccountInput;
};


export type MutationLoginArgs = {
  input: LoginInput;
};


export type MutationPlanOutingArgs = {
  input: PlanOutingInput;
};


export type MutationReplanOutingArgs = {
  input: ReplanOutingInput;
};

export type Outing = {
  __typename: 'Outing';
  activity?: Maybe<Activity>;
  activityStartTime?: Maybe<Scalars['DateTime']['output']>;
  drivingTime?: Maybe<Scalars['String']['output']>;
  headcount: Scalars['Int']['output'];
  id: Scalars['UUID']['output'];
  restaurant?: Maybe<Restaurant>;
  restaurantArrivalTime?: Maybe<Scalars['DateTime']['output']>;
};

export enum OutingBudget {
  Expensive = 'EXPENSIVE',
  Free = 'FREE',
  Inexpensive = 'INEXPENSIVE',
  Moderate = 'MODERATE',
  VeryExpensive = 'VERY_EXPENSIVE'
}

export type OutingPreferences = {
  __typename: 'OutingPreferences';
  activityCategories?: Maybe<Array<ActivityCategory>>;
  openToBars?: Maybe<Scalars['Boolean']['output']>;
  restaurantCategories?: Maybe<Array<RestaurantCategory>>;
};

export type OutingPreferencesInput = {
  activityCategoryIds: Array<Scalars['UUID']['input']>;
  openToBars: Scalars['Boolean']['input'];
  restaurantCategoryIds: Array<Scalars['UUID']['input']>;
};
<<<<<<< HEAD
=======

export enum OutingState {
  Future = 'FUTURE',
  Past = 'PAST'
}
>>>>>>> a0913e79

export type PaymentIntent = {
  __typename: 'PaymentIntent';
  clientSecret: Scalars['String']['output'];
};

export type Photos = {
  __typename: 'Photos';
  coverPhotoUri: Scalars['String']['output'];
  supplementalPhotoUris?: Maybe<Array<Scalars['String']['output']>>;
};

export type PlanOutingFailure = {
  __typename: 'PlanOutingFailure';
  failureReason: PlanOutingFailureReason;
};

export enum PlanOutingFailureReason {
  StartTimeTooLate = 'START_TIME_TOO_LATE',
  StartTimeTooSoon = 'START_TIME_TOO_SOON'
}

export type PlanOutingInput = {
  budget: OutingBudget;
  groupPreferences?: InputMaybe<Array<OutingPreferencesInput>>;
  headcount: Scalars['Int']['input'];
  searchAreaIds: Array<Scalars['UUID']['input']>;
  startTime: Scalars['DateTime']['input'];
  visitorId: Scalars['UUID']['input'];
};

export type PlanOutingResult = PlanOutingFailure | PlanOutingSuccess;

export type PlanOutingSuccess = {
  __typename: 'PlanOutingSuccess';
  outing: Outing;
};

export type Query = {
  __typename: 'Query';
  activityCategoryGroups: Array<ActivityCategoryGroup>;
  restaurantCategories: Array<RestaurantCategory>;
  searchRegions: Array<SearchRegion>;
  viewer: ViewerQueries;
};

export type ReplanOutingFailure = {
  __typename: 'ReplanOutingFailure';
  failureReason: ReplanOutingFailureReason;
};

export enum ReplanOutingFailureReason {
  StartTimeTooLate = 'START_TIME_TOO_LATE',
  StartTimeTooSoon = 'START_TIME_TOO_SOON'
}

export type ReplanOutingInput = {
  outingId: Scalars['UUID']['input'];
  visitorId: Scalars['UUID']['input'];
};

export type ReplanOutingResult = ReplanOutingFailure | ReplanOutingSuccess;

export type ReplanOutingSuccess = {
  __typename: 'ReplanOutingSuccess';
  outing: Outing;
};

export type ReserverDetails = {
  __typename: 'ReserverDetails';
  accountId: Scalars['UUID']['output'];
  firstName: Scalars['String']['output'];
  id: Scalars['UUID']['output'];
  lastName: Scalars['String']['output'];
  phoneNumber: Scalars['String']['output'];
};

export type Restaurant = {
  __typename: 'Restaurant';
  customerFavorites?: Maybe<Scalars['String']['output']>;
  description: Scalars['String']['output'];
  id: Scalars['String']['output'];
  location: Location;
  name: Scalars['String']['output'];
  parkingTips?: Maybe<Scalars['String']['output']>;
  photos?: Maybe<Photos>;
  primaryTypeName: Scalars['String']['output'];
  rating: Scalars['Float']['output'];
  reservable: Scalars['Boolean']['output'];
  source: RestaurantSource;
  websiteUri?: Maybe<Scalars['String']['output']>;
};

export type RestaurantCategory = {
  __typename: 'RestaurantCategory';
  id: Scalars['UUID']['output'];
  isDefault: Scalars['Boolean']['output'];
  name: Scalars['String']['output'];
};

export enum RestaurantSource {
  GooglePlaces = 'GOOGLE_PLACES'
}

export type SearchRegion = {
  __typename: 'SearchRegion';
  id: Scalars['UUID']['output'];
  name: Scalars['String']['output'];
};

export type SubmitReserverDetailsFailure = {
  __typename: 'SubmitReserverDetailsFailure';
  failureReason: SubmitReserverDetailsFailureReason;
  validationErrors?: Maybe<Array<ValidationError>>;
};

export enum SubmitReserverDetailsFailureReason {
  ValidationErrors = 'VALIDATION_ERRORS'
}

export type SubmitReserverDetailsInput = {
  firstName: Scalars['String']['input'];
  lastName: Scalars['String']['input'];
  phoneNumber: Scalars['String']['input'];
};

export type SubmitReserverDetailsResult = SubmitReserverDetailsFailure | SubmitReserverDetailsSuccess;

export type SubmitReserverDetailsSuccess = {
  __typename: 'SubmitReserverDetailsSuccess';
  reserverDetails: ReserverDetails;
};

export type UnauthenticatedViewer = {
  __typename: 'UnauthenticatedViewer';
  authAction: ViewerAuthenticationAction;
};

export type UpdateAccountFailure = {
  __typename: 'UpdateAccountFailure';
  failureReason: UpdateAccountFailureReason;
  validationErrors?: Maybe<Array<ValidationError>>;
};

export enum UpdateAccountFailureReason {
  ValidationErrors = 'VALIDATION_ERRORS'
}

export type UpdateAccountInput = {
  email: Scalars['String']['input'];
  plaintextPassword: Scalars['String']['input'];
};

export type UpdateAccountResult = UpdateAccountFailure | UpdateAccountSuccess;

export type UpdateAccountSuccess = {
  __typename: 'UpdateAccountSuccess';
  account: Account;
};

export type UpdateOutingPreferencesFailure = {
  __typename: 'UpdateOutingPreferencesFailure';
  failureReason: UpdateOutingPreferencesFailureReason;
  validationErrors?: Maybe<Array<ValidationError>>;
};

export enum UpdateOutingPreferencesFailureReason {
  ValidationErrors = 'VALIDATION_ERRORS'
}

export type UpdateOutingPreferencesInput = {
  activityCategoryIds: Array<Scalars['UUID']['input']>;
  openToBars: Scalars['Boolean']['input'];
  restaurantCategoryIds: Array<Scalars['UUID']['input']>;
};

export type UpdateOutingPreferencesResult = UpdateOutingPreferencesFailure | UpdateOutingPreferencesSuccess;

export type UpdateOutingPreferencesSuccess = {
  __typename: 'UpdateOutingPreferencesSuccess';
  outingPreferences: OutingPreferences;
};

export type UpdateReserverDetailsAccountFailure = {
  __typename: 'UpdateReserverDetailsAccountFailure';
  failureReason: UpdateReserverDetailsAccountFailureReason;
  validationErrors?: Maybe<Array<ValidationError>>;
};

export enum UpdateReserverDetailsAccountFailureReason {
  ValidationErrors = 'VALIDATION_ERRORS'
}

export type UpdateReserverDetailsAccountInput = {
  email: Scalars['String']['input'];
  firstName: Scalars['String']['input'];
  id: Scalars['UUID']['input'];
  lastName: Scalars['String']['input'];
  phoneNumber: Scalars['String']['input'];
};

export type UpdateReserverDetailsAccountResult = UpdateReserverDetailsAccountFailure | UpdateReserverDetailsAccountSuccess;

export type UpdateReserverDetailsAccountSuccess = {
  __typename: 'UpdateReserverDetailsAccountSuccess';
  account: Account;
  reserverDetails: ReserverDetails;
};

export type ValidationError = {
  __typename: 'ValidationError';
  field: Scalars['String']['output'];
};

export enum ViewerAuthenticationAction {
  ForceLogout = 'FORCE_LOGOUT',
  RefreshAccessToken = 'REFRESH_ACCESS_TOKEN'
}

export type ViewerMutations = AuthenticatedViewerMutations | UnauthenticatedViewer;

export type ViewerQueries = AuthenticatedViewerQueries | UnauthenticatedViewer;

export type CreateAccountMutationVariables = Exact<{
  input: CreateAccountInput;
}>;


export type CreateAccountMutation = { __typename: 'Mutation', createAccount: { __typename: 'CreateAccountFailure', failureReason: CreateAccountFailureReason, validationErrors?: Array<{ __typename: 'ValidationError', field: string }> | null } | { __typename: 'CreateAccountSuccess', account: { __typename: 'Account', id: string, email: string } } };

export type CreateBookingMutationVariables = Exact<{
  input: CreateBookingInput;
}>;


export type CreateBookingMutation = { __typename: 'Mutation', viewer: { __typename: 'AuthenticatedViewerMutations', createBooking: { __typename: 'CreateBookingFailure', failureReason: CreateBookingFailureReason, validationErrors?: Array<{ __typename: 'ValidationError', field: string }> | null } | { __typename: 'CreateBookingSuccess', booking: { __typename: 'Booking', id: string } } } | { __typename: 'UnauthenticatedViewer', authAction: ViewerAuthenticationAction } };

export type CreatePaymentIntentMutationVariables = Exact<{ [key: string]: never; }>;


export type CreatePaymentIntentMutation = { __typename: 'Mutation', viewer: { __typename: 'AuthenticatedViewerMutations', createPaymentIntent: { __typename: 'CreatePaymentIntentFailure', failureReason: CreatePaymentIntentFailureReason } | { __typename: 'CreatePaymentIntentSuccess', paymentIntent: { __typename: 'PaymentIntent', clientSecret: string } } } | { __typename: 'UnauthenticatedViewer', authAction: ViewerAuthenticationAction } };

export type LoginMutationVariables = Exact<{
  input: LoginInput;
}>;


export type LoginMutation = { __typename: 'Mutation', login: { __typename: 'LoginFailure', failureReason: LoginFailureReason } | { __typename: 'LoginSuccess', account: { __typename: 'Account', id: string, email: string } } };

export type PlanOutingMutationVariables = Exact<{
  input: PlanOutingInput;
}>;


export type PlanOutingMutation = { __typename: 'Mutation', planOuting: { __typename: 'PlanOutingFailure', failureReason: PlanOutingFailureReason } | { __typename: 'PlanOutingSuccess', outing: { __typename: 'Outing', id: string, headcount: number, activityStartTime?: string | null, restaurantArrivalTime?: string | null, drivingTime?: string | null, activity?: { __typename: 'Activity', id: string, source: ActivitySource, name: string, description: string, websiteUri?: string | null, doorTips?: string | null, insiderTips?: string | null, parkingTips?: string | null, venue: { __typename: 'ActivityVenue', name: string, location: { __typename: 'Location', directionsUri: string, latitude: number, longitude: number, formattedAddress: string } }, photos?: { __typename: 'Photos', coverPhotoUri: string, supplementalPhotoUris?: Array<string> | null } | null, ticketInfo?: { __typename: 'ActivityTicketInfo', type?: string | null, notes?: string | null, cost?: number | null, fee?: number | null, tax?: number | null } | null } | null, restaurant?: { __typename: 'Restaurant', id: string, source: RestaurantSource, name: string, reservable: boolean, rating: number, primaryTypeName: string, websiteUri?: string | null, description: string, parkingTips?: string | null, customerFavorites?: string | null, location: { __typename: 'Location', directionsUri: string, latitude: number, longitude: number, formattedAddress: string }, photos?: { __typename: 'Photos', coverPhotoUri: string, supplementalPhotoUris?: Array<string> | null } | null } | null } } };

export type ReplanOutingMutationVariables = Exact<{
  input: ReplanOutingInput;
}>;


export type ReplanOutingMutation = { __typename: 'Mutation', replanOuting: { __typename: 'ReplanOutingFailure', failureReason: ReplanOutingFailureReason } | { __typename: 'ReplanOutingSuccess', outing: { __typename: 'Outing', id: string } } };

export type SubmitReserverDetailsMutationVariables = Exact<{
  input: SubmitReserverDetailsInput;
}>;


export type SubmitReserverDetailsMutation = { __typename: 'Mutation', viewer: { __typename: 'AuthenticatedViewerMutations', submitReserverDetails: { __typename: 'SubmitReserverDetailsFailure', failureReason: SubmitReserverDetailsFailureReason, validationErrors?: Array<{ __typename: 'ValidationError', field: string }> | null } | { __typename: 'SubmitReserverDetailsSuccess', reserverDetails: { __typename: 'ReserverDetails', id: string } } } | { __typename: 'UnauthenticatedViewer', authAction: ViewerAuthenticationAction } };

export type UpdateAccountMutationVariables = Exact<{
  input: UpdateAccountInput;
}>;


export type UpdateAccountMutation = { __typename: 'Mutation', viewer: { __typename: 'AuthenticatedViewerMutations', updateAccount: { __typename: 'UpdateAccountFailure', failureReason: UpdateAccountFailureReason, validationErrors?: Array<{ __typename: 'ValidationError', field: string }> | null } | { __typename: 'UpdateAccountSuccess', account: { __typename: 'Account', id: string, email: string } } } | { __typename: 'UnauthenticatedViewer', authAction: ViewerAuthenticationAction } };

export type UpdateReserverDetailsAccountMutationVariables = Exact<{
  input: UpdateReserverDetailsAccountInput;
}>;


export type UpdateReserverDetailsAccountMutation = { __typename: 'Mutation', viewer: { __typename: 'AuthenticatedViewerMutations', updateReserverDetailsAccount: { __typename: 'UpdateReserverDetailsAccountFailure', failureReason: UpdateReserverDetailsAccountFailureReason, validationErrors?: Array<{ __typename: 'ValidationError', field: string }> | null } | { __typename: 'UpdateReserverDetailsAccountSuccess', reserverDetails: { __typename: 'ReserverDetails', id: string, firstName: string, lastName: string, phoneNumber: string }, account: { __typename: 'Account', id: string, email: string } } } | { __typename: 'UnauthenticatedViewer', authAction: ViewerAuthenticationAction } };

export type ListBookedOutingsQueryVariables = Exact<{ [key: string]: never; }>;


export type ListBookedOutingsQuery = { __typename: 'Query', viewer: { __typename: 'AuthenticatedViewerQueries', bookedOutings: Array<{ __typename: 'BookingDetailPeek', id: string, activityStartTime?: string | null, restaurantArrivalTime?: string | null, activityName?: string | null, restaurantName?: string | null, photoUri?: string | null }> } | { __typename: 'UnauthenticatedViewer', authAction: ViewerAuthenticationAction } };

export type ListReserverDetailsQueryVariables = Exact<{ [key: string]: never; }>;


export type ListReserverDetailsQuery = { __typename: 'Query', viewer: { __typename: 'AuthenticatedViewerQueries', reserverDetails: Array<{ __typename: 'ReserverDetails', id: string, firstName: string, lastName: string, phoneNumber: string }> } | { __typename: 'UnauthenticatedViewer', authAction: ViewerAuthenticationAction } };

export type OutingPreferencesQueryVariables = Exact<{ [key: string]: never; }>;


export type OutingPreferencesQuery = { __typename: 'Query', activityCategoryGroups: Array<{ __typename: 'ActivityCategoryGroup', id: string, name: string, activityCategories: Array<{ __typename: 'ActivityCategory', id: string, name: string, isDefault: boolean }> }>, restaurantCategories: Array<{ __typename: 'RestaurantCategory', id: string, name: string, isDefault: boolean }>, viewer: { __typename: 'AuthenticatedViewerQueries', outingPreferences: { __typename: 'OutingPreferences', openToBars?: boolean | null, restaurantCategories?: Array<{ __typename: 'RestaurantCategory', id: string, name: string, isDefault: boolean }> | null, activityCategories?: Array<{ __typename: 'ActivityCategory', id: string, name: string, isDefault: boolean }> | null } } | { __typename: 'UnauthenticatedViewer' } };

export type SearchRegionsQueryVariables = Exact<{ [key: string]: never; }>;


export type SearchRegionsQuery = { __typename: 'Query', searchRegions: Array<{ __typename: 'SearchRegion', id: string, name: string }> };

export class TypedDocumentString<TResult, TVariables>
  extends String
  implements DocumentTypeDecoration<TResult, TVariables>
{
  __apiType?: DocumentTypeDecoration<TResult, TVariables>['__apiType'];

  constructor(private value: string, public __meta__?: Record<string, any> | undefined) {
    super(value);
  }

  toString(): string & DocumentTypeDecoration<TResult, TVariables> {
    return this.value;
  }
}

export const CreateAccountDocument = new TypedDocumentString(`
    mutation CreateAccount($input: CreateAccountInput!) {
  createAccount(input: $input) {
    __typename
    ... on CreateAccountSuccess {
      __typename
      account {
        id
        email
      }
    }
    ... on CreateAccountFailure {
      __typename
      failureReason
      validationErrors {
        field
      }
    }
  }
}
    `) as unknown as TypedDocumentString<CreateAccountMutation, CreateAccountMutationVariables>;
export const CreateBookingDocument = new TypedDocumentString(`
    mutation CreateBooking($input: CreateBookingInput!) {
  viewer {
    __typename
    ... on AuthenticatedViewerMutations {
      __typename
      createBooking(input: $input) {
        ... on CreateBookingSuccess {
          __typename
          booking {
            id
          }
        }
        ... on CreateBookingFailure {
          __typename
          failureReason
          validationErrors {
            field
          }
        }
      }
    }
    ... on UnauthenticatedViewer {
      __typename
      authAction
    }
  }
}
    `) as unknown as TypedDocumentString<CreateBookingMutation, CreateBookingMutationVariables>;
export const CreatePaymentIntentDocument = new TypedDocumentString(`
    mutation CreatePaymentIntent {
  viewer {
    __typename
    ... on AuthenticatedViewerMutations {
      __typename
      createPaymentIntent {
        __typename
        ... on CreatePaymentIntentSuccess {
          __typename
          paymentIntent {
            clientSecret
          }
        }
        ... on CreatePaymentIntentFailure {
          __typename
          failureReason
        }
      }
    }
    ... on UnauthenticatedViewer {
      __typename
      authAction
    }
  }
}
    `) as unknown as TypedDocumentString<CreatePaymentIntentMutation, CreatePaymentIntentMutationVariables>;
export const LoginDocument = new TypedDocumentString(`
    mutation Login($input: LoginInput!) {
  login(input: $input) {
    __typename
    ... on LoginSuccess {
      __typename
      account {
        id
        email
      }
    }
    ... on LoginFailure {
      __typename
      failureReason
    }
  }
}
    `) as unknown as TypedDocumentString<LoginMutation, LoginMutationVariables>;
export const PlanOutingDocument = new TypedDocumentString(`
    mutation PlanOuting($input: PlanOutingInput!) {
  planOuting(input: $input) {
    __typename
    ... on PlanOutingSuccess {
      outing {
        id
        headcount
        activityStartTime
        restaurantArrivalTime
        drivingTime
        activity {
          id
          source
          name
          description
          websiteUri
          doorTips
          insiderTips
          parkingTips
          venue {
            name
            location {
              directionsUri
              latitude
              longitude
              formattedAddress
            }
          }
          photos {
            coverPhotoUri
            supplementalPhotoUris
          }
          ticketInfo {
            type
            notes
            cost
            fee
            tax
          }
        }
        restaurant {
          id
          source
          name
          reservable
          rating
          primaryTypeName
          websiteUri
          description
          parkingTips
          customerFavorites
          location {
            directionsUri
            latitude
            longitude
            formattedAddress
          }
          photos {
            coverPhotoUri
            supplementalPhotoUris
          }
        }
      }
    }
    ... on PlanOutingFailure {
      failureReason
    }
  }
}
    `) as unknown as TypedDocumentString<PlanOutingMutation, PlanOutingMutationVariables>;
export const ReplanOutingDocument = new TypedDocumentString(`
    mutation ReplanOuting($input: ReplanOutingInput!) {
  replanOuting(input: $input) {
    __typename
    ... on ReplanOutingSuccess {
      outing {
        id
      }
    }
    ... on ReplanOutingFailure {
      failureReason
    }
  }
}
    `) as unknown as TypedDocumentString<ReplanOutingMutation, ReplanOutingMutationVariables>;
export const SubmitReserverDetailsDocument = new TypedDocumentString(`
    mutation SubmitReserverDetails($input: SubmitReserverDetailsInput!) {
  viewer {
    __typename
    ... on AuthenticatedViewerMutations {
      __typename
      submitReserverDetails(input: $input) {
        __typename
        ... on SubmitReserverDetailsSuccess {
          __typename
          reserverDetails {
            id
          }
        }
        ... on SubmitReserverDetailsFailure {
          __typename
          failureReason
          validationErrors {
            field
          }
        }
      }
    }
    ... on UnauthenticatedViewer {
      __typename
      authAction
    }
  }
}
    `) as unknown as TypedDocumentString<SubmitReserverDetailsMutation, SubmitReserverDetailsMutationVariables>;
export const UpdateAccountDocument = new TypedDocumentString(`
    mutation UpdateAccount($input: UpdateAccountInput!) {
  viewer {
    __typename
    ... on AuthenticatedViewerMutations {
      updateAccount(input: $input) {
        __typename
        ... on UpdateAccountSuccess {
          account {
            id
            email
          }
        }
        ... on UpdateAccountFailure {
          failureReason
          validationErrors {
            field
          }
        }
      }
    }
    ... on UnauthenticatedViewer {
      authAction
    }
  }
}
    `) as unknown as TypedDocumentString<UpdateAccountMutation, UpdateAccountMutationVariables>;
export const UpdateReserverDetailsAccountDocument = new TypedDocumentString(`
    mutation UpdateReserverDetailsAccount($input: UpdateReserverDetailsAccountInput!) {
  viewer {
    __typename
    ... on AuthenticatedViewerMutations {
      __typename
      updateReserverDetailsAccount(input: $input) {
        __typename
        ... on UpdateReserverDetailsAccountSuccess {
          reserverDetails {
            id
            firstName
            lastName
            phoneNumber
          }
          account {
            id
            email
          }
        }
        ... on UpdateReserverDetailsAccountFailure {
          failureReason
          validationErrors {
            field
          }
        }
      }
    }
    ... on UnauthenticatedViewer {
      __typename
      authAction
    }
  }
}
    `) as unknown as TypedDocumentString<UpdateReserverDetailsAccountMutation, UpdateReserverDetailsAccountMutationVariables>;
export const ListBookedOutingsDocument = new TypedDocumentString(`
    query ListBookedOutings {
  viewer {
    __typename
    ... on AuthenticatedViewerQueries {
      __typename
      bookedOutings {
        id
        activityStartTime
        restaurantArrivalTime
        activityName
        restaurantName
        photoUri
      }
    }
    ... on UnauthenticatedViewer {
      authAction
    }
  }
}
    `) as unknown as TypedDocumentString<ListBookedOutingsQuery, ListBookedOutingsQueryVariables>;
export const ListReserverDetailsDocument = new TypedDocumentString(`
    query ListReserverDetails {
  viewer {
    __typename
    ... on AuthenticatedViewerQueries {
      __typename
      reserverDetails {
        id
        firstName
        lastName
        phoneNumber
      }
    }
    ... on UnauthenticatedViewer {
      __typename
      authAction
    }
  }
}
    `) as unknown as TypedDocumentString<ListReserverDetailsQuery, ListReserverDetailsQueryVariables>;
export const OutingPreferencesDocument = new TypedDocumentString(`
    query OutingPreferences {
  activityCategoryGroups {
    id
    name
    activityCategories {
      id
      name
      isDefault
    }
  }
  restaurantCategories {
    id
    name
    isDefault
  }
  viewer {
    __typename
    ... on AuthenticatedViewerQueries {
      outingPreferences {
        openToBars
        restaurantCategories {
          id
          name
          isDefault
        }
        activityCategories {
          id
          name
          isDefault
        }
      }
    }
  }
}
    `) as unknown as TypedDocumentString<OutingPreferencesQuery, OutingPreferencesQueryVariables>;
export const SearchRegionsDocument = new TypedDocumentString(`
    query SearchRegions {
  searchRegions {
    id
    name
  }
}
    `) as unknown as TypedDocumentString<SearchRegionsQuery, SearchRegionsQueryVariables>;<|MERGE_RESOLUTION|>--- conflicted
+++ resolved
@@ -334,14 +334,6 @@
   openToBars: Scalars['Boolean']['input'];
   restaurantCategoryIds: Array<Scalars['UUID']['input']>;
 };
-<<<<<<< HEAD
-=======
-
-export enum OutingState {
-  Future = 'FUTURE',
-  Past = 'PAST'
-}
->>>>>>> a0913e79
 
 export type PaymentIntent = {
   __typename: 'PaymentIntent';
