--- conflicted
+++ resolved
@@ -3220,31 +3220,8 @@
     ...SearchRegionFields
   }
 }
-<<<<<<< HEAD
-    `) as unknown as TypedDocumentString<SearchRegionsQuery, SearchRegionsQueryVariables>;
-export const StripePortalDocument = new TypedDocumentString(`
-    query StripePortal {
-  __typename
-  viewer {
-    __typename
-    ... on AuthenticatedViewerQueries {
-      __typename
-      stripePortal {
-        __typename
-        url
-      }
-    }
-    ... on UnauthenticatedViewer {
-      __typename
-      authFailureReason
-    }
-  }
-}
-    `) as unknown as TypedDocumentString<StripePortalQuery, StripePortalQueryVariables>;
-=======
     fragment SearchRegionFields on SearchRegion {
   __typename
   id
   name
-}`) as unknown as TypedDocumentString<SearchRegionsQuery, SearchRegionsQueryVariables>;
->>>>>>> f4ff306e
+}`) as unknown as TypedDocumentString<SearchRegionsQuery, SearchRegionsQueryVariables>;