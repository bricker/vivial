/* eslint-disable */
// @ts-nocheck
import type { DocumentTypeDecoration } from '@graphql-typed-document-node/core';
export type Maybe<T> = T | null;
export type InputMaybe<T> = Maybe<T>;
export type Exact<T extends { [key: string]: unknown }> = { [K in keyof T]: T[K] };
export type MakeOptional<T, K extends keyof T> = Omit<T, K> & { [SubKey in K]?: Maybe<T[SubKey]> };
export type MakeMaybe<T, K extends keyof T> = Omit<T, K> & { [SubKey in K]: Maybe<T[SubKey]> };
export type MakeEmpty<T extends { [key: string]: unknown }, K extends keyof T> = { [_ in K]?: never };
export type Incremental<T> = T | { [P in keyof T]?: P extends ' $fragmentName' | '__typename' ? T[P] : never };
/** All built-in and custom scalars, mapped to their actual values */
export type Scalars = {
  ID: { input: string; output: string; }
  String: { input: string; output: string; }
  Boolean: { input: boolean; output: boolean; }
  Int: { input: number; output: number; }
  Float: { input: number; output: number; }
  /** Date with time (isoformat) */
  DateTime: { input: string; output: string; }
  UUID: { input: string; output: string; }
};

export type Account = {
  email: Scalars['String']['output'];
  id: Scalars['UUID']['output'];
};

export type Activity = {
  description: Scalars['String']['output'];
  doorTips?: Maybe<Scalars['String']['output']>;
  insiderTips?: Maybe<Scalars['String']['output']>;
  name: Scalars['String']['output'];
  parkingTips?: Maybe<Scalars['String']['output']>;
  photos?: Maybe<Photos>;
  source: ActivitySource;
  sourceId: Scalars['String']['output'];
  ticketInfo?: Maybe<ActivityTicketInfo>;
  venue: ActivityVenue;
  websiteUri?: Maybe<Scalars['String']['output']>;
};

export type ActivityCategory = {
  id: Scalars['UUID']['output'];
  isDefault: Scalars['Boolean']['output'];
  name: Scalars['String']['output'];
};

export type ActivityCategoryGroup = {
  activityCategories: Array<ActivityCategory>;
  id: Scalars['UUID']['output'];
  isDefault: Scalars['Boolean']['output'];
  name: Scalars['String']['output'];
};

export type ActivityCategoryGroup = {
  __typename: 'ActivityCategoryGroup';
  activityCategories: Array<ActivityCategory>;
  id: Scalars['UUID']['output'];
  name: Scalars['String']['output'];
};

export enum ActivitySource {
  Eventbrite = 'EVENTBRITE',
  GooglePlaces = 'GOOGLE_PLACES',
  Internal = 'INTERNAL'
}

export type ActivityTicketInfo = {
  cost?: Maybe<Scalars['Int']['output']>;
  fee?: Maybe<Scalars['Int']['output']>;
  notes?: Maybe<Scalars['String']['output']>;
  tax?: Maybe<Scalars['Int']['output']>;
  type?: Maybe<Scalars['String']['output']>;
};

export type ActivityVenue = {
  location: Location;
  name: Scalars['String']['output'];
};

export type AuthenticatedViewerMutations = {
  createBooking: CreateBookingResult;
  createPaymentIntent: CreatePaymentIntentResult;
  planOuting: PlanOutingResult;
  replanOuting: ReplanOutingResult;
  submitReserverDetails: SubmitReserverDetailsResult;
  updateAccount: UpdateAccountResult;
  updateOutingPreferences: UpdateOutingPreferencesResult;
  updatePreferences: UpdateOutingPreferencesResult;
  updateReserverDetailsAccount: UpdateReserverDetailsAccountResult;
};


export type AuthenticatedViewerMutationsCreateBookingArgs = {
  input: CreateBookingInput;
};


export type AuthenticatedViewerMutationsPlanOutingArgs = {
  input: PlanOutingInput;
};


export type AuthenticatedViewerMutationsReplanOutingArgs = {
  input: ReplanOutingInput;
};


export type AuthenticatedViewerMutationsSubmitReserverDetailsArgs = {
  input: SubmitReserverDetailsInput;
};


export type AuthenticatedViewerMutationsUpdateAccountArgs = {
  input: UpdateAccountInput;
};


export type AuthenticatedViewerMutationsUpdateOutingPreferencesArgs = {
  input: UpdateOutingPreferencesInput;
};


export type AuthenticatedViewerMutationsUpdatePreferencesArgs = {
  input: UpdateOutingPreferencesInput;
};


export type AuthenticatedViewerMutationsUpdateReserverDetailsAccountArgs = {
  input: UpdateReserverDetailsAccountInput;
};

export type AuthenticatedViewerQueries = {
<<<<<<< HEAD
  bookedOutings: Array<Outing>;
=======
  __typename: 'AuthenticatedViewerQueries';
  bookedOutingDetails: BookingDetails;
  bookedOutings: Array<BookingDetailPeek>;
>>>>>>> c3d67508
  outing: Outing;
  outingPreferences: OutingPreferences;
  reserverDetails: Array<ReserverDetails>;
};


export type AuthenticatedViewerQueriesBookedOutingDetailsArgs = {
  input: GetBookingDetailsQueryInput;
};


export type AuthenticatedViewerQueriesOutingArgs = {
  outingId: Scalars['UUID']['input'];
};

export type Booking = {
  id: Scalars['UUID']['output'];
  reserverDetailsId: Scalars['UUID']['output'];
};

export type BookingDetailPeek = {
  __typename: 'BookingDetailPeek';
  activityName?: Maybe<Scalars['String']['output']>;
  activityStartTime?: Maybe<Scalars['DateTime']['output']>;
  id: Scalars['UUID']['output'];
  photoUri?: Maybe<Scalars['String']['output']>;
  restaurantArrivalTime?: Maybe<Scalars['DateTime']['output']>;
  restaurantName?: Maybe<Scalars['String']['output']>;
};

export type BookingDetails = {
  __typename: 'BookingDetails';
  activity?: Maybe<Activity>;
  activityStartTime?: Maybe<Scalars['DateTime']['output']>;
  drivingTime?: Maybe<Scalars['String']['output']>;
  headcount: Scalars['Int']['output'];
  id: Scalars['UUID']['output'];
  restaurant?: Maybe<Restaurant>;
  restaurantArrivalTime?: Maybe<Scalars['DateTime']['output']>;
};

export type CreateAccountFailure = {
  failureReason: CreateAccountFailureReason;
  validationErrors?: Maybe<Array<ValidationError>>;
};

export enum CreateAccountFailureReason {
  AccountExists = 'ACCOUNT_EXISTS',
  ValidationErrors = 'VALIDATION_ERRORS',
  WeakPassword = 'WEAK_PASSWORD'
}

export type CreateAccountInput = {
  email: Scalars['String']['input'];
  plaintextPassword: Scalars['String']['input'];
};

export type CreateAccountResult = CreateAccountFailure | CreateAccountSuccess;

export type CreateAccountSuccess = {
  account: Account;
};

export type CreateBookingFailure = {
  failureReason: CreateBookingFailureReason;
  validationErrors?: Maybe<Array<ValidationError>>;
};

export enum CreateBookingFailureReason {
  StartTimeTooLate = 'START_TIME_TOO_LATE',
  StartTimeTooSoon = 'START_TIME_TOO_SOON',
  ValidationErrors = 'VALIDATION_ERRORS'
}

export type CreateBookingInput = {
  outingId: Scalars['UUID']['input'];
  reserverDetailsId: Scalars['UUID']['input'];
};

export type CreateBookingResult = CreateBookingFailure | CreateBookingSuccess;

export type CreateBookingSuccess = {
  booking: Booking;
};

export type CreatePaymentIntentFailure = {
  failureReason: CreatePaymentIntentFailureReason;
};

export enum CreatePaymentIntentFailureReason {
  PaymentIntentFailed = 'PAYMENT_INTENT_FAILED',
  Unknown = 'UNKNOWN'
}

export type CreatePaymentIntentResult = CreatePaymentIntentFailure | CreatePaymentIntentSuccess;

export type CreatePaymentIntentSuccess = {
  paymentIntent: PaymentIntent;
};

export type GetBookingDetailsQueryInput = {
  bookingId: Scalars['UUID']['input'];
};

export type Location = {
  directionsUri?: Maybe<Scalars['String']['output']>;
  formattedAddress: Scalars['String']['output'];
  latitude: Scalars['Float']['output'];
  longitude: Scalars['Float']['output'];
};

export type LoginFailure = {
  failureReason: LoginFailureReason;
};

export enum LoginFailureReason {
  InvalidCredentials = 'INVALID_CREDENTIALS'
}

export type LoginInput = {
  email: Scalars['String']['input'];
  plaintextPassword: Scalars['String']['input'];
};

export type LoginResult = LoginFailure | LoginSuccess;

export type LoginSuccess = {
  account: Account;
};

export type Mutation = {
  createAccount: CreateAccountResult;
  login: LoginResult;
  planOuting: PlanOutingResult;
  replanOuting: ReplanOutingResult;
  viewer: ViewerMutations;
};


export type MutationCreateAccountArgs = {
  input: CreateAccountInput;
};


export type MutationLoginArgs = {
  input: LoginInput;
};


export type MutationPlanOutingArgs = {
  input: PlanOutingInput;
};


export type MutationReplanOutingArgs = {
  input: ReplanOutingInput;
};

export type Outing = {
  activity?: Maybe<Activity>;
  activityStartTime?: Maybe<Scalars['DateTime']['output']>;
  drivingTime?: Maybe<Scalars['String']['output']>;
  headcount: Scalars['Int']['output'];
  id: Scalars['UUID']['output'];
  restaurant?: Maybe<Restaurant>;
  restaurantArrivalTime?: Maybe<Scalars['DateTime']['output']>;
};

export enum OutingBudget {
  Expensive = 'EXPENSIVE',
  Free = 'FREE',
  Inexpensive = 'INEXPENSIVE',
  Moderate = 'MODERATE',
  VeryExpensive = 'VERY_EXPENSIVE'
}

export type OutingPreferences = {
<<<<<<< HEAD
  activityCategories?: Maybe<Array<ActivityCategory>>;
=======
  __typename: 'OutingPreferences';
  activityCategories?: Maybe<Array<ActivityCategory>>;
  openToBars?: Maybe<Scalars['Boolean']['output']>;
>>>>>>> c3d67508
  restaurantCategories?: Maybe<Array<RestaurantCategory>>;
};

export type OutingPreferencesInput = {
  activityCategoryIds: Array<Scalars['UUID']['input']>;
<<<<<<< HEAD
  restaurantCategoryIds: Array<Scalars['UUID']['input']>;
};

export enum OutingState {
  Future = 'FUTURE',
  Past = 'PAST'
}
=======
  openToBars: Scalars['Boolean']['input'];
  restaurantCategoryIds: Array<Scalars['UUID']['input']>;
};
>>>>>>> c3d67508

export type PaymentIntent = {
  clientSecret: Scalars['String']['output'];
};

export type Photos = {
  coverPhotoUri: Scalars['String']['output'];
  supplementalPhotoUris?: Maybe<Array<Scalars['String']['output']>>;
};

export type PlanOutingFailure = {
  failureReason: PlanOutingFailureReason;
};

export enum PlanOutingFailureReason {
  SearchAreaIdsEmpty = 'SEARCH_AREA_IDS_EMPTY',
  StartTimeTooLate = 'START_TIME_TOO_LATE',
  StartTimeTooSoon = 'START_TIME_TOO_SOON'
}

export type PlanOutingInput = {
  budget: OutingBudget;
<<<<<<< HEAD
  groupPreferences: Array<OutingPreferencesInput>;
=======
  groupPreferences?: InputMaybe<Array<OutingPreferencesInput>>;
>>>>>>> c3d67508
  headcount: Scalars['Int']['input'];
  searchAreaIds: Array<Scalars['UUID']['input']>;
  startTime: Scalars['DateTime']['input'];
  visitorId: Scalars['UUID']['input'];
};

export type PlanOutingResult = PlanOutingFailure | PlanOutingSuccess;

export type PlanOutingSuccess = {
  outing: Outing;
};

export type Query = {
<<<<<<< HEAD
=======
  __typename: 'Query';
>>>>>>> c3d67508
  activityCategoryGroups: Array<ActivityCategoryGroup>;
  restaurantCategories: Array<RestaurantCategory>;
  searchRegions: Array<SearchRegion>;
  viewer: ViewerQueries;
};

export type ReplanOutingFailure = {
  failureReason: ReplanOutingFailureReason;
};

export enum ReplanOutingFailureReason {
  StartTimeTooLate = 'START_TIME_TOO_LATE',
  StartTimeTooSoon = 'START_TIME_TOO_SOON'
}

export type ReplanOutingInput = {
  groupPreferences: Array<OutingPreferencesInput>;
  outingId: Scalars['UUID']['input'];
  visitorId: Scalars['UUID']['input'];
};

export type ReplanOutingResult = ReplanOutingFailure | ReplanOutingSuccess;

export type ReplanOutingSuccess = {
  outing: Outing;
};

export type ReserverDetails = {
  accountId: Scalars['UUID']['output'];
  firstName: Scalars['String']['output'];
  id: Scalars['UUID']['output'];
  lastName: Scalars['String']['output'];
  phoneNumber: Scalars['String']['output'];
};

export type Restaurant = {
  customerFavorites?: Maybe<Scalars['String']['output']>;
  description: Scalars['String']['output'];
  location: Location;
  name: Scalars['String']['output'];
  parkingTips?: Maybe<Scalars['String']['output']>;
  photos?: Maybe<Photos>;
  primaryTypeName: Scalars['String']['output'];
  rating: Scalars['Float']['output'];
  reservable: Scalars['Boolean']['output'];
  source: RestaurantSource;
  sourceId: Scalars['String']['output'];
  websiteUri?: Maybe<Scalars['String']['output']>;
};

export type RestaurantCategory = {
  id: Scalars['UUID']['output'];
  isDefault: Scalars['Boolean']['output'];
  name: Scalars['String']['output'];
};

export enum RestaurantSource {
  GooglePlaces = 'GOOGLE_PLACES'
}

export type SearchRegion = {
  id: Scalars['UUID']['output'];
  name: Scalars['String']['output'];
};

export type SubmitReserverDetailsFailure = {
  failureReason: SubmitReserverDetailsFailureReason;
  validationErrors?: Maybe<Array<ValidationError>>;
};

export enum SubmitReserverDetailsFailureReason {
  ValidationErrors = 'VALIDATION_ERRORS'
}

export type SubmitReserverDetailsInput = {
  firstName: Scalars['String']['input'];
  lastName: Scalars['String']['input'];
  phoneNumber: Scalars['String']['input'];
};

export type SubmitReserverDetailsResult = SubmitReserverDetailsFailure | SubmitReserverDetailsSuccess;

export type SubmitReserverDetailsSuccess = {
  reserverDetails: ReserverDetails;
};

export type UnauthenticatedViewer = {
  authAction: ViewerAuthenticationAction;
};

export type UpdateAccountFailure = {
  failureReason: UpdateAccountFailureReason;
  validationErrors?: Maybe<Array<ValidationError>>;
};

export enum UpdateAccountFailureReason {
  ValidationErrors = 'VALIDATION_ERRORS',
  WeakPassword = 'WEAK_PASSWORD'
}

export type UpdateAccountInput = {
  email: Scalars['String']['input'];
  plaintextPassword: Scalars['String']['input'];
};

export type UpdateAccountResult = UpdateAccountFailure | UpdateAccountSuccess;

export type UpdateAccountSuccess = {
  account: Account;
};

export type UpdateOutingPreferencesFailure = {
<<<<<<< HEAD
=======
  __typename: 'UpdateOutingPreferencesFailure';
>>>>>>> c3d67508
  failureReason: UpdateOutingPreferencesFailureReason;
  validationErrors?: Maybe<Array<ValidationError>>;
};

export enum UpdateOutingPreferencesFailureReason {
  ValidationErrors = 'VALIDATION_ERRORS'
}

export type UpdateOutingPreferencesInput = {
  activityCategoryIds: Array<Scalars['UUID']['input']>;
<<<<<<< HEAD
=======
  openToBars: Scalars['Boolean']['input'];
>>>>>>> c3d67508
  restaurantCategoryIds: Array<Scalars['UUID']['input']>;
};

export type UpdateOutingPreferencesResult = UpdateOutingPreferencesFailure | UpdateOutingPreferencesSuccess;

export type UpdateOutingPreferencesSuccess = {
<<<<<<< HEAD
=======
  __typename: 'UpdateOutingPreferencesSuccess';
>>>>>>> c3d67508
  outingPreferences: OutingPreferences;
};

export type UpdateReserverDetailsAccountFailure = {
  failureReason: UpdateReserverDetailsAccountFailureReason;
  validationErrors?: Maybe<Array<ValidationError>>;
};

export enum UpdateReserverDetailsAccountFailureReason {
  ValidationErrors = 'VALIDATION_ERRORS'
}

export type UpdateReserverDetailsAccountInput = {
  email: Scalars['String']['input'];
  firstName: Scalars['String']['input'];
  id: Scalars['UUID']['input'];
  lastName: Scalars['String']['input'];
  phoneNumber: Scalars['String']['input'];
};

export type UpdateReserverDetailsAccountResult = UpdateReserverDetailsAccountFailure | UpdateReserverDetailsAccountSuccess;

export type UpdateReserverDetailsAccountSuccess = {
  account: Account;
  reserverDetails: ReserverDetails;
};

export type ValidationError = {
  field: Scalars['String']['output'];
};

export enum ViewerAuthenticationAction {
  ForceLogout = 'FORCE_LOGOUT',
  RefreshAccessToken = 'REFRESH_ACCESS_TOKEN'
}

export type ViewerMutations = AuthenticatedViewerMutations | UnauthenticatedViewer;

export type ViewerQueries = AuthenticatedViewerQueries | UnauthenticatedViewer;

export type OutingFieldsFragment = { id: string, headcount: number, activityStartTime?: string | null, restaurantArrivalTime?: string | null, drivingTime?: string | null, activity?: { sourceId: string, source: ActivitySource, name: string, description: string, websiteUri?: string | null, doorTips?: string | null, insiderTips?: string | null, parkingTips?: string | null, venue: { name: string, location: { directionsUri?: string | null, latitude: number, longitude: number, formattedAddress: string } }, photos?: { coverPhotoUri: string, supplementalPhotoUris?: Array<string> | null } | null, ticketInfo?: { type?: string | null, notes?: string | null, cost?: number | null, fee?: number | null, tax?: number | null } | null } | null, restaurant?: { sourceId: string, source: RestaurantSource, name: string, reservable: boolean, rating: number, primaryTypeName: string, websiteUri?: string | null, description: string, parkingTips?: string | null, customerFavorites?: string | null, location: { directionsUri?: string | null, latitude: number, longitude: number, formattedAddress: string }, photos?: { coverPhotoUri: string, supplementalPhotoUris?: Array<string> | null } | null } | null };

type PlanOutingFields_PlanOutingFailure_Fragment = { failureReason: PlanOutingFailureReason };

type PlanOutingFields_PlanOutingSuccess_Fragment = { outing: { id: string, headcount: number, activityStartTime?: string | null, restaurantArrivalTime?: string | null, drivingTime?: string | null, activity?: { sourceId: string, source: ActivitySource, name: string, description: string, websiteUri?: string | null, doorTips?: string | null, insiderTips?: string | null, parkingTips?: string | null, venue: { name: string, location: { directionsUri?: string | null, latitude: number, longitude: number, formattedAddress: string } }, photos?: { coverPhotoUri: string, supplementalPhotoUris?: Array<string> | null } | null, ticketInfo?: { type?: string | null, notes?: string | null, cost?: number | null, fee?: number | null, tax?: number | null } | null } | null, restaurant?: { sourceId: string, source: RestaurantSource, name: string, reservable: boolean, rating: number, primaryTypeName: string, websiteUri?: string | null, description: string, parkingTips?: string | null, customerFavorites?: string | null, location: { directionsUri?: string | null, latitude: number, longitude: number, formattedAddress: string }, photos?: { coverPhotoUri: string, supplementalPhotoUris?: Array<string> | null } | null } | null } };

export type PlanOutingFieldsFragment = PlanOutingFields_PlanOutingFailure_Fragment | PlanOutingFields_PlanOutingSuccess_Fragment;

type ReplanOutingFields_ReplanOutingFailure_Fragment = { failureReason: ReplanOutingFailureReason };

type ReplanOutingFields_ReplanOutingSuccess_Fragment = { outing: { id: string, headcount: number, activityStartTime?: string | null, restaurantArrivalTime?: string | null, drivingTime?: string | null, activity?: { sourceId: string, source: ActivitySource, name: string, description: string, websiteUri?: string | null, doorTips?: string | null, insiderTips?: string | null, parkingTips?: string | null, venue: { name: string, location: { directionsUri?: string | null, latitude: number, longitude: number, formattedAddress: string } }, photos?: { coverPhotoUri: string, supplementalPhotoUris?: Array<string> | null } | null, ticketInfo?: { type?: string | null, notes?: string | null, cost?: number | null, fee?: number | null, tax?: number | null } | null } | null, restaurant?: { sourceId: string, source: RestaurantSource, name: string, reservable: boolean, rating: number, primaryTypeName: string, websiteUri?: string | null, description: string, parkingTips?: string | null, customerFavorites?: string | null, location: { directionsUri?: string | null, latitude: number, longitude: number, formattedAddress: string }, photos?: { coverPhotoUri: string, supplementalPhotoUris?: Array<string> | null } | null } | null } };

export type ReplanOutingFieldsFragment = ReplanOutingFields_ReplanOutingFailure_Fragment | ReplanOutingFields_ReplanOutingSuccess_Fragment;

export type CreateAccountMutationVariables = Exact<{
  input: CreateAccountInput;
}>;


export type CreateAccountMutation = { createAccount: { __typename: 'CreateAccountFailure', failureReason: CreateAccountFailureReason, validationErrors?: Array<{ field: string }> | null } | { __typename: 'CreateAccountSuccess', account: { id: string, email: string } } };

export type CreateBookingMutationVariables = Exact<{
  input: CreateBookingInput;
}>;


export type CreateBookingMutation = { viewer: { __typename: 'AuthenticatedViewerMutations', createBooking: { __typename: 'CreateBookingFailure', failureReason: CreateBookingFailureReason, validationErrors?: Array<{ field: string }> | null } | { __typename: 'CreateBookingSuccess', booking: { id: string } } } | { __typename: 'UnauthenticatedViewer', authAction: ViewerAuthenticationAction } };

export type CreatePaymentIntentMutationVariables = Exact<{ [key: string]: never; }>;


export type CreatePaymentIntentMutation = { viewer: { __typename: 'AuthenticatedViewerMutations', createPaymentIntent: { __typename: 'CreatePaymentIntentFailure', failureReason: CreatePaymentIntentFailureReason } | { __typename: 'CreatePaymentIntentSuccess', paymentIntent: { clientSecret: string } } } | { __typename: 'UnauthenticatedViewer', authAction: ViewerAuthenticationAction } };

export type LoginMutationVariables = Exact<{
  input: LoginInput;
}>;


export type LoginMutation = { login: { __typename: 'LoginFailure', failureReason: LoginFailureReason } | { __typename: 'LoginSuccess', account: { id: string, email: string } } };

export type PlanOutingAuthenticatedMutationVariables = Exact<{
  input: PlanOutingInput;
}>;


export type PlanOutingAuthenticatedMutation = { viewer: { planOuting: { failureReason: PlanOutingFailureReason } | { outing: { id: string, headcount: number, activityStartTime?: string | null, restaurantArrivalTime?: string | null, drivingTime?: string | null, activity?: { sourceId: string, source: ActivitySource, name: string, description: string, websiteUri?: string | null, doorTips?: string | null, insiderTips?: string | null, parkingTips?: string | null, venue: { name: string, location: { directionsUri?: string | null, latitude: number, longitude: number, formattedAddress: string } }, photos?: { coverPhotoUri: string, supplementalPhotoUris?: Array<string> | null } | null, ticketInfo?: { type?: string | null, notes?: string | null, cost?: number | null, fee?: number | null, tax?: number | null } | null } | null, restaurant?: { sourceId: string, source: RestaurantSource, name: string, reservable: boolean, rating: number, primaryTypeName: string, websiteUri?: string | null, description: string, parkingTips?: string | null, customerFavorites?: string | null, location: { directionsUri?: string | null, latitude: number, longitude: number, formattedAddress: string }, photos?: { coverPhotoUri: string, supplementalPhotoUris?: Array<string> | null } | null } | null } } } | { __typename: 'UnauthenticatedViewer', authAction: ViewerAuthenticationAction } };

export type PlanOutingUnauthenticatedMutationVariables = Exact<{
  input: PlanOutingInput;
}>;


export type PlanOutingUnauthenticatedMutation = { planOuting: { failureReason: PlanOutingFailureReason } | { outing: { id: string, headcount: number, activityStartTime?: string | null, restaurantArrivalTime?: string | null, drivingTime?: string | null, activity?: { sourceId: string, source: ActivitySource, name: string, description: string, websiteUri?: string | null, doorTips?: string | null, insiderTips?: string | null, parkingTips?: string | null, venue: { name: string, location: { directionsUri?: string | null, latitude: number, longitude: number, formattedAddress: string } }, photos?: { coverPhotoUri: string, supplementalPhotoUris?: Array<string> | null } | null, ticketInfo?: { type?: string | null, notes?: string | null, cost?: number | null, fee?: number | null, tax?: number | null } | null } | null, restaurant?: { sourceId: string, source: RestaurantSource, name: string, reservable: boolean, rating: number, primaryTypeName: string, websiteUri?: string | null, description: string, parkingTips?: string | null, customerFavorites?: string | null, location: { directionsUri?: string | null, latitude: number, longitude: number, formattedAddress: string }, photos?: { coverPhotoUri: string, supplementalPhotoUris?: Array<string> | null } | null } | null } } };

export type ReplanOutingAuthenticatedMutationVariables = Exact<{
  input: ReplanOutingInput;
}>;


export type ReplanOutingAuthenticatedMutation = { viewer: { replanOuting: { failureReason: ReplanOutingFailureReason } | { outing: { id: string, headcount: number, activityStartTime?: string | null, restaurantArrivalTime?: string | null, drivingTime?: string | null, activity?: { sourceId: string, source: ActivitySource, name: string, description: string, websiteUri?: string | null, doorTips?: string | null, insiderTips?: string | null, parkingTips?: string | null, venue: { name: string, location: { directionsUri?: string | null, latitude: number, longitude: number, formattedAddress: string } }, photos?: { coverPhotoUri: string, supplementalPhotoUris?: Array<string> | null } | null, ticketInfo?: { type?: string | null, notes?: string | null, cost?: number | null, fee?: number | null, tax?: number | null } | null } | null, restaurant?: { sourceId: string, source: RestaurantSource, name: string, reservable: boolean, rating: number, primaryTypeName: string, websiteUri?: string | null, description: string, parkingTips?: string | null, customerFavorites?: string | null, location: { directionsUri?: string | null, latitude: number, longitude: number, formattedAddress: string }, photos?: { coverPhotoUri: string, supplementalPhotoUris?: Array<string> | null } | null } | null } } } | { __typename: 'UnauthenticatedViewer', authAction: ViewerAuthenticationAction } };

export type ReplanOutingUnauthenticatedMutationVariables = Exact<{
  input: ReplanOutingInput;
}>;


export type ReplanOutingUnauthenticatedMutation = { replanOuting: { failureReason: ReplanOutingFailureReason } | { outing: { id: string, headcount: number, activityStartTime?: string | null, restaurantArrivalTime?: string | null, drivingTime?: string | null, activity?: { sourceId: string, source: ActivitySource, name: string, description: string, websiteUri?: string | null, doorTips?: string | null, insiderTips?: string | null, parkingTips?: string | null, venue: { name: string, location: { directionsUri?: string | null, latitude: number, longitude: number, formattedAddress: string } }, photos?: { coverPhotoUri: string, supplementalPhotoUris?: Array<string> | null } | null, ticketInfo?: { type?: string | null, notes?: string | null, cost?: number | null, fee?: number | null, tax?: number | null } | null } | null, restaurant?: { sourceId: string, source: RestaurantSource, name: string, reservable: boolean, rating: number, primaryTypeName: string, websiteUri?: string | null, description: string, parkingTips?: string | null, customerFavorites?: string | null, location: { directionsUri?: string | null, latitude: number, longitude: number, formattedAddress: string }, photos?: { coverPhotoUri: string, supplementalPhotoUris?: Array<string> | null } | null } | null } } };

export type SubmitReserverDetailsMutationVariables = Exact<{
  input: SubmitReserverDetailsInput;
}>;


export type SubmitReserverDetailsMutation = { viewer: { __typename: 'AuthenticatedViewerMutations', submitReserverDetails: { __typename: 'SubmitReserverDetailsFailure', failureReason: SubmitReserverDetailsFailureReason, validationErrors?: Array<{ field: string }> | null } | { __typename: 'SubmitReserverDetailsSuccess', reserverDetails: { id: string } } } | { __typename: 'UnauthenticatedViewer', authAction: ViewerAuthenticationAction } };

export type UpdateAccountMutationVariables = Exact<{
  input: UpdateAccountInput;
}>;


export type UpdateAccountMutation = { viewer: { __typename: 'AuthenticatedViewerMutations', updateAccount: { __typename: 'UpdateAccountFailure', failureReason: UpdateAccountFailureReason, validationErrors?: Array<{ field: string }> | null } | { __typename: 'UpdateAccountSuccess', account: { email: string } } } | { __typename: 'UnauthenticatedViewer', authAction: ViewerAuthenticationAction } };

export type UpdateReserverDetailsAccountMutationVariables = Exact<{
  input: UpdateReserverDetailsAccountInput;
}>;


export type UpdateReserverDetailsAccountMutation = { viewer: { __typename: 'AuthenticatedViewerMutations', updateReserverDetailsAccount: { __typename: 'UpdateReserverDetailsAccountFailure', failureReason: UpdateReserverDetailsAccountFailureReason, validationErrors?: Array<{ field: string }> | null } | { __typename: 'UpdateReserverDetailsAccountSuccess', reserverDetails: { id: string, firstName: string, lastName: string, phoneNumber: string }, account: { id: string, email: string } } } | { __typename: 'UnauthenticatedViewer', authAction: ViewerAuthenticationAction } };

export type ListBookedOutingsQueryVariables = Exact<{ [key: string]: never; }>;


<<<<<<< HEAD
export type ListBookedOutingsQuery = { viewer: { __typename: 'AuthenticatedViewerQueries', bookedOutings: Array<{ id: string, headcount: number, activityStartTime?: string | null, restaurantArrivalTime?: string | null, drivingTime?: string | null, activity?: { sourceId: string, source: ActivitySource, name: string, description: string, websiteUri?: string | null, doorTips?: string | null, insiderTips?: string | null, parkingTips?: string | null, venue: { name: string, location: { directionsUri?: string | null, latitude: number, longitude: number, formattedAddress: string } }, photos?: { coverPhotoUri: string, supplementalPhotoUris?: Array<string> | null } | null, ticketInfo?: { type?: string | null, notes?: string | null, cost?: number | null, fee?: number | null, tax?: number | null } | null } | null, restaurant?: { sourceId: string, source: RestaurantSource, name: string, reservable: boolean, rating: number, primaryTypeName: string, websiteUri?: string | null, description: string, parkingTips?: string | null, customerFavorites?: string | null, location: { directionsUri?: string | null, latitude: number, longitude: number, formattedAddress: string }, photos?: { coverPhotoUri: string, supplementalPhotoUris?: Array<string> | null } | null } | null }> } | { __typename: 'UnauthenticatedViewer', authAction: ViewerAuthenticationAction } };
=======
export type ListBookedOutingsQuery = { __typename: 'Query', viewer: { __typename: 'AuthenticatedViewerQueries', bookedOutings: Array<{ __typename: 'BookingDetailPeek', id: string, activityStartTime?: string | null, restaurantArrivalTime?: string | null, activityName?: string | null, restaurantName?: string | null, photoUri?: string | null }> } | { __typename: 'UnauthenticatedViewer', authAction: ViewerAuthenticationAction } };
>>>>>>> c3d67508

export type ListReserverDetailsQueryVariables = Exact<{ [key: string]: never; }>;


export type ListReserverDetailsQuery = { viewer: { __typename: 'AuthenticatedViewerQueries', reserverDetails: Array<{ id: string, firstName: string, lastName: string, phoneNumber: string }> } | { __typename: 'UnauthenticatedViewer', authAction: ViewerAuthenticationAction } };

export type OutingPreferencesQueryVariables = Exact<{ [key: string]: never; }>;


export type OutingPreferencesQuery = { __typename: 'Query', activityCategoryGroups: Array<{ __typename: 'ActivityCategoryGroup', id: string, name: string, activityCategories: Array<{ __typename: 'ActivityCategory', id: string, name: string, isDefault: boolean }> }>, restaurantCategories: Array<{ __typename: 'RestaurantCategory', id: string, name: string, isDefault: boolean }>, viewer: { __typename: 'AuthenticatedViewerQueries', outingPreferences: { __typename: 'OutingPreferences', openToBars?: boolean | null, restaurantCategories?: Array<{ __typename: 'RestaurantCategory', id: string, name: string, isDefault: boolean }> | null, activityCategories?: Array<{ __typename: 'ActivityCategory', id: string, name: string, isDefault: boolean }> | null } } | { __typename: 'UnauthenticatedViewer', authAction: ViewerAuthenticationAction } };

export type SearchRegionsQueryVariables = Exact<{ [key: string]: never; }>;


export type SearchRegionsQuery = { searchRegions: Array<{ id: string, name: string }> };

export class TypedDocumentString<TResult, TVariables>
  extends String
  implements DocumentTypeDecoration<TResult, TVariables>
{
  __apiType?: DocumentTypeDecoration<TResult, TVariables>['__apiType'];

  constructor(private value: string, public __meta__?: Record<string, any> | undefined) {
    super(value);
  }

  toString(): string & DocumentTypeDecoration<TResult, TVariables> {
    return this.value;
  }
}
export const OutingFieldsFragmentDoc = new TypedDocumentString(`
    fragment OutingFields on Outing {
  id
  headcount
  activityStartTime
  restaurantArrivalTime
  drivingTime
  activity {
    sourceId
    source
    name
    description
    websiteUri
    doorTips
    insiderTips
    parkingTips
    venue {
      name
      location {
        directionsUri
        latitude
        longitude
        formattedAddress
      }
    }
    photos {
      coverPhotoUri
      supplementalPhotoUris
    }
    ticketInfo {
      type
      notes
      cost
      fee
      tax
    }
  }
  restaurant {
    sourceId
    source
    name
    reservable
    rating
    primaryTypeName
    websiteUri
    description
    parkingTips
    customerFavorites
    location {
      directionsUri
      latitude
      longitude
      formattedAddress
    }
    photos {
      coverPhotoUri
      supplementalPhotoUris
    }
  }
}
    `, {"fragmentName":"OutingFields"}) as unknown as TypedDocumentString<OutingFieldsFragment, unknown>;
export const PlanOutingFieldsFragmentDoc = new TypedDocumentString(`
    fragment PlanOutingFields on PlanOutingResult {
  ... on PlanOutingSuccess {
    outing {
      ...OutingFields
    }
  }
  ... on PlanOutingFailure {
    failureReason
  }
}
    fragment OutingFields on Outing {
  id
  headcount
  activityStartTime
  restaurantArrivalTime
  drivingTime
  activity {
    sourceId
    source
    name
    description
    websiteUri
    doorTips
    insiderTips
    parkingTips
    venue {
      name
      location {
        directionsUri
        latitude
        longitude
        formattedAddress
      }
    }
    photos {
      coverPhotoUri
      supplementalPhotoUris
    }
    ticketInfo {
      type
      notes
      cost
      fee
      tax
    }
  }
  restaurant {
    sourceId
    source
    name
    reservable
    rating
    primaryTypeName
    websiteUri
    description
    parkingTips
    customerFavorites
    location {
      directionsUri
      latitude
      longitude
      formattedAddress
    }
    photos {
      coverPhotoUri
      supplementalPhotoUris
    }
  }
}`, {"fragmentName":"PlanOutingFields"}) as unknown as TypedDocumentString<PlanOutingFieldsFragment, unknown>;
export const ReplanOutingFieldsFragmentDoc = new TypedDocumentString(`
    fragment ReplanOutingFields on ReplanOutingResult {
  ... on ReplanOutingSuccess {
    outing {
      ...OutingFields
    }
  }
  ... on ReplanOutingFailure {
    failureReason
  }
}
    fragment OutingFields on Outing {
  id
  headcount
  activityStartTime
  restaurantArrivalTime
  drivingTime
  activity {
    sourceId
    source
    name
    description
    websiteUri
    doorTips
    insiderTips
    parkingTips
    venue {
      name
      location {
        directionsUri
        latitude
        longitude
        formattedAddress
      }
    }
    photos {
      coverPhotoUri
      supplementalPhotoUris
    }
    ticketInfo {
      type
      notes
      cost
      fee
      tax
    }
  }
  restaurant {
    sourceId
    source
    name
    reservable
    rating
    primaryTypeName
    websiteUri
    description
    parkingTips
    customerFavorites
    location {
      directionsUri
      latitude
      longitude
      formattedAddress
    }
    photos {
      coverPhotoUri
      supplementalPhotoUris
    }
  }
}`, {"fragmentName":"ReplanOutingFields"}) as unknown as TypedDocumentString<ReplanOutingFieldsFragment, unknown>;
export const CreateAccountDocument = new TypedDocumentString(`
    mutation CreateAccount($input: CreateAccountInput!) {
  createAccount(input: $input) {
    __typename
    ... on CreateAccountSuccess {
      __typename
      account {
        id
        email
      }
    }
    ... on CreateAccountFailure {
      __typename
      failureReason
      validationErrors {
        field
      }
    }
  }
}
    `) as unknown as TypedDocumentString<CreateAccountMutation, CreateAccountMutationVariables>;
export const CreateBookingDocument = new TypedDocumentString(`
    mutation CreateBooking($input: CreateBookingInput!) {
  viewer {
    __typename
    ... on AuthenticatedViewerMutations {
      __typename
      createBooking(input: $input) {
        ... on CreateBookingSuccess {
          __typename
          booking {
            id
          }
        }
        ... on CreateBookingFailure {
          __typename
          failureReason
          validationErrors {
            field
          }
        }
      }
    }
    ... on UnauthenticatedViewer {
      __typename
      authAction
    }
  }
}
    `) as unknown as TypedDocumentString<CreateBookingMutation, CreateBookingMutationVariables>;
export const CreatePaymentIntentDocument = new TypedDocumentString(`
    mutation CreatePaymentIntent {
  viewer {
    __typename
    ... on AuthenticatedViewerMutations {
      __typename
      createPaymentIntent {
        __typename
        ... on CreatePaymentIntentSuccess {
          __typename
          paymentIntent {
            clientSecret
          }
        }
        ... on CreatePaymentIntentFailure {
          __typename
          failureReason
        }
      }
    }
    ... on UnauthenticatedViewer {
      __typename
      authAction
    }
  }
}
    `) as unknown as TypedDocumentString<CreatePaymentIntentMutation, CreatePaymentIntentMutationVariables>;
export const LoginDocument = new TypedDocumentString(`
    mutation Login($input: LoginInput!) {
  login(input: $input) {
    __typename
    ... on LoginSuccess {
      __typename
      account {
        id
        email
      }
    }
    ... on LoginFailure {
      __typename
      failureReason
    }
  }
}
    `) as unknown as TypedDocumentString<LoginMutation, LoginMutationVariables>;
export const PlanOutingAuthenticatedDocument = new TypedDocumentString(`
    mutation PlanOutingAuthenticated($input: PlanOutingInput!) {
  viewer {
    ... on AuthenticatedViewerMutations {
      planOuting(input: $input) {
        ...PlanOutingFields
      }
    }
    ... on UnauthenticatedViewer {
      __typename
      authAction
    }
  }
}
    fragment OutingFields on Outing {
  id
  headcount
  activityStartTime
  restaurantArrivalTime
  drivingTime
  activity {
    sourceId
    source
    name
    description
    websiteUri
    doorTips
    insiderTips
    parkingTips
    venue {
      name
      location {
        directionsUri
        latitude
        longitude
        formattedAddress
      }
    }
    photos {
      coverPhotoUri
      supplementalPhotoUris
    }
    ticketInfo {
      type
      notes
      cost
      fee
      tax
    }
  }
  restaurant {
    sourceId
    source
    name
    reservable
    rating
    primaryTypeName
    websiteUri
    description
    parkingTips
    customerFavorites
    location {
      directionsUri
      latitude
      longitude
      formattedAddress
    }
    photos {
      coverPhotoUri
      supplementalPhotoUris
    }
  }
}
fragment PlanOutingFields on PlanOutingResult {
  ... on PlanOutingSuccess {
    outing {
      ...OutingFields
    }
  }
  ... on PlanOutingFailure {
    failureReason
  }
}`) as unknown as TypedDocumentString<PlanOutingAuthenticatedMutation, PlanOutingAuthenticatedMutationVariables>;
export const PlanOutingUnauthenticatedDocument = new TypedDocumentString(`
    mutation PlanOutingUnauthenticated($input: PlanOutingInput!) {
  planOuting(input: $input) {
    ...PlanOutingFields
  }
}
    fragment OutingFields on Outing {
  id
  headcount
  activityStartTime
  restaurantArrivalTime
  drivingTime
  activity {
    sourceId
    source
    name
    description
    websiteUri
    doorTips
    insiderTips
    parkingTips
    venue {
      name
      location {
        directionsUri
        latitude
        longitude
        formattedAddress
      }
    }
    photos {
      coverPhotoUri
      supplementalPhotoUris
    }
    ticketInfo {
      type
      notes
      cost
      fee
      tax
    }
  }
  restaurant {
    sourceId
    source
    name
    reservable
    rating
    primaryTypeName
    websiteUri
    description
    parkingTips
    customerFavorites
    location {
      directionsUri
      latitude
      longitude
      formattedAddress
    }
    photos {
      coverPhotoUri
      supplementalPhotoUris
    }
  }
}
fragment PlanOutingFields on PlanOutingResult {
  ... on PlanOutingSuccess {
    outing {
      ...OutingFields
    }
  }
  ... on PlanOutingFailure {
    failureReason
  }
}`) as unknown as TypedDocumentString<PlanOutingUnauthenticatedMutation, PlanOutingUnauthenticatedMutationVariables>;
export const ReplanOutingAuthenticatedDocument = new TypedDocumentString(`
    mutation ReplanOutingAuthenticated($input: ReplanOutingInput!) {
  viewer {
    ... on AuthenticatedViewerMutations {
      replanOuting(input: $input) {
        ...ReplanOutingFields
      }
    }
    ... on UnauthenticatedViewer {
      __typename
      authAction
    }
  }
}
    fragment OutingFields on Outing {
  id
  headcount
  activityStartTime
  restaurantArrivalTime
  drivingTime
  activity {
    sourceId
    source
    name
    description
    websiteUri
    doorTips
    insiderTips
    parkingTips
    venue {
      name
      location {
        directionsUri
        latitude
        longitude
        formattedAddress
      }
    }
    photos {
      coverPhotoUri
      supplementalPhotoUris
    }
    ticketInfo {
      type
      notes
      cost
      fee
      tax
    }
  }
  restaurant {
    sourceId
    source
    name
    reservable
    rating
    primaryTypeName
    websiteUri
    description
    parkingTips
    customerFavorites
    location {
      directionsUri
      latitude
      longitude
      formattedAddress
    }
    photos {
      coverPhotoUri
      supplementalPhotoUris
    }
  }
}
fragment ReplanOutingFields on ReplanOutingResult {
  ... on ReplanOutingSuccess {
    outing {
      ...OutingFields
    }
  }
  ... on ReplanOutingFailure {
    failureReason
  }
}`) as unknown as TypedDocumentString<ReplanOutingAuthenticatedMutation, ReplanOutingAuthenticatedMutationVariables>;
export const ReplanOutingUnauthenticatedDocument = new TypedDocumentString(`
    mutation ReplanOutingUnauthenticated($input: ReplanOutingInput!) {
  replanOuting(input: $input) {
    ...ReplanOutingFields
  }
}
    fragment OutingFields on Outing {
  id
  headcount
  activityStartTime
  restaurantArrivalTime
  drivingTime
  activity {
    sourceId
    source
    name
    description
    websiteUri
    doorTips
    insiderTips
    parkingTips
    venue {
      name
      location {
        directionsUri
        latitude
        longitude
        formattedAddress
      }
    }
    photos {
      coverPhotoUri
      supplementalPhotoUris
    }
    ticketInfo {
      type
      notes
      cost
      fee
      tax
    }
  }
  restaurant {
    sourceId
    source
    name
    reservable
    rating
    primaryTypeName
    websiteUri
    description
    parkingTips
    customerFavorites
    location {
      directionsUri
      latitude
      longitude
      formattedAddress
    }
    photos {
      coverPhotoUri
      supplementalPhotoUris
    }
  }
}
fragment ReplanOutingFields on ReplanOutingResult {
  ... on ReplanOutingSuccess {
    outing {
      ...OutingFields
    }
  }
  ... on ReplanOutingFailure {
    failureReason
  }
}`) as unknown as TypedDocumentString<ReplanOutingUnauthenticatedMutation, ReplanOutingUnauthenticatedMutationVariables>;
export const SubmitReserverDetailsDocument = new TypedDocumentString(`
    mutation SubmitReserverDetails($input: SubmitReserverDetailsInput!) {
  viewer {
    __typename
    ... on AuthenticatedViewerMutations {
      __typename
      submitReserverDetails(input: $input) {
        __typename
        ... on SubmitReserverDetailsSuccess {
          __typename
          reserverDetails {
            id
          }
        }
        ... on SubmitReserverDetailsFailure {
          __typename
          failureReason
          validationErrors {
            field
          }
        }
      }
    }
    ... on UnauthenticatedViewer {
      __typename
      authAction
    }
  }
}
    `) as unknown as TypedDocumentString<SubmitReserverDetailsMutation, SubmitReserverDetailsMutationVariables>;
export const UpdateAccountDocument = new TypedDocumentString(`
    mutation UpdateAccount($input: UpdateAccountInput!) {
  viewer {
    __typename
    ... on AuthenticatedViewerMutations {
      updateAccount(input: $input) {
        __typename
        ... on UpdateAccountSuccess {
          account {
            email
          }
        }
        ... on UpdateAccountFailure {
          failureReason
          validationErrors {
            field
          }
        }
      }
    }
    ... on UnauthenticatedViewer {
      __typename
      authAction
    }
  }
}
    `) as unknown as TypedDocumentString<UpdateAccountMutation, UpdateAccountMutationVariables>;
export const UpdateReserverDetailsAccountDocument = new TypedDocumentString(`
    mutation UpdateReserverDetailsAccount($input: UpdateReserverDetailsAccountInput!) {
  viewer {
    __typename
    ... on AuthenticatedViewerMutations {
      __typename
      updateReserverDetailsAccount(input: $input) {
        __typename
        ... on UpdateReserverDetailsAccountSuccess {
          reserverDetails {
            id
            firstName
            lastName
            phoneNumber
          }
          account {
            id
            email
          }
        }
        ... on UpdateReserverDetailsAccountFailure {
          failureReason
          validationErrors {
            field
          }
        }
      }
    }
    ... on UnauthenticatedViewer {
      __typename
      authAction
    }
  }
}
    `) as unknown as TypedDocumentString<UpdateReserverDetailsAccountMutation, UpdateReserverDetailsAccountMutationVariables>;
export const ListBookedOutingsDocument = new TypedDocumentString(`
    query ListBookedOutings {
  viewer {
    __typename
    ... on AuthenticatedViewerQueries {
      __typename
      bookedOutings {
        id
        activityStartTime
        restaurantArrivalTime
<<<<<<< HEAD
        drivingTime
        activity {
          sourceId
          source
          name
          description
          websiteUri
          doorTips
          insiderTips
          parkingTips
          venue {
            name
            location {
              directionsUri
              latitude
              longitude
              formattedAddress
            }
          }
          photos {
            coverPhotoUri
            supplementalPhotoUris
          }
          ticketInfo {
            type
            notes
            cost
            fee
            tax
          }
        }
        restaurant {
          sourceId
          source
          name
          reservable
          rating
          primaryTypeName
          websiteUri
          description
          parkingTips
          customerFavorites
          location {
            directionsUri
            latitude
            longitude
            formattedAddress
          }
          photos {
            coverPhotoUri
            supplementalPhotoUris
          }
        }
=======
        activityName
        restaurantName
        photoUri
>>>>>>> c3d67508
      }
    }
    ... on UnauthenticatedViewer {
      __typename
      authAction
    }
  }
}
    `) as unknown as TypedDocumentString<ListBookedOutingsQuery, ListBookedOutingsQueryVariables>;
export const ListReserverDetailsDocument = new TypedDocumentString(`
    query ListReserverDetails {
  viewer {
    __typename
    ... on AuthenticatedViewerQueries {
      __typename
      reserverDetails {
        id
        firstName
        lastName
        phoneNumber
      }
    }
    ... on UnauthenticatedViewer {
      __typename
      authAction
    }
  }
}
    `) as unknown as TypedDocumentString<ListReserverDetailsQuery, ListReserverDetailsQueryVariables>;
export const OutingPreferencesDocument = new TypedDocumentString(`
    query OutingPreferences {
  activityCategoryGroups {
    id
    name
    activityCategories {
      id
      name
      isDefault
    }
  }
  restaurantCategories {
    id
    name
    isDefault
  }
  viewer {
    __typename
    ... on AuthenticatedViewerQueries {
      outingPreferences {
        openToBars
        restaurantCategories {
          id
          name
          isDefault
        }
        activityCategories {
          id
          name
          isDefault
        }
      }
    }
    ... on UnauthenticatedViewer {
      __typename
      authAction
    }
  }
}
    `) as unknown as TypedDocumentString<OutingPreferencesQuery, OutingPreferencesQueryVariables>;
export const SearchRegionsDocument = new TypedDocumentString(`
    query SearchRegions {
  searchRegions {
    id
    name
  }
}
    `) as unknown as TypedDocumentString<SearchRegionsQuery, SearchRegionsQueryVariables>;<|MERGE_RESOLUTION|>--- conflicted
+++ resolved
@@ -48,14 +48,6 @@
 export type ActivityCategoryGroup = {
   activityCategories: Array<ActivityCategory>;
   id: Scalars['UUID']['output'];
-  isDefault: Scalars['Boolean']['output'];
-  name: Scalars['String']['output'];
-};
-
-export type ActivityCategoryGroup = {
-  __typename: 'ActivityCategoryGroup';
-  activityCategories: Array<ActivityCategory>;
-  id: Scalars['UUID']['output'];
   name: Scalars['String']['output'];
 };
 
@@ -131,13 +123,8 @@
 };
 
 export type AuthenticatedViewerQueries = {
-<<<<<<< HEAD
-  bookedOutings: Array<Outing>;
-=======
-  __typename: 'AuthenticatedViewerQueries';
   bookedOutingDetails: BookingDetails;
   bookedOutings: Array<BookingDetailPeek>;
->>>>>>> c3d67508
   outing: Outing;
   outingPreferences: OutingPreferences;
   reserverDetails: Array<ReserverDetails>;
@@ -159,7 +146,6 @@
 };
 
 export type BookingDetailPeek = {
-  __typename: 'BookingDetailPeek';
   activityName?: Maybe<Scalars['String']['output']>;
   activityStartTime?: Maybe<Scalars['DateTime']['output']>;
   id: Scalars['UUID']['output'];
@@ -169,7 +155,6 @@
 };
 
 export type BookingDetails = {
-  __typename: 'BookingDetails';
   activity?: Maybe<Activity>;
   activityStartTime?: Maybe<Scalars['DateTime']['output']>;
   drivingTime?: Maybe<Scalars['String']['output']>;
@@ -315,31 +300,14 @@
 }
 
 export type OutingPreferences = {
-<<<<<<< HEAD
   activityCategories?: Maybe<Array<ActivityCategory>>;
-=======
-  __typename: 'OutingPreferences';
-  activityCategories?: Maybe<Array<ActivityCategory>>;
-  openToBars?: Maybe<Scalars['Boolean']['output']>;
->>>>>>> c3d67508
   restaurantCategories?: Maybe<Array<RestaurantCategory>>;
 };
 
 export type OutingPreferencesInput = {
   activityCategoryIds: Array<Scalars['UUID']['input']>;
-<<<<<<< HEAD
   restaurantCategoryIds: Array<Scalars['UUID']['input']>;
 };
-
-export enum OutingState {
-  Future = 'FUTURE',
-  Past = 'PAST'
-}
-=======
-  openToBars: Scalars['Boolean']['input'];
-  restaurantCategoryIds: Array<Scalars['UUID']['input']>;
-};
->>>>>>> c3d67508
 
 export type PaymentIntent = {
   clientSecret: Scalars['String']['output'];
@@ -362,11 +330,7 @@
 
 export type PlanOutingInput = {
   budget: OutingBudget;
-<<<<<<< HEAD
   groupPreferences: Array<OutingPreferencesInput>;
-=======
-  groupPreferences?: InputMaybe<Array<OutingPreferencesInput>>;
->>>>>>> c3d67508
   headcount: Scalars['Int']['input'];
   searchAreaIds: Array<Scalars['UUID']['input']>;
   startTime: Scalars['DateTime']['input'];
@@ -380,10 +344,6 @@
 };
 
 export type Query = {
-<<<<<<< HEAD
-=======
-  __typename: 'Query';
->>>>>>> c3d67508
   activityCategoryGroups: Array<ActivityCategoryGroup>;
   restaurantCategories: Array<RestaurantCategory>;
   searchRegions: Array<SearchRegion>;
@@ -485,8 +445,8 @@
 }
 
 export type UpdateAccountInput = {
-  email: Scalars['String']['input'];
-  plaintextPassword: Scalars['String']['input'];
+  email?: InputMaybe<Scalars['String']['input']>;
+  plaintextPassword?: InputMaybe<Scalars['String']['input']>;
 };
 
 export type UpdateAccountResult = UpdateAccountFailure | UpdateAccountSuccess;
@@ -496,10 +456,6 @@
 };
 
 export type UpdateOutingPreferencesFailure = {
-<<<<<<< HEAD
-=======
-  __typename: 'UpdateOutingPreferencesFailure';
->>>>>>> c3d67508
   failureReason: UpdateOutingPreferencesFailureReason;
   validationErrors?: Maybe<Array<ValidationError>>;
 };
@@ -510,20 +466,12 @@
 
 export type UpdateOutingPreferencesInput = {
   activityCategoryIds: Array<Scalars['UUID']['input']>;
-<<<<<<< HEAD
-=======
-  openToBars: Scalars['Boolean']['input'];
->>>>>>> c3d67508
   restaurantCategoryIds: Array<Scalars['UUID']['input']>;
 };
 
 export type UpdateOutingPreferencesResult = UpdateOutingPreferencesFailure | UpdateOutingPreferencesSuccess;
 
 export type UpdateOutingPreferencesSuccess = {
-<<<<<<< HEAD
-=======
-  __typename: 'UpdateOutingPreferencesSuccess';
->>>>>>> c3d67508
   outingPreferences: OutingPreferences;
 };
 
@@ -656,11 +604,7 @@
 export type ListBookedOutingsQueryVariables = Exact<{ [key: string]: never; }>;
 
 
-<<<<<<< HEAD
-export type ListBookedOutingsQuery = { viewer: { __typename: 'AuthenticatedViewerQueries', bookedOutings: Array<{ id: string, headcount: number, activityStartTime?: string | null, restaurantArrivalTime?: string | null, drivingTime?: string | null, activity?: { sourceId: string, source: ActivitySource, name: string, description: string, websiteUri?: string | null, doorTips?: string | null, insiderTips?: string | null, parkingTips?: string | null, venue: { name: string, location: { directionsUri?: string | null, latitude: number, longitude: number, formattedAddress: string } }, photos?: { coverPhotoUri: string, supplementalPhotoUris?: Array<string> | null } | null, ticketInfo?: { type?: string | null, notes?: string | null, cost?: number | null, fee?: number | null, tax?: number | null } | null } | null, restaurant?: { sourceId: string, source: RestaurantSource, name: string, reservable: boolean, rating: number, primaryTypeName: string, websiteUri?: string | null, description: string, parkingTips?: string | null, customerFavorites?: string | null, location: { directionsUri?: string | null, latitude: number, longitude: number, formattedAddress: string }, photos?: { coverPhotoUri: string, supplementalPhotoUris?: Array<string> | null } | null } | null }> } | { __typename: 'UnauthenticatedViewer', authAction: ViewerAuthenticationAction } };
-=======
-export type ListBookedOutingsQuery = { __typename: 'Query', viewer: { __typename: 'AuthenticatedViewerQueries', bookedOutings: Array<{ __typename: 'BookingDetailPeek', id: string, activityStartTime?: string | null, restaurantArrivalTime?: string | null, activityName?: string | null, restaurantName?: string | null, photoUri?: string | null }> } | { __typename: 'UnauthenticatedViewer', authAction: ViewerAuthenticationAction } };
->>>>>>> c3d67508
+export type ListBookedOutingsQuery = { viewer: { __typename: 'AuthenticatedViewerQueries', bookedOutings: Array<{ id: string, activityStartTime?: string | null, restaurantArrivalTime?: string | null, activityName?: string | null, restaurantName?: string | null, photoUri?: string | null }> } | { __typename: 'UnauthenticatedViewer', authAction: ViewerAuthenticationAction } };
 
 export type ListReserverDetailsQueryVariables = Exact<{ [key: string]: never; }>;
 
@@ -670,7 +614,7 @@
 export type OutingPreferencesQueryVariables = Exact<{ [key: string]: never; }>;
 
 
-export type OutingPreferencesQuery = { __typename: 'Query', activityCategoryGroups: Array<{ __typename: 'ActivityCategoryGroup', id: string, name: string, activityCategories: Array<{ __typename: 'ActivityCategory', id: string, name: string, isDefault: boolean }> }>, restaurantCategories: Array<{ __typename: 'RestaurantCategory', id: string, name: string, isDefault: boolean }>, viewer: { __typename: 'AuthenticatedViewerQueries', outingPreferences: { __typename: 'OutingPreferences', openToBars?: boolean | null, restaurantCategories?: Array<{ __typename: 'RestaurantCategory', id: string, name: string, isDefault: boolean }> | null, activityCategories?: Array<{ __typename: 'ActivityCategory', id: string, name: string, isDefault: boolean }> | null } } | { __typename: 'UnauthenticatedViewer', authAction: ViewerAuthenticationAction } };
+export type OutingPreferencesQuery = { activityCategoryGroups: Array<{ id: string, name: string, activityCategories: Array<{ id: string, name: string, isDefault: boolean }> }>, restaurantCategories: Array<{ id: string, name: string, isDefault: boolean }>, viewer: { __typename: 'AuthenticatedViewerQueries', outingPreferences: { restaurantCategories?: Array<{ id: string, name: string, isDefault: boolean }> | null, activityCategories?: Array<{ id: string, name: string, isDefault: boolean }> | null } } | { __typename: 'UnauthenticatedViewer', authAction: ViewerAuthenticationAction } };
 
 export type SearchRegionsQueryVariables = Exact<{ [key: string]: never; }>;
 
@@ -1405,65 +1349,9 @@
         id
         activityStartTime
         restaurantArrivalTime
-<<<<<<< HEAD
-        drivingTime
-        activity {
-          sourceId
-          source
-          name
-          description
-          websiteUri
-          doorTips
-          insiderTips
-          parkingTips
-          venue {
-            name
-            location {
-              directionsUri
-              latitude
-              longitude
-              formattedAddress
-            }
-          }
-          photos {
-            coverPhotoUri
-            supplementalPhotoUris
-          }
-          ticketInfo {
-            type
-            notes
-            cost
-            fee
-            tax
-          }
-        }
-        restaurant {
-          sourceId
-          source
-          name
-          reservable
-          rating
-          primaryTypeName
-          websiteUri
-          description
-          parkingTips
-          customerFavorites
-          location {
-            directionsUri
-            latitude
-            longitude
-            formattedAddress
-          }
-          photos {
-            coverPhotoUri
-            supplementalPhotoUris
-          }
-        }
-=======
         activityName
         restaurantName
         photoUri
->>>>>>> c3d67508
       }
     }
     ... on UnauthenticatedViewer {
@@ -1513,7 +1401,6 @@
     __typename
     ... on AuthenticatedViewerQueries {
       outingPreferences {
-        openToBars
         restaurantCategories {
           id
           name
