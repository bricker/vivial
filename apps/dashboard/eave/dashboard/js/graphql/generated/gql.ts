/* eslint-disable */
import * as types from './graphql';



/**
 * Map of all GraphQL operations in the project.
 *
 * This map has several performance disadvantages:
 * 1. It is not tree-shakeable, so it will include all operations in the project.
 * 2. It is not minifiable, so the string of a GraphQL query will be multiple times inside the bundle.
 * 3. It does not support dead code elimination, so it will add unused operations.
 *
 * Therefore it is highly recommended to use the babel or swc plugin for production.
 * Learn more about it here: https://the-guild.dev/graphql/codegen/plugins/presets/preset-client#reducing-bundle-size
 */
const documents = {
<<<<<<< HEAD
    "mutation CreateBooking($input: CreateBookingInput!) {\n  viewer {\n    ... on AuthenticatedViewerMutations {\n      __typename\n      createBooking(input: $input) {\n        ... on CreateBookingSuccess {\n          __typename\n          booking {\n            id\n          }\n        }\n        ... on CreateBookingFailure {\n          __typename\n          failureReason\n          validationErrors {\n            field\n          }\n        }\n      }\n    }\n    ... on UnauthenticatedViewer {\n      __typename\n      reason\n    }\n  }\n}": types.CreateBookingDocument,
    "mutation CreatePaymentIntent($input: CreatePaymentIntentInput!) {\n  viewer {\n    ... on AuthenticatedViewerMutations {\n      __typename\n      createPaymentIntent(input: $input) {\n        __typename\n        ... on CreatePaymentIntentSuccess {\n          __typename\n          paymentIntent {\n            clientSecret\n          }\n        }\n        ... on CreatePaymentIntentFailure {\n          __typename\n          failureReason\n        }\n      }\n    }\n    ... on UnauthenticatedViewer {\n      __typename\n      reason\n    }\n  }\n}": types.CreatePaymentIntentDocument,
    "mutation PlanOuting($input: PlanOutingInput!) {\n  planOuting(input: $input) {\n    __typename\n    ... on PlanOutingSuccess {\n      outing {\n        id\n      }\n    }\n    ... on PlanOutingFailure {\n      failureReason\n    }\n  }\n}": types.PlanOutingDocument,
    "mutation ReplanOuting($input: ReplanOutingInput!) {\n  replanOuting(input: $input) {\n    __typename\n    ... on ReplanOutingSuccess {\n      outing {\n        id\n      }\n    }\n    ... on ReplanOutingFailure {\n      failureReason\n    }\n  }\n}": types.ReplanOutingDocument,
    "mutation SubmitReserverDetails($input: ReserverDetailsInput!) {\n  viewer {\n    ... on AuthenticatedViewerMutations {\n      __typename\n      submitReserverDetails(input: $input) {\n        __typename\n        ... on SubmitReserverDetailsSuccess {\n          __typename\n          reserverDetails {\n            id\n          }\n        }\n        ... on SubmitReserverDetailsFailure {\n          __typename\n          failureReason\n          validationErrors {\n            field\n          }\n        }\n      }\n    }\n    ... on UnauthenticatedViewer {\n      __typename\n      reason\n    }\n  }\n}": types.SubmitReserverDetailsDocument,
=======
    "mutation CreateAccount($input: CreateAccountInput!) {\n  createAccount(input: $input) {\n    __typename\n    ... on CreateAccountSuccess {\n      account {\n        id\n        email\n      }\n      authTokens {\n        accessToken\n        refreshToken\n      }\n    }\n    ... on CreateAccountFailure {\n      failureReason\n      validationErrors {\n        field\n      }\n    }\n  }\n}": types.CreateAccountDocument,
    "mutation CreateBooking($input: CreateBookingInput!) {\n  viewer {\n    createBooking(input: $input) {\n      __typename\n      ... on CreateBookingSuccess {\n        booking {\n          id\n        }\n      }\n      ... on CreateBookingFailure {\n        failureReason\n        validationErrors {\n          field\n        }\n      }\n    }\n  }\n}": types.CreateBookingDocument,
    "mutation CreatePaymentIntent($input: CreatePaymentIntentInput!) {\n  viewer {\n    createPaymentIntent(input: $input) {\n      __typename\n      ... on CreatePaymentIntentSuccess {\n        paymentIntent {\n          clientSecret\n        }\n      }\n      ... on CreatePaymentIntentFailure {\n        failureReason\n      }\n    }\n  }\n}": types.CreatePaymentIntentDocument,
    "mutation Login($input: LoginInput!) {\n  login(input: $input) {\n    __typename\n    ... on LoginSuccess {\n      account {\n        id\n        email\n      }\n      authTokens {\n        accessToken\n        refreshToken\n      }\n    }\n    ... on LoginFailure {\n      failureReason\n    }\n  }\n}": types.LoginDocument,
    "mutation PlanOuting($input: PlanOutingInput!) {\n  planOuting(input: $input) {\n    __typename\n    ... on PlanOutingSuccess {\n      outing {\n        id\n      }\n    }\n    ... on PlanOutingFailure {\n      failureReason\n    }\n  }\n}": types.PlanOutingDocument,
    "mutation ReplanOuting($input: ReplanOutingInput!) {\n  replanOuting(input: $input) {\n    __typename\n    ... on ReplanOutingSuccess {\n      outing {\n        id\n      }\n    }\n    ... on ReplanOutingFailure {\n      failureReason\n    }\n  }\n}": types.ReplanOutingDocument,
    "mutation SubmitReserverDetails($input: ReserverDetailsInput!) {\n  viewer {\n    submitReserverDetails(input: $input) {\n      __typename\n      ... on SubmitReserverDetailsSuccess {\n        reserverDetails {\n          id\n        }\n      }\n      ... on SubmitReserverDetailsFailure {\n        failureReason\n        validationErrors {\n          field\n        }\n      }\n    }\n  }\n}": types.SubmitReserverDetailsDocument,
    "query SearchRegions {\n  searchRegions {\n    id\n    name\n  }\n}": types.SearchRegionsDocument,
>>>>>>> 3dd23ada
};

/**
 * The graphql function is used to parse GraphQL queries into a document that can be used by GraphQL clients.
 */
<<<<<<< HEAD
export function graphql(source: "mutation CreateBooking($input: CreateBookingInput!) {\n  viewer {\n    ... on AuthenticatedViewerMutations {\n      __typename\n      createBooking(input: $input) {\n        ... on CreateBookingSuccess {\n          __typename\n          booking {\n            id\n          }\n        }\n        ... on CreateBookingFailure {\n          __typename\n          failureReason\n          validationErrors {\n            field\n          }\n        }\n      }\n    }\n    ... on UnauthenticatedViewer {\n      __typename\n      reason\n    }\n  }\n}"): typeof import('./graphql').CreateBookingDocument;
=======
export function graphql(source: "mutation CreateAccount($input: CreateAccountInput!) {\n  createAccount(input: $input) {\n    __typename\n    ... on CreateAccountSuccess {\n      account {\n        id\n        email\n      }\n      authTokens {\n        accessToken\n        refreshToken\n      }\n    }\n    ... on CreateAccountFailure {\n      failureReason\n      validationErrors {\n        field\n      }\n    }\n  }\n}"): typeof import('./graphql').CreateAccountDocument;
/**
 * The graphql function is used to parse GraphQL queries into a document that can be used by GraphQL clients.
 */
export function graphql(source: "mutation CreateBooking($input: CreateBookingInput!) {\n  viewer {\n    createBooking(input: $input) {\n      __typename\n      ... on CreateBookingSuccess {\n        booking {\n          id\n        }\n      }\n      ... on CreateBookingFailure {\n        failureReason\n        validationErrors {\n          field\n        }\n      }\n    }\n  }\n}"): typeof import('./graphql').CreateBookingDocument;
>>>>>>> 3dd23ada
/**
 * The graphql function is used to parse GraphQL queries into a document that can be used by GraphQL clients.
 */
export function graphql(source: "mutation CreatePaymentIntent($input: CreatePaymentIntentInput!) {\n  viewer {\n    ... on AuthenticatedViewerMutations {\n      __typename\n      createPaymentIntent(input: $input) {\n        __typename\n        ... on CreatePaymentIntentSuccess {\n          __typename\n          paymentIntent {\n            clientSecret\n          }\n        }\n        ... on CreatePaymentIntentFailure {\n          __typename\n          failureReason\n        }\n      }\n    }\n    ... on UnauthenticatedViewer {\n      __typename\n      reason\n    }\n  }\n}"): typeof import('./graphql').CreatePaymentIntentDocument;
/**
 * The graphql function is used to parse GraphQL queries into a document that can be used by GraphQL clients.
 */
export function graphql(source: "mutation Login($input: LoginInput!) {\n  login(input: $input) {\n    __typename\n    ... on LoginSuccess {\n      account {\n        id\n        email\n      }\n      authTokens {\n        accessToken\n        refreshToken\n      }\n    }\n    ... on LoginFailure {\n      failureReason\n    }\n  }\n}"): typeof import('./graphql').LoginDocument;
/**
 * The graphql function is used to parse GraphQL queries into a document that can be used by GraphQL clients.
 */
export function graphql(source: "mutation PlanOuting($input: PlanOutingInput!) {\n  planOuting(input: $input) {\n    __typename\n    ... on PlanOutingSuccess {\n      outing {\n        id\n      }\n    }\n    ... on PlanOutingFailure {\n      failureReason\n    }\n  }\n}"): typeof import('./graphql').PlanOutingDocument;
/**
 * The graphql function is used to parse GraphQL queries into a document that can be used by GraphQL clients.
 */
export function graphql(source: "mutation ReplanOuting($input: ReplanOutingInput!) {\n  replanOuting(input: $input) {\n    __typename\n    ... on ReplanOutingSuccess {\n      outing {\n        id\n      }\n    }\n    ... on ReplanOutingFailure {\n      failureReason\n    }\n  }\n}"): typeof import('./graphql').ReplanOutingDocument;
/**
 * The graphql function is used to parse GraphQL queries into a document that can be used by GraphQL clients.
 */
<<<<<<< HEAD
export function graphql(source: "mutation SubmitReserverDetails($input: ReserverDetailsInput!) {\n  viewer {\n    ... on AuthenticatedViewerMutations {\n      __typename\n      submitReserverDetails(input: $input) {\n        __typename\n        ... on SubmitReserverDetailsSuccess {\n          __typename\n          reserverDetails {\n            id\n          }\n        }\n        ... on SubmitReserverDetailsFailure {\n          __typename\n          failureReason\n          validationErrors {\n            field\n          }\n        }\n      }\n    }\n    ... on UnauthenticatedViewer {\n      __typename\n      reason\n    }\n  }\n}"): typeof import('./graphql').SubmitReserverDetailsDocument;
=======
export function graphql(source: "mutation SubmitReserverDetails($input: ReserverDetailsInput!) {\n  viewer {\n    submitReserverDetails(input: $input) {\n      __typename\n      ... on SubmitReserverDetailsSuccess {\n        reserverDetails {\n          id\n        }\n      }\n      ... on SubmitReserverDetailsFailure {\n        failureReason\n        validationErrors {\n          field\n        }\n      }\n    }\n  }\n}"): typeof import('./graphql').SubmitReserverDetailsDocument;
/**
 * The graphql function is used to parse GraphQL queries into a document that can be used by GraphQL clients.
 */
export function graphql(source: "query SearchRegions {\n  searchRegions {\n    id\n    name\n  }\n}"): typeof import('./graphql').SearchRegionsDocument;
>>>>>>> 3dd23ada


export function graphql(source: string) {
  return (documents as any)[source] ?? {};
}<|MERGE_RESOLUTION|>--- conflicted
+++ resolved
@@ -15,36 +15,24 @@
  * Learn more about it here: https://the-guild.dev/graphql/codegen/plugins/presets/preset-client#reducing-bundle-size
  */
 const documents = {
-<<<<<<< HEAD
+    "mutation CreateAccount($input: CreateAccountInput!) {\n  createAccount(input: $input) {\n    ... on CreateAccountSuccess {\n      __typename\n      account {\n        id\n        email\n      }\n    }\n    ... on CreateAccountFailure {\n      __typename\n      failureReason\n      validationErrors {\n        field\n      }\n    }\n  }\n}": types.CreateAccountDocument,
     "mutation CreateBooking($input: CreateBookingInput!) {\n  viewer {\n    ... on AuthenticatedViewerMutations {\n      __typename\n      createBooking(input: $input) {\n        ... on CreateBookingSuccess {\n          __typename\n          booking {\n            id\n          }\n        }\n        ... on CreateBookingFailure {\n          __typename\n          failureReason\n          validationErrors {\n            field\n          }\n        }\n      }\n    }\n    ... on UnauthenticatedViewer {\n      __typename\n      reason\n    }\n  }\n}": types.CreateBookingDocument,
     "mutation CreatePaymentIntent($input: CreatePaymentIntentInput!) {\n  viewer {\n    ... on AuthenticatedViewerMutations {\n      __typename\n      createPaymentIntent(input: $input) {\n        __typename\n        ... on CreatePaymentIntentSuccess {\n          __typename\n          paymentIntent {\n            clientSecret\n          }\n        }\n        ... on CreatePaymentIntentFailure {\n          __typename\n          failureReason\n        }\n      }\n    }\n    ... on UnauthenticatedViewer {\n      __typename\n      reason\n    }\n  }\n}": types.CreatePaymentIntentDocument,
+    "mutation Login($input: LoginInput!) {\n  login(input: $input) {\n    ... on LoginSuccess {\n      __typename\n      account {\n        id\n        email\n      }\n    }\n    ... on LoginFailure {\n      __typename\n      failureReason\n    }\n  }\n}": types.LoginDocument,
     "mutation PlanOuting($input: PlanOutingInput!) {\n  planOuting(input: $input) {\n    __typename\n    ... on PlanOutingSuccess {\n      outing {\n        id\n      }\n    }\n    ... on PlanOutingFailure {\n      failureReason\n    }\n  }\n}": types.PlanOutingDocument,
     "mutation ReplanOuting($input: ReplanOutingInput!) {\n  replanOuting(input: $input) {\n    __typename\n    ... on ReplanOutingSuccess {\n      outing {\n        id\n      }\n    }\n    ... on ReplanOutingFailure {\n      failureReason\n    }\n  }\n}": types.ReplanOutingDocument,
     "mutation SubmitReserverDetails($input: ReserverDetailsInput!) {\n  viewer {\n    ... on AuthenticatedViewerMutations {\n      __typename\n      submitReserverDetails(input: $input) {\n        __typename\n        ... on SubmitReserverDetailsSuccess {\n          __typename\n          reserverDetails {\n            id\n          }\n        }\n        ... on SubmitReserverDetailsFailure {\n          __typename\n          failureReason\n          validationErrors {\n            field\n          }\n        }\n      }\n    }\n    ... on UnauthenticatedViewer {\n      __typename\n      reason\n    }\n  }\n}": types.SubmitReserverDetailsDocument,
-=======
-    "mutation CreateAccount($input: CreateAccountInput!) {\n  createAccount(input: $input) {\n    __typename\n    ... on CreateAccountSuccess {\n      account {\n        id\n        email\n      }\n      authTokens {\n        accessToken\n        refreshToken\n      }\n    }\n    ... on CreateAccountFailure {\n      failureReason\n      validationErrors {\n        field\n      }\n    }\n  }\n}": types.CreateAccountDocument,
-    "mutation CreateBooking($input: CreateBookingInput!) {\n  viewer {\n    createBooking(input: $input) {\n      __typename\n      ... on CreateBookingSuccess {\n        booking {\n          id\n        }\n      }\n      ... on CreateBookingFailure {\n        failureReason\n        validationErrors {\n          field\n        }\n      }\n    }\n  }\n}": types.CreateBookingDocument,
-    "mutation CreatePaymentIntent($input: CreatePaymentIntentInput!) {\n  viewer {\n    createPaymentIntent(input: $input) {\n      __typename\n      ... on CreatePaymentIntentSuccess {\n        paymentIntent {\n          clientSecret\n        }\n      }\n      ... on CreatePaymentIntentFailure {\n        failureReason\n      }\n    }\n  }\n}": types.CreatePaymentIntentDocument,
-    "mutation Login($input: LoginInput!) {\n  login(input: $input) {\n    __typename\n    ... on LoginSuccess {\n      account {\n        id\n        email\n      }\n      authTokens {\n        accessToken\n        refreshToken\n      }\n    }\n    ... on LoginFailure {\n      failureReason\n    }\n  }\n}": types.LoginDocument,
-    "mutation PlanOuting($input: PlanOutingInput!) {\n  planOuting(input: $input) {\n    __typename\n    ... on PlanOutingSuccess {\n      outing {\n        id\n      }\n    }\n    ... on PlanOutingFailure {\n      failureReason\n    }\n  }\n}": types.PlanOutingDocument,
-    "mutation ReplanOuting($input: ReplanOutingInput!) {\n  replanOuting(input: $input) {\n    __typename\n    ... on ReplanOutingSuccess {\n      outing {\n        id\n      }\n    }\n    ... on ReplanOutingFailure {\n      failureReason\n    }\n  }\n}": types.ReplanOutingDocument,
-    "mutation SubmitReserverDetails($input: ReserverDetailsInput!) {\n  viewer {\n    submitReserverDetails(input: $input) {\n      __typename\n      ... on SubmitReserverDetailsSuccess {\n        reserverDetails {\n          id\n        }\n      }\n      ... on SubmitReserverDetailsFailure {\n        failureReason\n        validationErrors {\n          field\n        }\n      }\n    }\n  }\n}": types.SubmitReserverDetailsDocument,
     "query SearchRegions {\n  searchRegions {\n    id\n    name\n  }\n}": types.SearchRegionsDocument,
->>>>>>> 3dd23ada
 };
 
 /**
  * The graphql function is used to parse GraphQL queries into a document that can be used by GraphQL clients.
  */
-<<<<<<< HEAD
-export function graphql(source: "mutation CreateBooking($input: CreateBookingInput!) {\n  viewer {\n    ... on AuthenticatedViewerMutations {\n      __typename\n      createBooking(input: $input) {\n        ... on CreateBookingSuccess {\n          __typename\n          booking {\n            id\n          }\n        }\n        ... on CreateBookingFailure {\n          __typename\n          failureReason\n          validationErrors {\n            field\n          }\n        }\n      }\n    }\n    ... on UnauthenticatedViewer {\n      __typename\n      reason\n    }\n  }\n}"): typeof import('./graphql').CreateBookingDocument;
-=======
-export function graphql(source: "mutation CreateAccount($input: CreateAccountInput!) {\n  createAccount(input: $input) {\n    __typename\n    ... on CreateAccountSuccess {\n      account {\n        id\n        email\n      }\n      authTokens {\n        accessToken\n        refreshToken\n      }\n    }\n    ... on CreateAccountFailure {\n      failureReason\n      validationErrors {\n        field\n      }\n    }\n  }\n}"): typeof import('./graphql').CreateAccountDocument;
+export function graphql(source: "mutation CreateAccount($input: CreateAccountInput!) {\n  createAccount(input: $input) {\n    ... on CreateAccountSuccess {\n      __typename\n      account {\n        id\n        email\n      }\n    }\n    ... on CreateAccountFailure {\n      __typename\n      failureReason\n      validationErrors {\n        field\n      }\n    }\n  }\n}"): typeof import('./graphql').CreateAccountDocument;
 /**
  * The graphql function is used to parse GraphQL queries into a document that can be used by GraphQL clients.
  */
-export function graphql(source: "mutation CreateBooking($input: CreateBookingInput!) {\n  viewer {\n    createBooking(input: $input) {\n      __typename\n      ... on CreateBookingSuccess {\n        booking {\n          id\n        }\n      }\n      ... on CreateBookingFailure {\n        failureReason\n        validationErrors {\n          field\n        }\n      }\n    }\n  }\n}"): typeof import('./graphql').CreateBookingDocument;
->>>>>>> 3dd23ada
+export function graphql(source: "mutation CreateBooking($input: CreateBookingInput!) {\n  viewer {\n    ... on AuthenticatedViewerMutations {\n      __typename\n      createBooking(input: $input) {\n        ... on CreateBookingSuccess {\n          __typename\n          booking {\n            id\n          }\n        }\n        ... on CreateBookingFailure {\n          __typename\n          failureReason\n          validationErrors {\n            field\n          }\n        }\n      }\n    }\n    ... on UnauthenticatedViewer {\n      __typename\n      reason\n    }\n  }\n}"): typeof import('./graphql').CreateBookingDocument;
 /**
  * The graphql function is used to parse GraphQL queries into a document that can be used by GraphQL clients.
  */
@@ -52,7 +40,7 @@
 /**
  * The graphql function is used to parse GraphQL queries into a document that can be used by GraphQL clients.
  */
-export function graphql(source: "mutation Login($input: LoginInput!) {\n  login(input: $input) {\n    __typename\n    ... on LoginSuccess {\n      account {\n        id\n        email\n      }\n      authTokens {\n        accessToken\n        refreshToken\n      }\n    }\n    ... on LoginFailure {\n      failureReason\n    }\n  }\n}"): typeof import('./graphql').LoginDocument;
+export function graphql(source: "mutation Login($input: LoginInput!) {\n  login(input: $input) {\n    ... on LoginSuccess {\n      __typename\n      account {\n        id\n        email\n      }\n    }\n    ... on LoginFailure {\n      __typename\n      failureReason\n    }\n  }\n}"): typeof import('./graphql').LoginDocument;
 /**
  * The graphql function is used to parse GraphQL queries into a document that can be used by GraphQL clients.
  */
@@ -64,15 +52,11 @@
 /**
  * The graphql function is used to parse GraphQL queries into a document that can be used by GraphQL clients.
  */
-<<<<<<< HEAD
 export function graphql(source: "mutation SubmitReserverDetails($input: ReserverDetailsInput!) {\n  viewer {\n    ... on AuthenticatedViewerMutations {\n      __typename\n      submitReserverDetails(input: $input) {\n        __typename\n        ... on SubmitReserverDetailsSuccess {\n          __typename\n          reserverDetails {\n            id\n          }\n        }\n        ... on SubmitReserverDetailsFailure {\n          __typename\n          failureReason\n          validationErrors {\n            field\n          }\n        }\n      }\n    }\n    ... on UnauthenticatedViewer {\n      __typename\n      reason\n    }\n  }\n}"): typeof import('./graphql').SubmitReserverDetailsDocument;
-=======
-export function graphql(source: "mutation SubmitReserverDetails($input: ReserverDetailsInput!) {\n  viewer {\n    submitReserverDetails(input: $input) {\n      __typename\n      ... on SubmitReserverDetailsSuccess {\n        reserverDetails {\n          id\n        }\n      }\n      ... on SubmitReserverDetailsFailure {\n        failureReason\n        validationErrors {\n          field\n        }\n      }\n    }\n  }\n}"): typeof import('./graphql').SubmitReserverDetailsDocument;
 /**
  * The graphql function is used to parse GraphQL queries into a document that can be used by GraphQL clients.
  */
 export function graphql(source: "query SearchRegions {\n  searchRegions {\n    id\n    name\n  }\n}"): typeof import('./graphql').SearchRegionsDocument;
->>>>>>> 3dd23ada
 
 
 export function graphql(source: string) {
