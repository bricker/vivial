--- conflicted
+++ resolved
@@ -21,13 +21,9 @@
     "mutation Login($input: LoginInput!) {\n  login(input: $input) {\n    ... on LoginSuccess {\n      __typename\n      account {\n        id\n        email\n      }\n    }\n    ... on LoginFailure {\n      __typename\n      failureReason\n    }\n  }\n}": types.LoginDocument,
     "mutation PlanOuting($input: PlanOutingInput!) {\n  planOuting(input: $input) {\n    __typename\n    ... on PlanOutingSuccess {\n      outing {\n        id\n      }\n    }\n    ... on PlanOutingFailure {\n      failureReason\n    }\n  }\n}": types.PlanOutingDocument,
     "mutation ReplanOuting($input: ReplanOutingInput!) {\n  replanOuting(input: $input) {\n    __typename\n    ... on ReplanOutingSuccess {\n      outing {\n        id\n      }\n    }\n    ... on ReplanOutingFailure {\n      failureReason\n    }\n  }\n}": types.ReplanOutingDocument,
-<<<<<<< HEAD
     "mutation SubmitReserverDetails($input: SubmitReserverDetailsInput!) {\n  viewer {\n    submitReserverDetails(input: $input) {\n      __typename\n      ... on SubmitReserverDetailsSuccess {\n        reserverDetails {\n          id\n        }\n      }\n      ... on SubmitReserverDetailsFailure {\n        failureReason\n        validationErrors {\n          field\n        }\n      }\n    }\n  }\n}": types.SubmitReserverDetailsDocument,
     "mutation UpdateReserverDetailsAccount($input: UpdateReserverDetailsAccountInput!) {\n  viewer {\n    updateReserverDetailsAccount(input: $input) {\n      __typename\n      ... on UpdateReserverDetailsAccountSuccess {\n        reserverDetails {\n          id\n          firstName\n          lastName\n          phoneNumber\n        }\n        account {\n          email\n        }\n      }\n      ... on UpdateReserverDetailsAccountFailure {\n        failureReason\n        validationErrors {\n          field\n        }\n      }\n    }\n  }\n}": types.UpdateReserverDetailsAccountDocument,
     "query ListReserverDetails {\n  viewer {\n    reserverDetails {\n      id\n      firstName\n      lastName\n      phoneNumber\n    }\n  }\n}": types.ListReserverDetailsDocument,
-=======
-    "mutation SubmitReserverDetails($input: ReserverDetailsInput!) {\n  viewer {\n    ... on AuthenticatedViewerMutations {\n      __typename\n      submitReserverDetails(input: $input) {\n        __typename\n        ... on SubmitReserverDetailsSuccess {\n          __typename\n          reserverDetails {\n            id\n          }\n        }\n        ... on SubmitReserverDetailsFailure {\n          __typename\n          failureReason\n          validationErrors {\n            field\n          }\n        }\n      }\n    }\n    ... on UnauthenticatedViewer {\n      __typename\n      reason\n    }\n  }\n}": types.SubmitReserverDetailsDocument,
->>>>>>> 54d9c17d
     "query SearchRegions {\n  searchRegions {\n    id\n    name\n  }\n}": types.SearchRegionsDocument,
 };
 
@@ -58,7 +54,6 @@
 /**
  * The graphql function is used to parse GraphQL queries into a document that can be used by GraphQL clients.
  */
-<<<<<<< HEAD
 export function graphql(source: "mutation SubmitReserverDetails($input: SubmitReserverDetailsInput!) {\n  viewer {\n    submitReserverDetails(input: $input) {\n      __typename\n      ... on SubmitReserverDetailsSuccess {\n        reserverDetails {\n          id\n        }\n      }\n      ... on SubmitReserverDetailsFailure {\n        failureReason\n        validationErrors {\n          field\n        }\n      }\n    }\n  }\n}"): typeof import('./graphql').SubmitReserverDetailsDocument;
 /**
  * The graphql function is used to parse GraphQL queries into a document that can be used by GraphQL clients.
@@ -68,9 +63,6 @@
  * The graphql function is used to parse GraphQL queries into a document that can be used by GraphQL clients.
  */
 export function graphql(source: "query ListReserverDetails {\n  viewer {\n    reserverDetails {\n      id\n      firstName\n      lastName\n      phoneNumber\n    }\n  }\n}"): typeof import('./graphql').ListReserverDetailsDocument;
-=======
-export function graphql(source: "mutation SubmitReserverDetails($input: ReserverDetailsInput!) {\n  viewer {\n    ... on AuthenticatedViewerMutations {\n      __typename\n      submitReserverDetails(input: $input) {\n        __typename\n        ... on SubmitReserverDetailsSuccess {\n          __typename\n          reserverDetails {\n            id\n          }\n        }\n        ... on SubmitReserverDetailsFailure {\n          __typename\n          failureReason\n          validationErrors {\n            field\n          }\n        }\n      }\n    }\n    ... on UnauthenticatedViewer {\n      __typename\n      reason\n    }\n  }\n}"): typeof import('./graphql').SubmitReserverDetailsDocument;
->>>>>>> 54d9c17d
 /**
  * The graphql function is used to parse GraphQL queries into a document that can be used by GraphQL clients.
  */
