--- conflicted
+++ resolved
@@ -46,14 +46,8 @@
     "query ListBookedOutings {\n  viewer {\n    __typename\n    ... on AuthenticatedViewerQueries {\n      __typename\n      bookedOutings {\n        id\n        activityStartTime\n        restaurantArrivalTime\n        activityName\n        restaurantName\n        photoUri\n        state\n      }\n    }\n    ... on UnauthenticatedViewer {\n      __typename\n      authFailureReason\n    }\n  }\n}": types.ListBookedOutingsDocument,
     "query ListReserverDetails {\n  viewer {\n    __typename\n    ... on AuthenticatedViewerQueries {\n      __typename\n      reserverDetails {\n        ...ReserverDetailsFields\n      }\n    }\n    ... on UnauthenticatedViewer {\n      __typename\n      authFailureReason\n    }\n  }\n}": types.ListReserverDetailsDocument,
     "query Outing($input: OutingInput!) {\n  outing(input: $input) {\n    ...OutingFields\n  }\n}": types.OutingDocument,
-<<<<<<< HEAD
-    "query OutingPreferences {\n  activityCategoryGroups {\n    id\n    name\n    activityCategories {\n      id\n      name\n      isDefault\n    }\n  }\n  restaurantCategories {\n    id\n    name\n    isDefault\n  }\n  viewer {\n    __typename\n    ... on AuthenticatedViewerQueries {\n      __typename\n      outingPreferences {\n        restaurantCategories {\n          id\n          name\n          isDefault\n        }\n        activityCategories {\n          id\n          name\n          isDefault\n        }\n      }\n    }\n    ... on UnauthenticatedViewer {\n      __typename\n      authFailureReason\n    }\n  }\n}": types.OutingPreferencesDocument,
-    "query SearchRegions {\n  searchRegions {\n    id\n    name\n  }\n}": types.SearchRegionsDocument,
-    "query StripePortal {\n  viewer {\n    __typename\n    ... on AuthenticatedViewerQueries {\n      __typename\n      stripePortal {\n        url\n      }\n    }\n    ... on UnauthenticatedViewer {\n      __typename\n      authFailureReason\n    }\n  }\n}": types.StripePortalDocument,
-=======
     "query OutingPreferences {\n  activityCategoryGroups {\n    ...ActivityCategoryGroupFields\n  }\n  restaurantCategories {\n    ...RestaurantCategoryFields\n  }\n  viewer {\n    __typename\n    ... on AuthenticatedViewerQueries {\n      __typename\n      outingPreferences {\n        ...OutingPreferencesFields\n      }\n    }\n    ... on UnauthenticatedViewer {\n      __typename\n      authFailureReason\n    }\n  }\n}": types.OutingPreferencesDocument,
     "query SearchRegions {\n  searchRegions {\n    ...SearchRegionFields\n  }\n}": types.SearchRegionsDocument,
->>>>>>> f4ff306e
 };
 
 /**
@@ -187,15 +181,7 @@
 /**
  * The graphql function is used to parse GraphQL queries into a document that can be used by GraphQL clients.
  */
-<<<<<<< HEAD
-export function graphql(source: "query SearchRegions {\n  searchRegions {\n    id\n    name\n  }\n}"): typeof import('./graphql').SearchRegionsDocument;
-/**
- * The graphql function is used to parse GraphQL queries into a document that can be used by GraphQL clients.
- */
-export function graphql(source: "query StripePortal {\n  viewer {\n    __typename\n    ... on AuthenticatedViewerQueries {\n      __typename\n      stripePortal {\n        url\n      }\n    }\n    ... on UnauthenticatedViewer {\n      __typename\n      authFailureReason\n    }\n  }\n}"): typeof import('./graphql').StripePortalDocument;
-=======
 export function graphql(source: "query SearchRegions {\n  searchRegions {\n    ...SearchRegionFields\n  }\n}"): typeof import('./graphql').SearchRegionsDocument;
->>>>>>> f4ff306e
 
 
 export function graphql(source: string) {
