--- conflicted
+++ resolved
@@ -7,65 +7,9 @@
         id
         activityStartTime
         restaurantArrivalTime
-<<<<<<< HEAD
-        drivingTime
-        activity {
-          sourceId
-          source
-          name
-          description
-          websiteUri
-          doorTips
-          insiderTips
-          parkingTips
-          venue {
-            name
-            location {
-              directionsUri
-              latitude
-              longitude
-              formattedAddress
-            }
-          }
-          photos {
-            coverPhotoUri
-            supplementalPhotoUris
-          }
-          ticketInfo {
-            type
-            notes
-            cost
-            fee
-            tax
-          }
-        }
-        restaurant {
-          sourceId
-          source
-          name
-          reservable
-          rating
-          primaryTypeName
-          websiteUri
-          description
-          parkingTips
-          customerFavorites
-          location {
-            directionsUri
-            latitude
-            longitude
-            formattedAddress
-          }
-          photos {
-            coverPhotoUri
-            supplementalPhotoUris
-          }
-        }
-=======
         activityName
         restaurantName
         photoUri
->>>>>>> c3d67508
       }
     }
     ... on UnauthenticatedViewer {
