--- conflicted
+++ resolved
@@ -133,8 +133,9 @@
 
   useEffect(getOnboardingFormSubmission, []);
 
+  // check if they have already submitted form
   if (team?.dashboardAccess || team?.onboardingSubmission !== undefined) {
-    // they have already submitted form and they are qualified
+    // check if they are qualified
     if (team?.dashboardAccess) {
       alert("good to go");
     } else {
@@ -142,12 +143,6 @@
     }
   }
 
-<<<<<<< HEAD
-  // Todo: handle each error message:
-=======
-  // if (onboardingFormNetworkStateCtx.formSubmitIsLoading)
-
->>>>>>> c3f73c0e
   const handleNextClick = () => {
     let hasError = false;
 
