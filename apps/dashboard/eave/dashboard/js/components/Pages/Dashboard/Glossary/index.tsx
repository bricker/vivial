import CloseIcon from "$eave-dashboard/js/components/Icons/CloseIcon";
import SidePanelIcon from "$eave-dashboard/js/components/Icons/SidePanelIcon";
import SearchBar from "$eave-dashboard/js/components/Pages/Dashboard/Glossary/SearchBar";
import { AppContext } from "$eave-dashboard/js/context/Provider";
import useTeam from "$eave-dashboard/js/hooks/useTeam";
import { theme as eaveTheme } from "$eave-dashboard/js/theme";
import { VirtualEventDetails } from "$eave-dashboard/js/types.js";
import { CircularProgress } from "@mui/material";
import classNames from "classnames";
import React, { useContext, useEffect, useState } from "react";
import { makeStyles } from "tss-react/mui";

const makeClasses = makeStyles<void, "hoverIcon">()((theme, _params, classes) => ({
  glossary: {
    padding: "10px 24px",
    overflowY: "scroll",
    flexGrow: 1,
  },
  header: {
    fontSize: 34,
    fontWeight: 400,
  },
  table: {
    borderCollapse: "collapse",
    width: "100%",
    maxWidth: 1000,
    fontSize: 14,
    marginTop: 60,
  },
  tableValue: {
    textAlign: "left",
    padding: "12px 24px",
  },
  columnWidthLimit: {
    maxWidth: "calc(100vw / 3)",
  },
  tableHeader: {
    fontWeight: "bold",
    fontSize: 16,
  },
  tableRow: {
    "&:nth-child(even)": {
      backgroundColor: "#e5e9f5",
    },
  },
  rowHighlight: {
    "&:hover": {
      backgroundColor: "#36363666",
      cursor: "pointer",
    },
    [`&:hover ${classes.hoverIcon}`]: {
      opacity: 100,
    },
  },
  hoverIcon: {
    opacity: 0,
  },
  root: {
    display: "flex",
    flexDirection: "row",
    flexGrow: 1,
    wordWrap: "break-word",
    overflowX: "hidden",
  },
  panelContainer: {
    position: "fixed",
    right: 0,
    display: "flex",
    flexDirection: "column",
    alignItems: "flex-start",
    height: "100vh",
    width: "calc(100vw / 4)",
    backgroundColor: "#e5e9f5",
    padding: 24,
    overflow: "auto",
  },
  panelHidden: {
    left: "100%",
  },
  panelFullScreen: {
    width: "100%",
  },
  closeButton: {
    alignSelf: "flex-end",
    cursor: "pointer",
    border: "none",
    backgroundColor: "transparent",
  },
  panelTitle: {
    // prevent long event names from stretching out of bounds
    wordWrap: "break-word",
    maxWidth: "80vw",
    [theme.breakpoints.up("md")]: {
      maxWidth: "calc(100vw / 5)",
    },
  },
  loader: {
    display: "flex",
    width: "100%",
    alignItems: "center",
    justifyContent: "center",
    marginTop: 32,
  },
  noEventsHeader: {
    display: "flex",
    justifyContent: "center",
    alignItems: "center",
  },
  error: {
    color: theme.palette.error.main,
    padding: "0px 30px",
    textAlign: "center",
    fontSize: "26px",
  },
}));

const Glossary = () => {
  const { classes } = makeClasses();
<<<<<<< HEAD
  const [searchValue, setSearchValue] = useState("");
  const [selectedEvent, setSelectedEvent] = useState<VirtualEventDetails | null>(null);
=======
  const [selectedEvent, setSelectedEvent] = useState<VirtualEvent | null>(null);
>>>>>>> 5680e31f
  const [isOpen, setIsOpen] = useState(false);
  const [usingMobileLayout, setUsingMobileLayout] = useState(false);
  const { team, listVirtualEvents } = useTeam();

  const { glossaryNetworkStateCtx } = useContext(AppContext);
  const [networkState] = glossaryNetworkStateCtx!;

  // initial data load
  useEffect(() => {
    listVirtualEvents({ query: null });
  }, []);

  useEffect(() => {
    const handleResize = () => {
      setUsingMobileLayout(window.innerWidth <= eaveTheme.breakpoints.values.md);
    };

    handleResize();

    // Add event listener for window resize
    window.addEventListener("resize", handleResize);
    // Remove event listener on component unmount
    return () => {
      window.removeEventListener("resize", handleResize);
    };
  }, []);

  const panelClasses = [classes.panelContainer];
  const glossaryClasses = [classes.glossary];
  if (!isOpen) {
    panelClasses.push(classes.panelHidden);
  } else if (usingMobileLayout) {
    panelClasses.push(classes.panelFullScreen);
  }

<<<<<<< HEAD
  // perform search for events
  useEffect(() => {
    setIsOpen(false);
    listVirtualEvents({ query: searchValue });
  }, [searchValue]);

=======
>>>>>>> 5680e31f
  // factored out as it's used in both the row onClick and onKeyPress actions
  const rowClicked = (event: VirtualEventDetails) => {
    setSelectedEvent(event);
    setIsOpen(true);
    // move kb focus to the sidepanel for a11y
    const sidepanel = document.getElementById("glos_sidepanel");
    sidepanel?.focus();
  };

  let component: React.ReactElement;

  if (team?.virtualEvents?.length) {
    // show the virtual events table
    component = (
      <table className={classes.table}>
        <tbody>
          <tr className={classes.tableRow}>
            <th className={classNames(classes.tableValue, classes.tableHeader)}>Event Name</th>
            <th className={classNames(classes.tableValue, classes.tableHeader)}>Event Description</th>
          </tr>
          {team.virtualEvents.map((event) => (
            <tr
              className={classNames(classes.tableRow, classes.rowHighlight)}
              key={event.readable_name}
              tabIndex={0}
              aria-label={`${event.readable_name}: ${event.description}`}
              role="button"
              onClick={() => rowClicked(event)}
              onKeyDown={(pressed) => {
                if (pressed.key === "Enter" || pressed.key === " ") {
                  rowClicked(event);
                }
              }}
            >
              <td className={classNames(classes.tableValue, classes.columnWidthLimit)}>{event.readable_name}</td>
              <td className={classes.tableValue}>{event.description}</td>
              <td>
                <span className={classNames(classes.hoverIcon, classes.tableValue)}>
                  <SidePanelIcon color="#363636" />
                </span>
              </td>
            </tr>
          ))}
        </tbody>
      </table>
    );
  } else if (networkState.virtualEventsAreLoading) {
    // show loading state
    component = (
      <div className={classes.loader}>
        <CircularProgress color="secondary" />
      </div>
    );
  } else if (networkState.virtualEventsAreErroring) {
    // show err state
    component = <div className={classes.error}>ERROR: Unable to fetch virtual events</div>;
  } else {
    // not loading/erroring and no events found
    component = (
      <div className={classes.noEventsHeader}>
        <h2>No virtual events found</h2>
      </div>
    );
  }

  let sidepanelContent: React.ReactElement;

  if (selectedEvent) {
    sidepanelContent = (
      <>
        <h1 className={classes.panelTitle}>{selectedEvent.readable_name}</h1>
        <p>{selectedEvent.description}</p>
        <div>
          TODO add fields column to VirtualEventOrm
          {/* {selectedEvent.fields.map((field) => {
          return <p key={field}>{field}</p>;
        })} */}
        </div>
      </>
    );
  } else {
    sidepanelContent = <p>Select an event to see details.</p>;
  }

  return (
    <>
      <div className={classes.root}>
        <div className={classNames(glossaryClasses)}>
          <h1 className={classes.header}>Event Glossary</h1>

          <SearchBar />

          {component}
        </div>
      </div>
      {/* side panel */}
      <div id="glos_sidepanel" className={classNames(panelClasses)}>
        <button className={classes.closeButton} onClick={() => setIsOpen(false)}>
          <CloseIcon stroke="#363636" />
        </button>
        {sidepanelContent}
      </div>
    </>
  );
};

export default Glossary;<|MERGE_RESOLUTION|>--- conflicted
+++ resolved
@@ -116,12 +116,7 @@
 
 const Glossary = () => {
   const { classes } = makeClasses();
-<<<<<<< HEAD
-  const [searchValue, setSearchValue] = useState("");
   const [selectedEvent, setSelectedEvent] = useState<VirtualEventDetails | null>(null);
-=======
-  const [selectedEvent, setSelectedEvent] = useState<VirtualEvent | null>(null);
->>>>>>> 5680e31f
   const [isOpen, setIsOpen] = useState(false);
   const [usingMobileLayout, setUsingMobileLayout] = useState(false);
   const { team, listVirtualEvents } = useTeam();
@@ -157,15 +152,6 @@
     panelClasses.push(classes.panelFullScreen);
   }
 
-<<<<<<< HEAD
-  // perform search for events
-  useEffect(() => {
-    setIsOpen(false);
-    listVirtualEvents({ query: searchValue });
-  }, [searchValue]);
-
-=======
->>>>>>> 5680e31f
   // factored out as it's used in both the row onClick and onKeyPress actions
   const rowClicked = (event: VirtualEventDetails) => {
     setSelectedEvent(event);
