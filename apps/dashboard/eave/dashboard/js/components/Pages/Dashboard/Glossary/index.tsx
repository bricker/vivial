--- conflicted
+++ resolved
@@ -10,32 +10,13 @@
 import React, { useCallback, useContext, useEffect, useState } from "react";
 import { makeStyles } from "tss-react/mui";
 
-const makeClasses = makeStyles<void, "hoverIcon">()((theme, _params, classes) => ({
-  glossary: {
-    padding: "10px 24px",
-    overflowY: "scroll",
-    flexGrow: 1,
-  },
-  header: {
-    fontSize: 34,
-    fontWeight: 400,
-  },
-  searchBar: {
-    maxWidth: 789,
-    minWidth: "calc(100vw / 2)",
-    display: "flex",
-    flexDirection: "row",
-    alignItems: "center",
-    textAlign: "center",
-    borderRadius: 20,
-    backgroundColor: "#f1f1f1",
-    boxSizing: "border-box",
-    padding: 12,
-    marginTop: 18,
-    "&:focus-within": {
-      outline: "2px solid",
-    },
-<<<<<<< HEAD
+const makeClasses = makeStyles<void, "hoverIcon">()(
+  (theme, _params, classes) => ({
+    glossary: {
+      padding: "10px 24px",
+      overflowY: "scroll",
+      flexGrow: 1,
+    },
     header: {
       fontSize: 34,
       fontWeight: 400,
@@ -55,39 +36,88 @@
       "&:focus-within": {
         outline: "2px solid",
       },
-    },
-    searchIcon: {
-      position: "relative",
-      top: 3,
-    },
-    searchInput: {
-      backgroundColor: "transparent",
-      outline: "none",
-      fontSize: 16,
-      padding: "1px 10px",
-      border: "none",
-      flexGrow: 1,
-    },
-    table: {
-      borderCollapse: "collapse",
-      width: "100%",
-      maxWidth: 1000,
-      fontSize: 14,
-      marginTop: 60,
-    },
-    tableValue: {
-      textAlign: "left",
-      padding: "12px 24px",
-    },
-    columnWidthLimit: {
-      maxWidth: "calc(100vw / 3)",
-    },
-    tableHeader: {
-      fontWeight: "bold",
-      fontSize: 16,
-    },
-    tableRow: {
-      "&:nth-child(even)": {
+      header: {
+        fontSize: 34,
+        fontWeight: 400,
+      },
+      searchBar: {
+        maxWidth: 789,
+        minWidth: "calc(100vw / 2)",
+        display: "flex",
+        flexDirection: "row",
+        alignItems: "center",
+        textAlign: "center",
+        borderRadius: 20,
+        backgroundColor: "#f1f1f1",
+        boxSizing: "border-box",
+        padding: 12,
+        marginTop: 18,
+        "&:focus-within": {
+          outline: "2px solid",
+        },
+      },
+      searchIcon: {
+        position: "relative",
+        top: 3,
+      },
+      searchInput: {
+        backgroundColor: "transparent",
+        outline: "none",
+        fontSize: 16,
+        padding: "1px 10px",
+        border: "none",
+        flexGrow: 1,
+      },
+      table: {
+        borderCollapse: "collapse",
+        width: "100%",
+        maxWidth: 1000,
+        fontSize: 14,
+        marginTop: 60,
+      },
+      tableValue: {
+        textAlign: "left",
+        padding: "12px 24px",
+      },
+      columnWidthLimit: {
+        maxWidth: "calc(100vw / 3)",
+      },
+      tableHeader: {
+        fontWeight: "bold",
+        fontSize: 16,
+      },
+      tableRow: {
+        "&:nth-child(even)": {
+          backgroundColor: "#e5e9f5",
+        },
+      },
+      rowHighlight: {
+        "&:hover": {
+          backgroundColor: "#36363666",
+          cursor: "pointer",
+        },
+        [`&:hover ${classes.hoverIcon}`]: {
+          opacity: 100,
+        },
+      },
+      hoverIcon: {
+        opacity: 0,
+      },
+      root: {
+        display: "flex",
+        flexDirection: "row",
+        flexGrow: 1,
+        wordWrap: "break-word",
+        overflowX: "hidden",
+      },
+      panelContainer: {
+        position: "fixed",
+        right: 0,
+        display: "flex",
+        flexDirection: "column",
+        alignItems: "flex-start",
+        height: "100vh",
+        width: "calc(100vw / 4)",
         backgroundColor: "#e5e9f5",
       },
     },
@@ -118,113 +148,50 @@
       alignItems: "flex-start",
       height: "100vh",
       width: "calc(100vw / 4)",
-=======
-  },
-  searchIcon: {
-    position: "relative",
-    top: 3,
-  },
-  searchInput: {
-    backgroundColor: "transparent",
-    outline: "none",
-    fontSize: 16,
-    padding: "1px 10px",
-    border: "none",
-    flexGrow: 1,
-  },
-  table: {
-    borderCollapse: "collapse",
-    width: "100%",
-    fontSize: 14,
-    marginTop: 60,
-  },
-  tableValue: {
-    textAlign: "left",
-    padding: "12px 24px",
-  },
-  columnWidthLimit: {
-    maxWidth: "calc(100vw / 3)",
-  },
-  tableHeader: {
-    fontWeight: "bold",
-    fontSize: 16,
-  },
-  tableRow: {
-    "&:nth-child(even)": {
->>>>>>> 4a69bcfe
       backgroundColor: "#e5e9f5",
-    },
-  },
-  rowHighlight: {
-    "&:hover": {
-      backgroundColor: "#36363666",
+      padding: 24,
+      overflow: "auto",
+    },
+    panelHidden: {
+      left: "100%",
+    },
+    panelFullScreen: {
+      width: "100%",
+    },
+    closeButton: {
+      alignSelf: "flex-end",
       cursor: "pointer",
-    },
-    [`&:hover ${classes.hoverIcon}`]: {
-      opacity: 100,
-    },
-  },
-  hoverIcon: {
-    opacity: 0,
-  },
-  root: {
-    display: "flex",
-    flexDirection: "row",
-    flexGrow: 1,
-    wordWrap: "break-word",
-    overflowX: "hidden",
-  },
-  panelContainer: {
-    position: "fixed",
-    right: 0,
-    display: "flex",
-    flexDirection: "column",
-    alignItems: "flex-start",
-    height: "100vh",
-    width: "calc(100vw / 4)",
-    backgroundColor: "#e5e9f5",
-    padding: 24,
-    overflow: "auto",
-  },
-  panelHidden: {
-    left: "100%",
-  },
-  panelFullScreen: {
-    width: "100%",
-  },
-  closeButton: {
-    alignSelf: "flex-end",
-    cursor: "pointer",
-    border: "none",
-    backgroundColor: "transparent",
-  },
-  panelTitle: {
-    // prevent long event names from stretching out of bounds
-    wordWrap: "break-word",
-    maxWidth: "80vw",
-    [theme.breakpoints.up("md")]: {
-      maxWidth: "calc(100vw / 5)",
-    },
-  },
-  loader: {
-    display: "flex",
-    width: "100%",
-    alignItems: "center",
-    justifyContent: "center",
-    marginTop: 32,
-  },
-  noEventsHeader: {
-    display: "flex",
-    justifyContent: "center",
-    alignItems: "center",
-  },
-  error: {
-    color: theme.palette.error.main,
-    padding: "0px 30px",
-    textAlign: "center",
-    fontSize: "26px",
-  },
-}));
+      border: "none",
+      backgroundColor: "transparent",
+    },
+    panelTitle: {
+      // prevent long event names from stretching out of bounds
+      wordWrap: "break-word",
+      maxWidth: "80vw",
+      [theme.breakpoints.up("md")]: {
+        maxWidth: "calc(100vw / 5)",
+      },
+    },
+    loader: {
+      display: "flex",
+      width: "100%",
+      alignItems: "center",
+      justifyContent: "center",
+      marginTop: 32,
+    },
+    noEventsHeader: {
+      display: "flex",
+      justifyContent: "center",
+      alignItems: "center",
+    },
+    error: {
+      color: theme.palette.error.main,
+      padding: "0px 30px",
+      textAlign: "center",
+      fontSize: "26px",
+    },
+  }),
+);
 
 const Glossary = () => {
   const { classes } = makeClasses();
@@ -244,7 +211,9 @@
 
   useEffect(() => {
     const handleResize = () => {
-      setUsingMobileLayout(window.innerWidth <= eaveTheme.breakpoints.values.md);
+      setUsingMobileLayout(
+        window.innerWidth <= eaveTheme.breakpoints.values.md,
+      );
     };
 
     handleResize();
@@ -312,8 +281,12 @@
       <table className={classes.table}>
         <tbody>
           <tr className={classes.tableRow}>
-            <th className={classNames(classes.tableValue, classes.tableHeader)}>Event Name</th>
-            <th className={classNames(classes.tableValue, classes.tableHeader)}>Event Description</th>
+            <th className={classNames(classes.tableValue, classes.tableHeader)}>
+              Event Name
+            </th>
+            <th className={classNames(classes.tableValue, classes.tableHeader)}>
+              Event Description
+            </th>
           </tr>
           {team.virtualEvents.map((event) => (
             <tr
@@ -329,10 +302,19 @@
                 }
               }}
             >
-              <td className={classNames(classes.tableValue, classes.columnWidthLimit)}>{event.readable_name}</td>
+              <td
+                className={classNames(
+                  classes.tableValue,
+                  classes.columnWidthLimit,
+                )}
+              >
+                {event.readable_name}
+              </td>
               <td className={classes.tableValue}>{event.description}</td>
               <td>
-                <span className={classNames(classes.hoverIcon, classes.tableValue)}>
+                <span
+                  className={classNames(classes.hoverIcon, classes.tableValue)}
+                >
                   <SidePanelIcon color="#363636" />
                 </span>
               </td>
@@ -352,7 +334,8 @@
     // show err state
     component = (
       <div className={classes.error}>
-        ERROR: Unable to fetch virtual events {searchValue ? `for searched term "${searchValue}"` : ""}
+        ERROR: Unable to fetch virtual events{" "}
+        {searchValue ? `for searched term "${searchValue}"` : ""}
       </div>
     );
   } else {
@@ -407,7 +390,10 @@
       </div>
       {/* side panel */}
       <div id="glos_sidepanel" className={classNames(panelClasses)}>
-        <button className={classes.closeButton} onClick={() => setIsOpen(false)}>
+        <button
+          className={classes.closeButton}
+          onClick={() => setIsOpen(false)}
+        >
           <CloseIcon stroke="#363636" />
         </button>
         {sidepanelContent}
