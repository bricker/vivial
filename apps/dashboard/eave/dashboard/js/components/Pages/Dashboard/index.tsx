import React, { useEffect, useState } from "react";

import useAuth from "$eave-dashboard/js/hooks/useAuth";
import { theme } from "$eave-dashboard/js/theme";
import { CircularProgress } from "@mui/material";
import classNames from "classnames";
import { Outlet, useLocation } from "react-router-dom";
import { makeStyles } from "tss-react/mui";
import Glossary from "./Glossary";
import Insights from "./Insights";
import Settings from "./Settings";
import TabbedNav from "./TabbedNav";
import TeamManagement from "./TeamManagement";

const makeClasses = makeStyles()(() => ({
  sharedContainer: {
    backgroundColor: "white",
    position: "absolute",
    top: 0,
    left: 0,
    right: 0,
    bottom: 0,
  },
  desktopContainer: {
    display: "flex",
    flexDirection: "row",
    height: "100vh",
  },
  mobileContainer: {
    display: "flex",
    flexDirection: "column",
    height: "100vh",
    width: "100%",
  },
  loader: {
    display: "flex",
    width: "100%",
    alignItems: "center",
    justifyContent: "center",
    marginTop: 32,
  },
}));

// tab pages that should be rendered
const tabs = {
<<<<<<< HEAD
  insights: <Insights />,
  glossary: <Glossary />,
  settings: <Settings />,
  team: <TeamManagement />,
=======
  insightsTab: { path: "/insights", component: <Insights /> },
  glossaryTab: { path: "/glossary", component: <Glossary /> },
  settingsTab: { path: "/settings", component: <Settings /> },
  teamTab: { path: "/team", component: <TeamManagement /> },
>>>>>>> bb44d1f7
};

const Dashboard = () => {
  const { classes } = makeClasses();

  const { userIsAuthed, validateUserAuth } = useAuth();

  useEffect(() => {
    validateUserAuth();
  }, []);

  const [usingMobileLayout, setUsingMobileLayout] = useState(false);
  useEffect(() => {
    const handleResize = () => {
      setUsingMobileLayout(window.innerWidth <= theme.breakpoints.values.md);
    };

    handleResize();

    // Add event listener for window resize
    window.addEventListener("resize", handleResize);
    // Remove event listener on component unmount
    return () => {
      window.removeEventListener("resize", handleResize);
    };
  }, []);

  const container = classNames({
    [classes.sharedContainer]: true,
    [classes.mobileContainer]: usingMobileLayout,
    [classes.desktopContainer]: !usingMobileLayout,
  });
<<<<<<< HEAD
=======

  const initialLocation = window.location.pathname;
>>>>>>> bb44d1f7

  if (!userIsAuthed) {
    return (
      <div className={container}>
        <div className={classes.loader}>
          <CircularProgress color="secondary" />
        </div>
      </div>
    );
  } else {
    return (
      <>
<<<<<<< HEAD
        {Object.entries(tabs).map(([key, component]) => (
          <div id={key} key={key} className={container}>
            <TabbedNav />
            {component}
=======
        {Object.entries(tabs).map(([key, tab]) => (
          <div
            id={key}
            key={key}
            className={container}
            style={{ visibility: tab.path === initialLocation ? "visible" : "hidden" }}
          >
            <TabbedNav />
            {tab.component}
>>>>>>> bb44d1f7
          </div>
        ))}
        <Outlet />
      </>
    );
  }
};

type TabKey = keyof typeof tabs;
<<<<<<< HEAD
const TabRevealer = ({ name }: { name: TabKey }) => {
  const location = useLocation();
  if (location.pathname === `/${name}`) {
=======
const TabRevealer = ({ name, pathname }: { name: TabKey; pathname: string }) => {
  const location = useLocation();
  if (location.pathname === pathname) {
>>>>>>> bb44d1f7
    for (const tabKey of Object.keys(tabs)) {
      const tabUI = document.getElementById(tabKey);
      if (tabUI) {
        // hide all tabs that don't match name
        tabUI.style.visibility = tabKey === name ? "visible" : "hidden";
      }
    }
  }
  // return empty html so as to not cover the visible insights tab
  return <></>;
};

export { Dashboard, TabRevealer };<|MERGE_RESOLUTION|>--- conflicted
+++ resolved
@@ -43,17 +43,10 @@
 
 // tab pages that should be rendered
 const tabs = {
-<<<<<<< HEAD
-  insights: <Insights />,
-  glossary: <Glossary />,
-  settings: <Settings />,
-  team: <TeamManagement />,
-=======
   insightsTab: { path: "/insights", component: <Insights /> },
   glossaryTab: { path: "/glossary", component: <Glossary /> },
   settingsTab: { path: "/settings", component: <Settings /> },
   teamTab: { path: "/team", component: <TeamManagement /> },
->>>>>>> bb44d1f7
 };
 
 const Dashboard = () => {
@@ -86,11 +79,8 @@
     [classes.mobileContainer]: usingMobileLayout,
     [classes.desktopContainer]: !usingMobileLayout,
   });
-<<<<<<< HEAD
-=======
 
   const initialLocation = window.location.pathname;
->>>>>>> bb44d1f7
 
   if (!userIsAuthed) {
     return (
@@ -103,12 +93,6 @@
   } else {
     return (
       <>
-<<<<<<< HEAD
-        {Object.entries(tabs).map(([key, component]) => (
-          <div id={key} key={key} className={container}>
-            <TabbedNav />
-            {component}
-=======
         {Object.entries(tabs).map(([key, tab]) => (
           <div
             id={key}
@@ -118,7 +102,6 @@
           >
             <TabbedNav />
             {tab.component}
->>>>>>> bb44d1f7
           </div>
         ))}
         <Outlet />
@@ -128,15 +111,9 @@
 };
 
 type TabKey = keyof typeof tabs;
-<<<<<<< HEAD
-const TabRevealer = ({ name }: { name: TabKey }) => {
-  const location = useLocation();
-  if (location.pathname === `/${name}`) {
-=======
 const TabRevealer = ({ name, pathname }: { name: TabKey; pathname: string }) => {
   const location = useLocation();
   if (location.pathname === pathname) {
->>>>>>> bb44d1f7
     for (const tabKey of Object.keys(tabs)) {
       const tabUI = document.getElementById(tabKey);
       if (tabUI) {
