import {
  ActivityCategoryFieldsFragment,
  OutingBudget,
<<<<<<< HEAD
  PlanOutingInput,
  type ActivityCategoryFieldsFragment,
  type RestaurantCategoryFieldsFragment,
=======
  RestaurantCategoryFieldsFragment,
>>>>>>> 1b1e14a6
} from "$eave-dashboard/js/graphql/generated/graphql";
import { AppRoute, SearchParam, routePath } from "$eave-dashboard/js/routes";
import { RootState } from "$eave-dashboard/js/store";

import {
  useGetOutingPreferencesQuery,
  useGetSearchRegionsQuery,
<<<<<<< HEAD
  usePlanOutingAnonymousMutation,
  usePlanOutingAuthenticatedMutation,
  useUpdateOutingPreferencesMutation,
=======
  usePlanOutingMutation,
>>>>>>> 1b1e14a6
} from "$eave-dashboard/js/store/slices/coreApiSlice";

import {
  OutingPreferencesSelections,
  chosePreferences,
  plannedOuting,
} from "$eave-dashboard/js/store/slices/outingSlice";
import React, { useCallback, useEffect, useState } from "react";
import { useDispatch, useSelector } from "react-redux";
import { useNavigate, useSearchParams } from "react-router-dom";

import { Breakpoint } from "$eave-dashboard/js/theme/helpers/breakpoint";
import { rem } from "$eave-dashboard/js/theme/helpers/rem";
import { keyframes, styled } from "@mui/material";

import Typography from "@mui/material/Typography";

<<<<<<< HEAD
import { loggedOut } from "$eave-dashboard/js/store/slices/authSlice";
import { useMobile } from "$eave-dashboard/js/util/mobile";
=======
>>>>>>> 1b1e14a6
import { getPreferenceInputs } from "$eave-dashboard/js/util/preferences";
import { MAX_REROLLS, useReroll } from "$eave-dashboard/js/util/reroll";
import LoadingButton from "../../Buttons/LoadingButton";
import ArrowRightIcon from "../../Icons/ArrowRightIcon";
import LoadingView from "./Views/LoadingView";
import { getInitialStartTime } from "./helpers";

const PageContainer = styled("div")(() => ({
  height: "100%",
  padding: "24px 16px",
}));

const PageContentContainer = styled("div")(() => ({
  height: "100%",
  display: "flex",
  justifyContent: "center",
  alignItems: "center",
}));

const CopyContainer = styled("div")(({ theme }) => ({
  [theme.breakpoints.up(Breakpoint.Medium)]: {
    padding: "16px 0 0",
    background: "transparent",
    maxWidth: 426,
    marginRight: 60,
    boxShadow: "none",
  },
}));

const TitleCopy = styled(Typography)(({ theme }) => ({
  maxWidth: 250,
  marginBottom: 4,
  color: theme.palette.text.primary,
  [theme.breakpoints.up(Breakpoint.Medium)]: {
    maxWidth: "none",
    marginBottom: 24,
  },
}));

const CityCopy = styled(Typography)(({ theme }) => ({
  color: theme.palette.text.secondary,
  fontSize: rem(14),
  lineHeight: rem(18),
  marginBottom: 8,
  [theme.breakpoints.up(Breakpoint.Medium)]: {
    border: `1px solid ${theme.palette.primary.main}`,
    color: theme.palette.text.primary,
    display: "inline-block",
    borderRadius: "92.929px",
    fontSize: rem(18.586),
    lineHeight: rem(23),
    padding: "10px 20px",
    marginBottom: 24,
    fontWeight: 700,
  },
}));

const SubmitButton = styled(LoadingButton)(() => ({
  display: "flex",
  flexDirection: "row",
  alignItems: "center",
  justifyContent: "center",
  gap: 8,
  marginTop: 16,
}));

const pulse = keyframes`
0% {
  transform: scale(1);
}
50% {
  transform: scale(1.2);
}
100% {
  transform: scale(1);
}
`;

const AnimatedDiv = styled("div")(() => ({
  display: "flex",
  justifyContent: "center",
  alignItems: "center",
  animation: `${pulse} 2s linear infinite`,
}));

const Error = styled(Typography)(({ theme }) => ({
  color: theme.palette.error.main,
  marginTop: 16,
  textAlign: "left",
}));

const DateSurveyPage = () => {
  const { data: outingPreferencesData } = useGetOutingPreferencesQuery({});
  const { data: searchRegionsData, isLoading: searchRegionsAreLoading } = useGetSearchRegionsQuery({});
  const [searchParams, _] = useSearchParams();
<<<<<<< HEAD
  const [planOutingAnon, { data: planOutingAnonData, isLoading: planOutingAnonLoading }] =
    usePlanOutingAnonymousMutation();
  const [planOutingAuth, { data: planOutingAuthData, isLoading: planOutingAuthLoading }] =
    usePlanOutingAuthenticatedMutation();
  const planOutingLoading = planOutingAnonLoading || planOutingAuthLoading;
  const [updatePreferences] = useUpdateOutingPreferencesMutation();
  const [budget, setBudget] = useState(OutingBudget.Expensive);
  const [headcount, setHeadcount] = useState(2);
=======
  const [planOuting, { data: planOutingData, isLoading: planOutingLoading }] = usePlanOutingMutation();
  const budget = OutingBudget.Expensive;
  const headcount = 2;
>>>>>>> 1b1e14a6
  const [searchAreaIds, setSearchAreaIds] = useState<string[]>([]);
  const startTime = getInitialStartTime();
  const [errorMessage, setErrorMessage] = useState("");
  const [outingPreferences, setOutingPreferences] = useState<OutingPreferencesSelections | null>(null);
  const isLoggedIn = useSelector((state: RootState) => state.auth.isLoggedIn);
  const navigate = useNavigate();
  const dispatch = useDispatch();
  const [rerolls, rerolled] = useReroll();

  const handleSubmit = useCallback(async () => {
    if (!isLoggedIn) {
      if (rerolls >= MAX_REROLLS) {
        navigate(AppRoute.signupMultiReroll);
        return;
      }
      rerolled();
    }
<<<<<<< HEAD
    const groupPreferences = getPreferenceInputs(outingPreferences, partnerPreferences);
    const input: PlanOutingInput = {
      startTime: startTime.toISOString(),
      groupPreferences,
      budget,
      headcount,
      searchAreaIds,
    };
    if (isLoggedIn) {
      await planOutingAuth({ input });
    } else {
      await planOutingAnon({ input });
    }
  }, [outingPreferences, partnerPreferences, budget, headcount, searchAreaIds, startTime, rerolls, isMobile]);

  const handleSubmitPreferences = useCallback(async (selections: OutingPreferencesSelections) => {
    setOutingPreferences(selections);
    await updatePreferences({
      input: {
        restaurantCategoryIds: selections.restaurantCategories?.map((c) => c.id),
        activityCategoryIds: selections.activityCategories?.map((c) => c.id),
      },
    });
  }, []);

  const handlePartnerPreferences = useCallback((selections: OutingPreferencesSelections) => {
    setPartnerPreferences(selections);
  }, []);

  const handleSelectHeadcount = useCallback((value: number) => {
    setHeadcount(value);
  }, []);

  const handleSelectBudget = useCallback((value: OutingBudget) => {
    setBudget(value);
  }, []);

  const handleSelectSearchAreas = useCallback((value: string[]) => {
    setSearchAreaIds(value);
    setAreasOpen(false);
  }, []);
=======
    const groupPreferences = getPreferenceInputs(outingPreferences, null);
    await planOuting({
      input: {
        startTime: startTime.toISOString(),
        groupPreferences,
        budget,
        headcount,
        searchAreaIds,
      },
    });
  }, [budget, headcount, searchAreaIds, startTime, rerolls]);
>>>>>>> 1b1e14a6

  useEffect(() => {
    const viewer = outingPreferencesData?.viewer;
    if (viewer?.__typename === "AuthenticatedViewerQueries") {
      const preferences = viewer.outingPreferences;
      if (preferences.activityCategories || preferences.restaurantCategories) {
        setOutingPreferences({
          restaurantCategories: preferences.restaurantCategories as RestaurantCategoryFieldsFragment[],
          activityCategories: preferences.activityCategories as ActivityCategoryFieldsFragment[],
        });
      }
    }
  }, [outingPreferencesData]);

  useEffect(() => {
<<<<<<< HEAD
    let outing = undefined;

    switch (planOutingAnonData?.planOuting?.__typename) {
      case "PlanOutingSuccess": {
        outing = planOutingAnonData.planOuting.outing;
        break;
      }
      case "PlanOutingFailure": {
=======
    if (planOutingData) {
      if (planOutingData.planOuting?.__typename === "PlanOutingSuccess") {
        const outing = planOutingData.planOuting.outing;
        dispatch(plannedOuting({ outing }));
        dispatch(
          chosePreferences({
            user: outingPreferences,
          }),
        );
        navigate(routePath(AppRoute.itinerary, { outingId: outing.id }));
      } else {
>>>>>>> 1b1e14a6
        setErrorMessage("There was an issue planning your outing. Reach out to friends@vivialapp.com for assistance.");
        break;
      }
      default:
        break;
    }
    switch (planOutingAuthData?.viewer?.__typename) {
      case "AuthenticatedViewerMutations":
        switch (planOutingAuthData.viewer.planOuting.__typename) {
          case "PlanOutingSuccess": {
            outing = planOutingAuthData.viewer.planOuting.outing;
            break;
          }
          case "PlanOutingFailure": {
            setErrorMessage(
              "There was an issue planning your outing. Reach out to friends@vivialapp.com for assistance.",
            );
            break;
          }
          default:
            break;
        }
        break;
      case "UnauthenticatedViewer":
        dispatch(loggedOut());
        window.location.assign(AppRoute.logout);
        break;
      default:
        break;
    }

    if (outing) {
      dispatch(plannedOuting({ outing }));
      dispatch(
        chosePreferences({
          user: outingPreferences,
          partner: partnerPreferences,
        }),
      );
      navigate(routePath(AppRoute.itinerary, { outingId: outing.id }));
    }
<<<<<<< HEAD
  }, [planOutingAuthData, planOutingAnonData, outingPreferences, partnerPreferences]);

  useEffect(() => {
    if (searchRegionsData?.searchRegions) {
      setSearchAreaIds(searchRegionsData.searchRegions.map((region) => region.id));
    }
  }, [searchRegionsData]);

  useEffect(() => {
    const viewer = outingPreferencesData?.viewer;
    if (viewer?.__typename === "AuthenticatedViewerQueries") {
      const preferences = viewer.outingPreferences;
      if (preferences.activityCategories || preferences.restaurantCategories) {
        setOutingPreferences({
          restaurantCategories: preferences.restaurantCategories as RestaurantCategoryFieldsFragment[],
          activityCategories: preferences.activityCategories as ActivityCategoryFieldsFragment[],
        });
      }
    }
  }, [outingPreferencesData]);
=======
  }, [planOutingData]);
>>>>>>> 1b1e14a6

  useEffect(() => {
    const redirectPath = searchParams.get(SearchParam.redirect);
    if (redirectPath) {
      navigate(redirectPath);
      return;
    }
  }, [searchParams]);

  useEffect(() => {
    if (searchRegionsData?.searchRegions) {
      setSearchAreaIds(searchRegionsData.searchRegions.map((region) => region.id));
    }
  }, [searchRegionsData]);

  if (searchRegionsAreLoading) {
    return <LoadingView />;
  }

  return (
    <PageContainer>
      <PageContentContainer>
        <CopyContainer>
          <TitleCopy variant="h1">Your Free Date Planner</TitleCopy>
          <CityCopy>🌴 Los Angeles, California</CityCopy>
          <Typography variant="subtitle1">
            We handle all the details, and you only pay for experiences you want to book.
          </Typography>
          <SubmitButton onClick={handleSubmit} loading={planOutingLoading} fullWidth>
            <Typography variant="button">Plan my date</Typography>
            <AnimatedDiv>
              <ArrowRightIcon color="black" width={16} height={16} />
            </AnimatedDiv>
          </SubmitButton>
          {errorMessage && <Error>ERROR: {errorMessage}</Error>}
        </CopyContainer>
      </PageContentContainer>
    </PageContainer>
  );
};

export default DateSurveyPage;<|MERGE_RESOLUTION|>--- conflicted
+++ resolved
@@ -1,27 +1,12 @@
-import {
-  ActivityCategoryFieldsFragment,
-  OutingBudget,
-<<<<<<< HEAD
-  PlanOutingInput,
-  type ActivityCategoryFieldsFragment,
-  type RestaurantCategoryFieldsFragment,
-=======
-  RestaurantCategoryFieldsFragment,
->>>>>>> 1b1e14a6
-} from "$eave-dashboard/js/graphql/generated/graphql";
+import { OutingBudget, PlanOutingInput } from "$eave-dashboard/js/graphql/generated/graphql";
 import { AppRoute, SearchParam, routePath } from "$eave-dashboard/js/routes";
 import { RootState } from "$eave-dashboard/js/store";
 
 import {
   useGetOutingPreferencesQuery,
   useGetSearchRegionsQuery,
-<<<<<<< HEAD
   usePlanOutingAnonymousMutation,
   usePlanOutingAuthenticatedMutation,
-  useUpdateOutingPreferencesMutation,
-=======
-  usePlanOutingMutation,
->>>>>>> 1b1e14a6
 } from "$eave-dashboard/js/store/slices/coreApiSlice";
 
 import {
@@ -39,11 +24,7 @@
 
 import Typography from "@mui/material/Typography";
 
-<<<<<<< HEAD
 import { loggedOut } from "$eave-dashboard/js/store/slices/authSlice";
-import { useMobile } from "$eave-dashboard/js/util/mobile";
-=======
->>>>>>> 1b1e14a6
 import { getPreferenceInputs } from "$eave-dashboard/js/util/preferences";
 import { MAX_REROLLS, useReroll } from "$eave-dashboard/js/util/reroll";
 import LoadingButton from "../../Buttons/LoadingButton";
@@ -139,20 +120,13 @@
   const { data: outingPreferencesData } = useGetOutingPreferencesQuery({});
   const { data: searchRegionsData, isLoading: searchRegionsAreLoading } = useGetSearchRegionsQuery({});
   const [searchParams, _] = useSearchParams();
-<<<<<<< HEAD
   const [planOutingAnon, { data: planOutingAnonData, isLoading: planOutingAnonLoading }] =
     usePlanOutingAnonymousMutation();
   const [planOutingAuth, { data: planOutingAuthData, isLoading: planOutingAuthLoading }] =
     usePlanOutingAuthenticatedMutation();
   const planOutingLoading = planOutingAnonLoading || planOutingAuthLoading;
-  const [updatePreferences] = useUpdateOutingPreferencesMutation();
-  const [budget, setBudget] = useState(OutingBudget.Expensive);
-  const [headcount, setHeadcount] = useState(2);
-=======
-  const [planOuting, { data: planOutingData, isLoading: planOutingLoading }] = usePlanOutingMutation();
   const budget = OutingBudget.Expensive;
   const headcount = 2;
->>>>>>> 1b1e14a6
   const [searchAreaIds, setSearchAreaIds] = useState<string[]>([]);
   const startTime = getInitialStartTime();
   const [errorMessage, setErrorMessage] = useState("");
@@ -170,8 +144,7 @@
       }
       rerolled();
     }
-<<<<<<< HEAD
-    const groupPreferences = getPreferenceInputs(outingPreferences, partnerPreferences);
+    const groupPreferences = getPreferenceInputs(outingPreferences, null);
     const input: PlanOutingInput = {
       startTime: startTime.toISOString(),
       groupPreferences,
@@ -184,63 +157,9 @@
     } else {
       await planOutingAnon({ input });
     }
-  }, [outingPreferences, partnerPreferences, budget, headcount, searchAreaIds, startTime, rerolls, isMobile]);
-
-  const handleSubmitPreferences = useCallback(async (selections: OutingPreferencesSelections) => {
-    setOutingPreferences(selections);
-    await updatePreferences({
-      input: {
-        restaurantCategoryIds: selections.restaurantCategories?.map((c) => c.id),
-        activityCategoryIds: selections.activityCategories?.map((c) => c.id),
-      },
-    });
-  }, []);
-
-  const handlePartnerPreferences = useCallback((selections: OutingPreferencesSelections) => {
-    setPartnerPreferences(selections);
-  }, []);
-
-  const handleSelectHeadcount = useCallback((value: number) => {
-    setHeadcount(value);
-  }, []);
-
-  const handleSelectBudget = useCallback((value: OutingBudget) => {
-    setBudget(value);
-  }, []);
-
-  const handleSelectSearchAreas = useCallback((value: string[]) => {
-    setSearchAreaIds(value);
-    setAreasOpen(false);
-  }, []);
-=======
-    const groupPreferences = getPreferenceInputs(outingPreferences, null);
-    await planOuting({
-      input: {
-        startTime: startTime.toISOString(),
-        groupPreferences,
-        budget,
-        headcount,
-        searchAreaIds,
-      },
-    });
-  }, [budget, headcount, searchAreaIds, startTime, rerolls]);
->>>>>>> 1b1e14a6
+  }, [outingPreferences, budget, headcount, searchAreaIds, startTime, rerolls]);
 
   useEffect(() => {
-    const viewer = outingPreferencesData?.viewer;
-    if (viewer?.__typename === "AuthenticatedViewerQueries") {
-      const preferences = viewer.outingPreferences;
-      if (preferences.activityCategories || preferences.restaurantCategories) {
-        setOutingPreferences({
-          restaurantCategories: preferences.restaurantCategories as RestaurantCategoryFieldsFragment[],
-          activityCategories: preferences.activityCategories as ActivityCategoryFieldsFragment[],
-        });
-      }
-    }
-  }, [outingPreferencesData]);
-
-  useEffect(() => {
-<<<<<<< HEAD
     let outing = undefined;
 
     switch (planOutingAnonData?.planOuting?.__typename) {
@@ -249,19 +168,6 @@
         break;
       }
       case "PlanOutingFailure": {
-=======
-    if (planOutingData) {
-      if (planOutingData.planOuting?.__typename === "PlanOutingSuccess") {
-        const outing = planOutingData.planOuting.outing;
-        dispatch(plannedOuting({ outing }));
-        dispatch(
-          chosePreferences({
-            user: outingPreferences,
-          }),
-        );
-        navigate(routePath(AppRoute.itinerary, { outingId: outing.id }));
-      } else {
->>>>>>> 1b1e14a6
         setErrorMessage("There was an issue planning your outing. Reach out to friends@vivialapp.com for assistance.");
         break;
       }
@@ -298,35 +204,17 @@
       dispatch(
         chosePreferences({
           user: outingPreferences,
-          partner: partnerPreferences,
         }),
       );
       navigate(routePath(AppRoute.itinerary, { outingId: outing.id }));
     }
-<<<<<<< HEAD
-  }, [planOutingAuthData, planOutingAnonData, outingPreferences, partnerPreferences]);
+  }, [planOutingAuthData, planOutingAnonData, outingPreferences]);
 
   useEffect(() => {
     if (searchRegionsData?.searchRegions) {
       setSearchAreaIds(searchRegionsData.searchRegions.map((region) => region.id));
     }
   }, [searchRegionsData]);
-
-  useEffect(() => {
-    const viewer = outingPreferencesData?.viewer;
-    if (viewer?.__typename === "AuthenticatedViewerQueries") {
-      const preferences = viewer.outingPreferences;
-      if (preferences.activityCategories || preferences.restaurantCategories) {
-        setOutingPreferences({
-          restaurantCategories: preferences.restaurantCategories as RestaurantCategoryFieldsFragment[],
-          activityCategories: preferences.activityCategories as ActivityCategoryFieldsFragment[],
-        });
-      }
-    }
-  }, [outingPreferencesData]);
-=======
-  }, [planOutingData]);
->>>>>>> 1b1e14a6
 
   useEffect(() => {
     const redirectPath = searchParams.get(SearchParam.redirect);
@@ -335,12 +223,6 @@
       return;
     }
   }, [searchParams]);
-
-  useEffect(() => {
-    if (searchRegionsData?.searchRegions) {
-      setSearchAreaIds(searchRegionsData.searchRegions.map((region) => region.id));
-    }
-  }, [searchRegionsData]);
 
   if (searchRegionsAreLoading) {
     return <LoadingView />;
