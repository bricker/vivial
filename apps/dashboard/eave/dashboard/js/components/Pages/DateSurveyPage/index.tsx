import {
  OutingBudget,
  type ActivityCategory,
  type OutingPreferences,
  type RestaurantCategory,
} from "$eave-dashboard/js/graphql/generated/graphql";
import { AppRoute, DateSurveyPageVariant, SearchParam } from "$eave-dashboard/js/routes";
import { RootState } from "$eave-dashboard/js/store";

import {
  useGetOutingPreferencesQuery,
  useGetSearchRegionsQuery,
  usePlanOutingMutation,
  useUpdateOutingPreferencesMutation,
} from "$eave-dashboard/js/store/slices/coreApiSlice";

import { chosePreferences, plannedOuting } from "$eave-dashboard/js/store/slices/outingSlice";
import { imageUrl } from "$eave-dashboard/js/util/asset";
import React, { useCallback, useEffect, useState } from "react";
import { useDispatch, useSelector } from "react-redux";
import { useNavigate, useSearchParams } from "react-router-dom";

import { Breakpoint } from "$eave-dashboard/js/theme/helpers/breakpoint";
import { rem } from "$eave-dashboard/js/theme/helpers/rem";
import { styled } from "@mui/material";

import Typography from "@mui/material/Typography";
import Modal from "../../Modal";
import Paper from "../../Paper";
import DateAreaSelections from "../../Selections/DateAreaSelections";
import DateSelections from "../../Selections/DateSelections";
import DateTimeSelections from "../../Selections/DateTimeSelections";
import EditPreferencesOption from "./Options/EditPreferencesOption";
import LoadingView from "./Views/LoadingView";
import PreferencesView from "./Views/PreferencesView";

import { getPreferenceInputs } from "$eave-dashboard/js/util/preferences";
import { getInitialStartTime } from "./helpers";

const PageContainer = styled("div")(({ theme }) => ({
  padding: "24px 16px",
  [theme.breakpoints.up(Breakpoint.Medium)]: {
    backgroundImage: `url("${imageUrl("vivial-map-graphic.png")}")`,
    backgroundPosition: "center bottom",
    backgroundRepeat: "no-repeat",
    backgroundSize: "contain",
    padding: "112px 104px",
    marginBottom: 112,
    minHeight: 675,
  },
  [theme.breakpoints.up(Breakpoint.ExtraLarge)]: {
    minHeight: 900,
  },
}));

const PageContentContainer = styled("div")(({ theme }) => ({
  [theme.breakpoints.up(Breakpoint.Medium)]: {
    display: "flex",
    justifyContent: "center",
  },
}));

const CopyContainer = styled(Paper)(({ theme }) => ({
  [theme.breakpoints.up(Breakpoint.Medium)]: {
    padding: "16px 0 0",
    background: "transparent",
    maxWidth: 426,
    marginRight: 60,
    boxShadow: "none",
  },
}));

const TitleCopy = styled(Typography)(({ theme }) => ({
  maxWidth: 250,
  marginBottom: 4,
  [theme.breakpoints.up(Breakpoint.Medium)]: {
    maxWidth: "none",
    marginBottom: 24,
  },
}));

const CityCopy = styled(Typography)(({ theme }) => ({
  color: theme.palette.text.secondary,
  fontSize: rem(14),
  lineHeight: rem(18),
  marginBottom: 8,
  [theme.breakpoints.up(Breakpoint.Medium)]: {
    border: `1px solid ${theme.palette.primary.main}`,
    color: theme.palette.text.primary,
    display: "inline-block",
    borderRadius: "92.929px",
    fontSize: rem(18.586),
    lineHeight: rem(23),
    padding: "10px 20px",
    marginBottom: 24,
    fontWeight: 700,
  },
}));

const DateSurveyContainer = styled(Paper)(({ theme }) => ({
  marginTop: 16,
  [theme.breakpoints.up(Breakpoint.Medium)]: {
    border: `2px solid ${theme.palette.primary.main}`,
    background: theme.palette.background.paper,
    padding: "64px",
    marginTop: 0,
    marginLeft: 60,
  },
}));

const DateSurveyPage = () => {
  const { data: outingPreferencesData } = useGetOutingPreferencesQuery({});
  const { data: searchRegionsData, isLoading: searchRegionsAreLoading } = useGetSearchRegionsQuery({});
  const [searchParams, _] = useSearchParams();
  const [planOuting, { data: planOutingData, isLoading: planOutingLoading }] = usePlanOutingMutation();

  const [updatePreferences] = useUpdateOutingPreferencesMutation();
  const [budget, setBudget] = useState(OutingBudget.Expensive);
  const [headcount, setHeadcount] = useState(2);
  const [searchAreaIds, setSearchAreaIds] = useState<string[]>([]);
  const [startTime, setStartTime] = useState(getInitialStartTime());
  const [datePickerOpen, setDatePickerOpen] = useState(false);
  const [areasOpen, setAreasOpen] = useState(false);
  const [outingPreferences, setOutingPreferences] = useState<OutingPreferences | null>(null);
  const [partnerPreferences, setPartnerPreferences] = useState<OutingPreferences | null>(null);
  const [outingPreferencesOpen, setOutingPreferencesOpen] = useState(
    searchParams.get(SearchParam.variant) === DateSurveyPageVariant.PreferencesOpen,
  );
  const [partnerPreferencesOpen, setPartnerPreferencesOpen] = useState(false);
  const [errorMessage, setErrorMessage] = useState("");
  const isLoggedIn = useSelector((state: RootState) => state.auth.isLoggedIn);
  const navigate = useNavigate();
  const dispatch = useDispatch();

  const handleSubmit = useCallback(async () => {
    const groupPreferences = getPreferenceInputs(
      outingPreferences,
      partnerPreferences,
      outingPreferencesData?.activityCategoryGroups,
      outingPreferencesData?.restaurantCategories,
    );
<<<<<<< HEAD
    await planOuting({
      input: {
        startTime: startTime.toISOString(),
        groupPreferences,
        budget,
        headcount,
        searchAreaIds,
      },
    });
  }, [isLoggedIn, outingPreferencesData, budget, headcount, searchAreaIds, startTime]);
=======
    const input = {
      startTime: startTime.toISOString(),
      visitorId: await getVisitorId(),
      groupPreferences,
      budget,
      headcount,
      searchAreaIds,
    };
    await planOuting({ input });
  }, [outingPreferencesData, outingPreferences, partnerPreferences, budget, headcount, searchAreaIds, startTime]);
>>>>>>> 334f5e43

  const handleSubmitPreferences = useCallback(
    async (restaurantCategories: RestaurantCategory[], activityCategories: ActivityCategory[]) => {
      setOutingPreferences({ restaurantCategories, activityCategories });
      await updatePreferences({
        input: {
          restaurantCategoryIds: restaurantCategories.map((c) => c.id),
          activityCategoryIds: activityCategories.map((c) => c.id),
        },
      });
    },
    [],
  );

  const handlePartnerPreferences = useCallback(
    (restaurantCategories: RestaurantCategory[], activityCategories: ActivityCategory[]) => {
      setPartnerPreferences({ restaurantCategories, activityCategories });
    },
    [],
  );

  const handleSelectHeadcount = useCallback((value: number) => {
    setHeadcount(value);
  }, []);

  const handleSelectBudget = useCallback((value: OutingBudget) => {
    setBudget(value);
  }, []);

  const handleSelectSearchAreas = useCallback((value: string[]) => {
    setSearchAreaIds(value);
    setAreasOpen(false);
  }, []);

  const handleSelectStartTime = useCallback((value: Date) => {
    setStartTime(value);
    setDatePickerOpen(false);
  }, []);

  const toggleDatePickerOpen = useCallback(() => {
    setDatePickerOpen(!datePickerOpen);
  }, [datePickerOpen]);

  const toggleAreasOpen = useCallback(() => {
    setAreasOpen(!areasOpen);
  }, [areasOpen]);

  useEffect(() => {
    if (planOutingData) {
      if (planOutingData.planOuting?.__typename === "PlanOutingSuccess") {
        const outing = planOutingData.planOuting.outing;
        dispatch(plannedOuting({ outing }));
        dispatch(
          chosePreferences({
            user: outingPreferences,
            partner: partnerPreferences,
          }),
        );
        navigate(`${AppRoute.itinerary}/${outing.id}`);
      } else {
        setErrorMessage("There was an issue planning your outing. Reach out to friends@vivialapp.com for assistance.");
      }
    }
  }, [planOutingData, outingPreferences, partnerPreferences]);

  useEffect(() => {
    if (searchRegionsData?.searchRegions) {
      setSearchAreaIds(searchRegionsData.searchRegions.map((region) => region.id));
    }
  }, [searchRegionsData]);

  useEffect(() => {
    const viewer = outingPreferencesData?.viewer;
    if (viewer?.__typename === "AuthenticatedViewerQueries") {
      setOutingPreferences(viewer.outingPreferences);
    }
  }, [outingPreferencesData]);

  if (searchRegionsAreLoading) {
    return <LoadingView />;
  }

  if (isLoggedIn) {
    if (outingPreferencesOpen) {
      return (
        <PreferencesView
          title="Get personalized recommendations"
          subtitle="Your saved preferences are used to make more personalized recommendations."
          outingPreferences={outingPreferences}
          onSubmit={handleSubmitPreferences}
          onClose={() => setOutingPreferencesOpen(false)}
        />
      );
    }
    if (partnerPreferencesOpen) {
      return (
        <PreferencesView
          title="Add partner preferences"
          subtitle="We’ll use your saved preferences and your partner preferences to make recommendations."
          outingPreferences={partnerPreferences}
          onSubmit={handlePartnerPreferences}
          onClose={() => setPartnerPreferencesOpen(false)}
        />
      );
    }
  }

  return (
    <PageContainer>
      <PageContentContainer>
        <CopyContainer>
          <TitleCopy variant="h1">One Click Date Picked</TitleCopy>
          <CityCopy>🌴 Los Angeles, California</CityCopy>
          <Typography variant="subtitle1">
            Your free date planner. We cover all the details, and you only pay for experiences you book.
          </Typography>
          {isLoggedIn && (
            <>
              <EditPreferencesOption
                label="Your preferences"
                editable={!outingPreferences}
                onClickEdit={() => setOutingPreferencesOpen(true)}
              />
              <EditPreferencesOption
                label="Add partner preferences (optional)"
                editable={!partnerPreferences}
                onClickEdit={() => setPartnerPreferencesOpen(true)}
              />
            </>
          )}
        </CopyContainer>
        <DateSurveyContainer>
          <DateSelections
            cta="🎲 Pick my date"
            headcount={headcount}
            budget={budget}
            startTime={startTime}
            searchAreaIds={searchAreaIds}
            onSubmit={handleSubmit}
            onSelectHeadcount={handleSelectHeadcount}
            onSelectBudget={handleSelectBudget}
            onSelectStartTime={toggleDatePickerOpen}
            onSelectSearchArea={toggleAreasOpen}
            errorMessage={errorMessage}
            loading={planOutingLoading}
          />
        </DateSurveyContainer>
      </PageContentContainer>
      <Modal title="Where in LA?" onClose={toggleAreasOpen} open={areasOpen}>
        <DateAreaSelections cta="Save" onSubmit={handleSelectSearchAreas} regions={searchRegionsData?.searchRegions} />
      </Modal>
      <Modal title="When is your date?" onClose={toggleDatePickerOpen} open={datePickerOpen}>
        <DateTimeSelections cta="Save" onSubmit={handleSelectStartTime} startDateTime={startTime} />
      </Modal>
    </PageContainer>
  );
};

export default DateSurveyPage;<|MERGE_RESOLUTION|>--- conflicted
+++ resolved
@@ -139,7 +139,6 @@
       outingPreferencesData?.activityCategoryGroups,
       outingPreferencesData?.restaurantCategories,
     );
-<<<<<<< HEAD
     await planOuting({
       input: {
         startTime: startTime.toISOString(),
@@ -149,19 +148,7 @@
         searchAreaIds,
       },
     });
-  }, [isLoggedIn, outingPreferencesData, budget, headcount, searchAreaIds, startTime]);
-=======
-    const input = {
-      startTime: startTime.toISOString(),
-      visitorId: await getVisitorId(),
-      groupPreferences,
-      budget,
-      headcount,
-      searchAreaIds,
-    };
-    await planOuting({ input });
   }, [outingPreferencesData, outingPreferences, partnerPreferences, budget, headcount, searchAreaIds, startTime]);
->>>>>>> 334f5e43
 
   const handleSubmitPreferences = useCallback(
     async (restaurantCategories: RestaurantCategory[], activityCategories: ActivityCategory[]) => {
