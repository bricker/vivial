import {
  OutingBudget,
  type ActivityCategory,
  type RestaurantCategory,
  type PreferencesInput,
} from "$eave-dashboard/js/graphql/generated/graphql";

import { useGetSearchRegionsQuery } from "$eave-dashboard/js/store/slices/coreApiSlice";
import { imageUrl } from "$eave-dashboard/js/util/asset";
import React, { useCallback, useEffect, useState } from "react";
import { useSelector } from "react-redux";
import { RootState } from "$eave-dashboard/js/store";

<<<<<<< HEAD
=======
import { getVisitorId } from "$eave-dashboard/js/analytics/segment";
import { Breakpoint } from "$eave-dashboard/js/theme/helpers/breakpoint";
>>>>>>> 34b7d89e
import { rem } from "$eave-dashboard/js/theme/helpers/rem";
import { styled } from "@mui/material";
import { getVisitorId } from "$eave-dashboard/js/analytics/segment";
import { getInitialStartTime, getGroupPreferences } from "./helpers";

import Typography from "@mui/material/Typography";
import Modal from "../../Modal";
import Paper from "../../Paper";
import DateAreaSelections from "../../Selections/DateAreaSelections";
import DateSelections from "../../Selections/DateSelections";
import DateTimeSelections from "../../Selections/DateTimeSelections";
import EditPreferencesOption from "./Options/EditPreferencesOption";
import PreferencesView from "./Views/PreferencesView";
import LoadingView from "./Views/LoadingView";


const PageContainer = styled("div")(({ theme }) => ({
  padding: "24px 16px",
  [theme.breakpoints.up(Breakpoint.Medium)]: {
    backgroundImage: `url("${imageUrl("vivial-map-graphic.png")}")`,
    backgroundPosition: "center bottom",
    backgroundRepeat: "no-repeat",
    backgroundSize: "contain",
    padding: "112px 104px",
    marginBottom: 112,
    minHeight: 675,
  },
  [theme.breakpoints.up(Breakpoint.ExtraLarge)]: {
    minHeight: 900,
  },
}));

const PageContentContainer = styled("div")(({ theme }) => ({
  [theme.breakpoints.up(Breakpoint.Medium)]: {
    display: "flex",
    justifyContent: "center",
  },
}));

const CopyContainer = styled(Paper)(({ theme }) => ({
  [theme.breakpoints.up(Breakpoint.Medium)]: {
    padding: "16px 0 0",
    background: "transparent",
    maxWidth: 426,
    marginRight: 60,
    boxShadow: "none",
  },
}));

<<<<<<< HEAD
const Title = styled(Typography)(() => ({
=======
const Skeleton = styled(BaseSkeleton)(() => ({
  marginBottom: 16,
  borderRadius: "14.984px",
  "&:last-of-type": {
    marginBottom: 0,
  },
}));

const TitleCopy = styled(Typography)(({ theme }) => ({
>>>>>>> 34b7d89e
  maxWidth: 250,
  marginBottom: 4,
  [theme.breakpoints.up(Breakpoint.Medium)]: {
    maxWidth: "none",
    marginBottom: 24,
  },
}));

const CityCopy = styled(Typography)(({ theme }) => ({
  color: theme.palette.text.secondary,
  fontSize: rem("14px"),
  lineHeight: rem("18px"),
  marginBottom: 8,
  [theme.breakpoints.up(Breakpoint.Medium)]: {
    border: `1px solid ${theme.palette.primary.main}`,
    color: theme.palette.text.primary,
    display: "inline-block",
    borderRadius: "92.929px",
    fontSize: rem("18.586px"),
    lineHeight: rem("23x"),
    padding: "10px 20px",
    marginBottom: 24,
    fontWeight: 700,
  },
}));

const DateSurveyContainer = styled(Paper)(({ theme }) => ({
  marginTop: 16,
  [theme.breakpoints.up(Breakpoint.Medium)]: {
    border: `2px solid ${theme.palette.primary.main}`,
    background: theme.palette.background.paper,
    padding: "64px",
    marginTop: 0,
    marginLeft: 60,
  },
}));

const DateSurveyPage = () => {
  // const isLoggedIn = useSelector((state: RootState) => state.auth.isLoggedIn);
  const isLoggedIn = true;

  const { data: searchRegionsData, isLoading: searchRegionsAreLoading } = useGetSearchRegionsQuery({});
  const searchRegions = searchRegionsData?.searchRegions;

  const [budget, setBudget] = useState(OutingBudget.Expensive);
  const [headcount, setHeadcount] = useState(2);
  const [searchAreaIds, setSearchAreaIds] = useState<string[]>([]);
  const [startTime, setStartTime] = useState(getInitialStartTime());
  const [datePickerOpen, setDatePickerOpen] = useState(false);
  const [areasOpen, setAreasOpen] = useState(false);

  // TODO: fetch existing preferences from backend (pending backend implementation);
  const [userPreferences, setUserPreferences] = useState<PreferencesInput|null>(null);
  const [userPreferencesOpen, setUserPreferencesOpen] = useState(false);
  const [partnerPreferences, setPartnerPreferences] = useState<PreferencesInput|null>(null);
  const [partnerPreferencesOpen, setPartnerPreferencesOpen] = useState(false);

  const handleSubmit = useCallback(async () => {
    const _visitorId = await getVisitorId();
    const _groupPreferences = getGroupPreferences(userPreferences, partnerPreferences);
    // TODO: call planOuting mutation.
  }, []);

  const handleSubmitUserOpenToBars = useCallback((open: boolean) => {
    // TODO: call preferences mutation (pending backend implementation).
  }, []);

  const handleSubmitUserRestaurantPreferences = useCallback((categories: RestaurantCategory[]) => {
    // TODO: call preferences mutation (pending backend implementation).
  }, []);

  const handleSubmitUserActivityPreferences = useCallback((categories: ActivityCategory[]) => {
    // TODO: call preferences mutation (pending backend implementation).
  }, []);

  const handleSelectPartnerOpenToBars = useCallback((open: boolean) => {
    // TODO
  }, []);

  const handleSelectPartnerRestaurantPreferences = useCallback((categories: RestaurantCategory[]) => {
    // TODO
  }, []);

  const handleSelectPartnerActivityPreferences = useCallback((categories: ActivityCategory[]) => {
    // TODO
  }, []);

  const handleSelectHeadcount = useCallback((value: number) => {
    setHeadcount(value);
  }, []);

  const handleSelectBudget = useCallback((value: OutingBudget) => {
    setBudget(value);
  }, []);

  const handleSelectSearchAreas = useCallback((value: string[]) => {
    setSearchAreaIds(value);
    setAreasOpen(false);
  }, []);

  const handleSelectStartTime = useCallback((value: Date) => {
    setStartTime(value);
    setDatePickerOpen(false);
  }, []);

  const toggleDatePickerOpen = useCallback(() => {
    setDatePickerOpen(!datePickerOpen);
  }, [datePickerOpen]);

  const toggleAreasOpen = useCallback(() => {
    setAreasOpen(!areasOpen);
  }, [areasOpen]);

  useEffect(() => {
    if (searchRegions) {
      setSearchAreaIds(searchRegions.map((region) => region.id));
    }
  }, [searchRegions]);

  if (searchRegionsAreLoading) {
    return <LoadingView />;
  }

  if (isLoggedIn) {
    // if (userPreferencesOpen) {
      return (
        <PreferencesView
          title="Get personalized recommendations"
          subtitle="Your saved preferences are used to make more personalized recommendations."
          userPreferences={userPreferences}
          onSubmitOpenToBars={handleSubmitUserOpenToBars}
          onSubmitRestaurants={handleSubmitUserRestaurantPreferences}
          onSubmitActivities={handleSubmitUserActivityPreferences}
          onSkip={() => setUserPreferencesOpen(false)}
        />
      );
    // }
    // if (partnerPreferencesOpen) {
    //   return (
    //     <PreferencesView
    //       title="Add partner preferences"
    //       subtitle="We’ll use your saved preferences and your partner preferences to make recommendations."
    //       onSubmitOpenToBars={handleSelectPartnerOpenToBars}
    //       onSubmitRestaurants={handleSelectPartnerRestaurantPreferences}
    //       onSubmitActivities={handleSelectPartnerActivityPreferences}
    //       onSkip={() => setPartnerPreferencesOpen(false)}
    //     />
    //   );
    // }
  }

  return (
    <PageContainer>
<<<<<<< HEAD
      <Paper>
        <Title variant="h1">One Click Date Picked</Title>
        <City>🌴 Los Angeles, California</City>
        <Typography variant="subtitle1">
          Your free date planner. We cover all the details, and you only pay for experiences you book.
        </Typography>
        {isLoggedIn && (
          <>
            <EditPreferencesOption
              label="Your preferences"
              editable={!userPreferences}
              onClickEdit={() => setUserPreferencesOpen(true)}
            />
            <EditPreferencesOption
              label="Add partner preferences (optional)"
              editable={!partnerPreferences}
              onClickEdit={() => setPartnerPreferencesOpen(true)}
            />
          </>
        )}
      </Paper>
      <DateSurvey>
        <DateSelections
          cta="🎲 Pick my date"
          headcount={headcount}
          budget={budget}
          startTime={startTime}
          searchAreaIds={searchAreaIds}
          onSubmit={handleSubmit}
          onSelectHeadcount={handleSelectHeadcount}
          onSelectBudget={handleSelectBudget}
          onSelectStartTime={toggleDatePickerOpen}
          onSelectSearchArea={toggleAreasOpen}
        />
      </DateSurvey>
=======
      <PageContentContainer>
        <CopyContainer>
          <TitleCopy variant="h1">One Click Date Picked</TitleCopy>
          <CityCopy>🌴 Los Angeles, California</CityCopy>
          <Typography variant="subtitle1">
            Your free date planner. We cover all the details, and you only pay for experiences you book.
          </Typography>
        </CopyContainer>
        <DateSurveyContainer>
          <DateSelections
            cta="🎲 Pick my date"
            headcount={headcount}
            budget={budget}
            startTime={startTime}
            searchAreaIds={searchAreaIds}
            onSubmit={handleSubmit}
            onSelectHeadcount={handleSelectHeadcount}
            onSelectBudget={handleSelectBudget}
            onSelectStartTime={toggleDatePickerOpen}
            onSelectSearchArea={toggleAreasOpen}
          />
        </DateSurveyContainer>
      </PageContentContainer>
>>>>>>> 34b7d89e
      <Modal title="Where in LA?" onClose={toggleAreasOpen} open={areasOpen}>
        <DateAreaSelections cta="Save" onSubmit={handleSelectSearchAreas} regions={searchRegions} />
      </Modal>
      <Modal title="When is your date?" onClose={toggleDatePickerOpen} open={datePickerOpen}>
        <DateTimeSelections cta="Save" onSubmit={handleSelectStartTime} startDateTime={startTime} />
      </Modal>
    </PageContainer>
  );
};

export default DateSurveyPage;<|MERGE_RESOLUTION|>--- conflicted
+++ resolved
@@ -11,11 +11,7 @@
 import { useSelector } from "react-redux";
 import { RootState } from "$eave-dashboard/js/store";
 
-<<<<<<< HEAD
-=======
-import { getVisitorId } from "$eave-dashboard/js/analytics/segment";
 import { Breakpoint } from "$eave-dashboard/js/theme/helpers/breakpoint";
->>>>>>> 34b7d89e
 import { rem } from "$eave-dashboard/js/theme/helpers/rem";
 import { styled } from "@mui/material";
 import { getVisitorId } from "$eave-dashboard/js/analytics/segment";
@@ -65,19 +61,7 @@
   },
 }));
 
-<<<<<<< HEAD
-const Title = styled(Typography)(() => ({
-=======
-const Skeleton = styled(BaseSkeleton)(() => ({
-  marginBottom: 16,
-  borderRadius: "14.984px",
-  "&:last-of-type": {
-    marginBottom: 0,
-  },
-}));
-
 const TitleCopy = styled(Typography)(({ theme }) => ({
->>>>>>> 34b7d89e
   maxWidth: 250,
   marginBottom: 4,
   [theme.breakpoints.up(Breakpoint.Medium)]: {
@@ -231,43 +215,6 @@
 
   return (
     <PageContainer>
-<<<<<<< HEAD
-      <Paper>
-        <Title variant="h1">One Click Date Picked</Title>
-        <City>🌴 Los Angeles, California</City>
-        <Typography variant="subtitle1">
-          Your free date planner. We cover all the details, and you only pay for experiences you book.
-        </Typography>
-        {isLoggedIn && (
-          <>
-            <EditPreferencesOption
-              label="Your preferences"
-              editable={!userPreferences}
-              onClickEdit={() => setUserPreferencesOpen(true)}
-            />
-            <EditPreferencesOption
-              label="Add partner preferences (optional)"
-              editable={!partnerPreferences}
-              onClickEdit={() => setPartnerPreferencesOpen(true)}
-            />
-          </>
-        )}
-      </Paper>
-      <DateSurvey>
-        <DateSelections
-          cta="🎲 Pick my date"
-          headcount={headcount}
-          budget={budget}
-          startTime={startTime}
-          searchAreaIds={searchAreaIds}
-          onSubmit={handleSubmit}
-          onSelectHeadcount={handleSelectHeadcount}
-          onSelectBudget={handleSelectBudget}
-          onSelectStartTime={toggleDatePickerOpen}
-          onSelectSearchArea={toggleAreasOpen}
-        />
-      </DateSurvey>
-=======
       <PageContentContainer>
         <CopyContainer>
           <TitleCopy variant="h1">One Click Date Picked</TitleCopy>
@@ -291,7 +238,6 @@
           />
         </DateSurveyContainer>
       </PageContentContainer>
->>>>>>> 34b7d89e
       <Modal title="Where in LA?" onClose={toggleAreasOpen} open={areasOpen}>
         <DateAreaSelections cta="Save" onSubmit={handleSelectSearchAreas} regions={searchRegions} />
       </Modal>
