import { styled } from "@mui/material";
import React, { useCallback } from "react";

import accountValuePropsSrc from "../../../../static/images/vivial-account-value-props.png";
import AuthForm from "../../Forms/AuthForm";

const PageContainer = styled("div")(() => ({
  padding: "24px 16px",
  margin: "0 auto",
  maxWidth: 450,
}));

const ValuePropsImg = styled("img")(() => ({
  marginTop: 32,
  width: "100%",
  height: "auto",
}));

const SignUpPage = () => {
<<<<<<< HEAD

  const handleSubmit = useCallback(async (email: string, password: string) => {


=======
  const handleSubmit = useCallback(({ email, password }: { email: string; password: string }) => {
    console.debug(email, password);
>>>>>>> e4dae994
  }, []);

  return (
    <PageContainer>
      <AuthForm
        title="Create a free account to book"
        cta="Create Free Account"
        onSubmit={handleSubmit}
        validateEmail
        validatePassword
        showLegal
      />
      <ValuePropsImg src={accountValuePropsSrc} />
    </PageContainer>
  );
};

export default SignUpPage;<|MERGE_RESOLUTION|>--- conflicted
+++ resolved
@@ -17,15 +17,8 @@
 }));
 
 const SignUpPage = () => {
-<<<<<<< HEAD
-
-  const handleSubmit = useCallback(async (email: string, password: string) => {
-
-
-=======
   const handleSubmit = useCallback(({ email, password }: { email: string; password: string }) => {
     console.debug(email, password);
->>>>>>> e4dae994
   }, []);
 
   return (
