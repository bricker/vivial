--- conflicted
+++ resolved
@@ -1,11 +1,7 @@
 "use client";
 import { textStyles } from "$eave-dashboard/js/theme";
-<<<<<<< HEAD
 import classNames from "classnames";
-import React, { useState } from "react";
-=======
 import React, { useCallback, useState } from "react";
->>>>>>> b7b0b641
 import { StylesConfig } from "react-select";
 import CreatableSelect from "react-select/creatable";
 import { makeStyles } from "tss-react/mui";
@@ -93,9 +89,9 @@
       const newOptions = [...questionOptions, newOption];
       setValue(newOptions);
     },
-    [setOptions, setValueState, setValue]
+    [setOptions, setValueState, setValue],
   );
-  
+
   const handleChange = (newValue: readonly QuestionOption[]) => {
     setValueState(newValue);
     setValue(newValue);
