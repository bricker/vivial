--- conflicted
+++ resolved
@@ -1,3 +1,4 @@
+import { useGetOutingAnonymousQuery } from "$eave-dashboard/js/store/slices/coreApiSlice";
 import { styled } from "@mui/material";
 import React, { useEffect, useState } from "react";
 import { useCookies } from "react-cookie";
@@ -8,23 +9,10 @@
 import { plannedOuting } from "$eave-dashboard/js/store/slices/outingSlice";
 import { CookieId } from "$eave-dashboard/js/types/cookie";
 
-<<<<<<< HEAD
 import BookingSection from "./Sections/BookingSection";
 import LogisticsSection from "./Sections/LogisticsSection";
-=======
-import { useGetOutingAnonymousQuery } from "$eave-dashboard/js/store/slices/coreApiSlice";
-import { rem } from "$eave-dashboard/js/theme/helpers/rem";
-import { imageUrl } from "$eave-dashboard/js/util/asset";
-import CheckoutReservation from "../../CheckoutReservation";
-import Modal from "../../Modal";
->>>>>>> 73a6205e
 
 const PageContainer = styled("div")(() => ({}));
-
-const BadgeImg = styled("img")(() => ({
-  height: rem("24px"),
-  maxHeight: 32,
-}));
 
 const DateItineraryPage = () => {
   const dispatch = useDispatch();
@@ -33,7 +21,8 @@
   const outing = useSelector((state: RootState) => state.outing.details);
   const [_cookies, _setCookie] = useCookies([CookieId.Reroll]);
   const [skipOutingQuery, setSkipOutingQuery] = useState(true);
-  // TODO: should we use the auth query when authed? how do that...?
+
+  // TODO: Use the auth query when authed.
   const { data: outingData, isLoading: outingDataLoading } = useGetOutingAnonymousQuery(
     { input: { id: outingId } },
     { skip: skipOutingQuery },
@@ -78,19 +67,10 @@
     return "Loading...";
   }
 
-  const stripeBadge = <BadgeImg src={imageUrl("powered-by-stripe.png")} alt="powered by Stripe" />;
-
   return (
     <PageContainer>
-<<<<<<< HEAD
       <LogisticsSection />
       <BookingSection />
-=======
-      <Modal title="Booking Info" onClose={toggleBookingOpen} open={bookingOpen} badge={stripeBadge} thinPadding>
-        <CheckoutReservation outingId={outingId} />
-      </Modal>
-      <button onClick={toggleBookingOpen}>TEMP: Open Booking Modal</button>
->>>>>>> 73a6205e
     </PageContainer>
   );
 };
