--- conflicted
+++ resolved
@@ -5,13 +5,8 @@
 import { useDispatch, useSelector } from "react-redux";
 import { useNavigate } from "react-router-dom";
 
-<<<<<<< HEAD
 import { OutingBudget, PlanOutingInput } from "$eave-dashboard/js/graphql/generated/graphql";
-import { AppRoute, routePath } from "$eave-dashboard/js/routes";
-=======
-import { OutingBudget } from "$eave-dashboard/js/graphql/generated/graphql";
 import { AppRoute, routePath, type NavigationState } from "$eave-dashboard/js/routes";
->>>>>>> b035d92d
 import { RootState } from "$eave-dashboard/js/store";
 import {
   useGetSearchRegionsQuery,
@@ -217,7 +212,6 @@
   }, [outing]);
 
   useEffect(() => {
-<<<<<<< HEAD
     let updatedOuting = undefined;
 
     switch (planOutingAnonData?.planOuting?.__typename) {
@@ -228,19 +222,6 @@
       case "PlanOutingFailure": {
         setErrorMessage("There was an issue planning your outing. Reach out to friends@vivialapp.com for assistance.");
         break;
-=======
-    if (planOutingData) {
-      if (planOutingData.planOuting?.__typename === "PlanOutingSuccess") {
-        const updatedOuting = planOutingData.planOuting.outing;
-        setDetailsOpen(false);
-        dispatch(plannedOuting({ outing: updatedOuting }));
-        dispatch(chosePreferences({ user: userPreferences }));
-
-        const navigationState: NavigationState = { scrollBehavior: "smooth" };
-        navigate(routePath(AppRoute.itinerary, { outingId: updatedOuting.id }), { state: navigationState });
-      } else {
-        setErrorMessage("There was an issue updating this outing. Reach out to friends@vivialapp.com for assistance.");
->>>>>>> b035d92d
       }
       default:
         break;
@@ -274,7 +255,9 @@
       setDetailsOpen(false);
       dispatch(plannedOuting({ outing: updatedOuting }));
       dispatch(chosePreferences({ user: userPreferences }));
-      navigate(routePath(AppRoute.itinerary, { outingId: updatedOuting.id }));
+
+      const navigationState: NavigationState = { scrollBehavior: "smooth" };
+      navigate(routePath(AppRoute.itinerary, { outingId: updatedOuting.id }), { state: navigationState });
     }
   }, [planOutingAnonData, planOutingAuthData, userPreferences, partnerPreferences]);
 
