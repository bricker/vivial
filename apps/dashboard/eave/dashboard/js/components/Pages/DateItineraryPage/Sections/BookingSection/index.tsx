import { usePlanOutingMutation } from "$eave-dashboard/js/store/slices/coreApiSlice";
import { plannedOuting } from "$eave-dashboard/js/store/slices/outingSlice";
import React, { useCallback, useEffect, useState } from "react";
import { useDispatch, useSelector } from "react-redux";
import { useNavigate } from "react-router-dom";

import { OutingBudget } from "$eave-dashboard/js/graphql/generated/graphql";
import { AppRoute, routePath } from "$eave-dashboard/js/routes";
import { RootState } from "$eave-dashboard/js/store";
import { colors } from "$eave-dashboard/js/theme/colors";
import { rem } from "$eave-dashboard/js/theme/helpers/rem";
import { styled } from "@mui/material";

import { formatBaseCost, formatFeesAndTaxes, formatTotalCost } from "$eave-dashboard/js/util/currency";
import { getPreferenceInputs } from "$eave-dashboard/js/util/preferences";

import EditButton from "$eave-dashboard/js/components/Buttons/EditButton";
import PrimaryButton from "$eave-dashboard/js/components/Buttons/PrimaryButton";
import RerollButton from "$eave-dashboard/js/components/Buttons/RerollButton";
<<<<<<< HEAD
import CheckoutFormStripeElementsProvider from "$eave-dashboard/js/components/CheckoutReservation";
import StripeBadge from "$eave-dashboard/js/components/CheckoutReservation/StripeBadge";
import Modal from "$eave-dashboard/js/components/Modal";
import { OutingBudget } from "$eave-dashboard/js/graphql/generated/graphql";
=======
import CheckoutReservation from "$eave-dashboard/js/components/CheckoutReservation";
import StripeBadge from "$eave-dashboard/js/components/CheckoutReservation/StripeBadge";
import Modal from "$eave-dashboard/js/components/Modal";
>>>>>>> bda6467a
import Typography from "@mui/material/Typography";
import OneClickBadge from "./OneClickBadge";
import VivialBadge from "./VivialBadge";

const Section = styled("section")(({ theme }) => ({
  position: "relative",
  borderTop: `1.5px solid ${theme.palette.primary.main}`,
  backgroundColor: theme.palette.background.paper,
  padding: "32px 32px 56px",
}));

const Header = styled("div")(({ theme }) => ({
  color: theme.palette.common.white,
  borderBottom: `1px solid ${colors.secondaryButtonCTA}`,
  display: "flex",
  justifyContent: "space-between",
  paddingBottom: 16,
  marginBottom: 16,
  fontSize: rem(16),
  lineHeight: rem(19),
  fontWeight: 600,
}));

const CostBreakdown = styled("div")(() => ({
  borderBottom: `1px solid ${colors.secondaryButtonCTA}`,
  paddingBottom: 16,
  display: "grid",
  gridTemplateColumns: "1fr auto",
  gridColumnGap: "8px",
}));

const CostItem = styled(Typography, {
  shouldForwardProp: (prop) => prop !== "bold",
})<{ bold?: boolean }>(({ bold }) => ({
  textAlign: "right",
  fontWeight: bold ? 700 : 400,
}));

const OneClickBooking = styled("div")(() => ({
  display: "flex",
}));

const OneClickDetails = styled("div")(() => ({
  flex: 1,
}));

const OneClickInputsContainer = styled("div")(() => ({
  display: "flex",
  justifyContent: "space-between",
  alignItems: "flex-start",
}));

const OneClickInputs = styled("div")(() => ({
  display: "grid",
  gridTemplateAreas: `
    'name nameVal'
    'phone phoneVal'
    'email emailVal'
    'pay payVal'
  `,
  gridColumnGap: "40px",
}));

const OneClickHeader = styled(Typography)(({ theme }) => ({
  color: theme.palette.primary.main,
  paddingTop: 18,
  marginBottom: 14,
  fontSize: rem(16),
  lineHeight: rem(19),
  fontWeight: 600,
}));

const OneClickInputName = styled(Typography, {
  shouldForwardProp: (prop) => prop !== "gridArea",
})<{ gridArea: string }>(({ gridArea }) => ({
  gridArea,
}));

const OneClickInputValue = styled(Typography, {
  shouldForwardProp: (prop) => prop !== "gridArea",
})<{ gridArea: string }>(({ gridArea }) => ({
  gridArea,
}));

const OneClickEditBtn = styled(EditButton)(() => ({
  padding: "3px 0px 16px 16px",
}));

const ActionButtons = styled("div")(() => ({
  marginTop: 24,
  display: "flex",
}));

const BookButton = styled(PrimaryButton)(() => ({
  marginLeft: 17.5,
}));

const Error = styled(Typography)(({ theme }) => ({
  color: theme.palette.error.main,
  marginTop: 24,
  textAlign: "left",
}));

const BookingSection = ({ viewOnly }: { viewOnly?: boolean }) => {
  const [planOuting, { data: planOutingData, isLoading: planOutingLoading }] = usePlanOutingMutation();
  const outing = useSelector((state: RootState) => state.outing.details);
  const userPreferences = useSelector((state: RootState) => state.outing.preferenes.user);
  const partnerPreferences = useSelector((state: RootState) => state.outing.preferenes.partner);
  const [bookingOpen, setBookingOpen] = useState(false);
<<<<<<< HEAD
=======

  // BRYAN FIXME: check whether or not the user is eligible for one-click booking.
  const [oneClickEligible, _setOneClickEligible] = useState(true);
>>>>>>> bda6467a
  const [errorMessage, setErrorMessage] = useState("");
  const navigate = useNavigate();
  const dispatch = useDispatch();

  const activityPlan = outing?.activityPlan;
  const reservation = outing?.reservation;

  const handleReroll = useCallback(async () => {
    if (outing) {
      const groupPreferences = getPreferenceInputs(userPreferences, partnerPreferences);
      await planOuting({
        input: {
          startTime: new Date(outing.survey?.startTime || outing.startTime).toISOString(),
          searchAreaIds: (outing.survey?.searchRegions || outing.searchRegions).map((r) => r.id),
          budget: outing.survey?.budget || OutingBudget.Expensive,
          headcount: outing.survey?.headcount || outing.headcount,
          groupPreferences,
          isReroll: true,
        },
      });
    }
  }, [userPreferences, partnerPreferences, outing]);

  const toggleBookingOpen = useCallback(() => {
    setBookingOpen(!bookingOpen);
  }, [bookingOpen]);

  const handleBookClick = useCallback(() => {
<<<<<<< HEAD
    if (isLoggedIn) {
      toggleBookingOpen();
    } else {
      // This handles the auth redirect and return path
      navigate(routePath(AppRoute.checkoutReserve, { outingId: outing.id }));
    }
  }, [isLoggedIn, outing]);
=======
    if (outing) {
      if (oneClickEligible) {
        // BRYAN FIXME: submit booking.
        console.log("oneClickBook()");
      } else {
        navigate(routePath(AppRoute.checkoutReserve, { outingId: outing.id }));
      }
    }
  }, [outing, oneClickEligible]);
>>>>>>> bda6467a

  useEffect(() => {
    if (planOutingData) {
      switch (planOutingData.planOuting?.__typename) {
        case "PlanOutingSuccess": {
          const newOuting = planOutingData.planOuting.outing;
          setBookingOpen(false);
          dispatch(plannedOuting({ outing: newOuting }));
          navigate(routePath(AppRoute.itinerary, { outingId: newOuting.id }));
          break;
        }
        default: {
          setErrorMessage(
            "There was an issue planning your outing. Reach out to friends@vivialapp.com for assistance.",
          );
        }
      }
    }
  }, [planOutingData]);

  if (!outing) {
    return null;
  }

  return (
    <Section>
      <VivialBadge />
      <Header>
        <Typography variant="inherit">Total Costs</Typography>
        <Typography variant="inherit">{formatTotalCost(outing.costBreakdown)}</Typography>
      </Header>
      <CostBreakdown>
        {reservation && reservation.restaurant.reservable && (
          <>
            <CostItem>{reservation.restaurant.name} Reservations ...</CostItem>
            <CostItem>{formatTotalCost(reservation.costBreakdown)}</CostItem>
          </>
        )}
        {activityPlan && activityPlan.costBreakdown.totalCostCents > 0 && (
          <>
            <CostItem>{activityPlan.activity.name} Tickets ...</CostItem>
            <CostItem>{formatBaseCost(activityPlan.costBreakdown)}</CostItem>
            <CostItem>Service Fees & Taxes via Eventbrite ...</CostItem>
            <CostItem>{formatFeesAndTaxes(activityPlan.costBreakdown)}</CostItem>
          </>
        )}
        <CostItem>Service Fees via Vivial ...</CostItem>
        <CostItem bold>FREE</CostItem>
      </CostBreakdown>
      {oneClickEligible && (
        <OneClickBooking>
          <OneClickBadge />
          <OneClickDetails>
            <OneClickHeader>One click booking</OneClickHeader>
            <OneClickInputsContainer>
              {/* BRYAN FIXME: Add dynamic values. */}
              <OneClickInputs>
                <OneClickInputName gridArea="name">Name</OneClickInputName>
                <OneClickInputValue gridArea="nameVal">Lana Nguyen</OneClickInputValue>
                <OneClickInputName gridArea="phone">Phone #</OneClickInputName>
                <OneClickInputValue gridArea="phoneVal">(555) 555-5555</OneClickInputValue>
                <OneClickInputName gridArea="email">Email</OneClickInputName>
                <OneClickInputValue gridArea="emailVal">lana@vivialapp.com</OneClickInputValue>
                <OneClickInputName gridArea="pay">Pay with</OneClickInputName>
                <OneClickInputValue gridArea="payVal">Visa *1234</OneClickInputValue>
              </OneClickInputs>
              <OneClickEditBtn onClick={toggleBookingOpen} />
            </OneClickInputsContainer>
          </OneClickDetails>
        </OneClickBooking>
      )}
      {!viewOnly && (
        <>
          <ActionButtons>
            <RerollButton onReroll={handleReroll} loading={planOutingLoading} />
            <BookButton onClick={handleBookClick} fullWidth>
              Book
            </BookButton>
          </ActionButtons>
        </>
      )}
      {errorMessage && <Error>ERROR: {errorMessage}</Error>}
      <Modal
        title="Booking Info"
        onClose={toggleBookingOpen}
        open={bookingOpen}
        badge={<StripeBadge />}
        padChildren={false}
      >
<<<<<<< HEAD
        <CheckoutFormStripeElementsProvider outingId={outing.id} />;
=======
        <CheckoutReservation outingId={outing.id} />
>>>>>>> bda6467a
      </Modal>
    </Section>
  );
};

export default BookingSection;<|MERGE_RESOLUTION|>--- conflicted
+++ resolved
@@ -17,16 +17,9 @@
 import EditButton from "$eave-dashboard/js/components/Buttons/EditButton";
 import PrimaryButton from "$eave-dashboard/js/components/Buttons/PrimaryButton";
 import RerollButton from "$eave-dashboard/js/components/Buttons/RerollButton";
-<<<<<<< HEAD
 import CheckoutFormStripeElementsProvider from "$eave-dashboard/js/components/CheckoutReservation";
 import StripeBadge from "$eave-dashboard/js/components/CheckoutReservation/StripeBadge";
 import Modal from "$eave-dashboard/js/components/Modal";
-import { OutingBudget } from "$eave-dashboard/js/graphql/generated/graphql";
-=======
-import CheckoutReservation from "$eave-dashboard/js/components/CheckoutReservation";
-import StripeBadge from "$eave-dashboard/js/components/CheckoutReservation/StripeBadge";
-import Modal from "$eave-dashboard/js/components/Modal";
->>>>>>> bda6467a
 import Typography from "@mui/material/Typography";
 import OneClickBadge from "./OneClickBadge";
 import VivialBadge from "./VivialBadge";
@@ -132,16 +125,14 @@
 
 const BookingSection = ({ viewOnly }: { viewOnly?: boolean }) => {
   const [planOuting, { data: planOutingData, isLoading: planOutingLoading }] = usePlanOutingMutation();
+  const { isLoggedIn } = useSelector((state: RootState) => state.auth);
   const outing = useSelector((state: RootState) => state.outing.details);
   const userPreferences = useSelector((state: RootState) => state.outing.preferenes.user);
   const partnerPreferences = useSelector((state: RootState) => state.outing.preferenes.partner);
   const [bookingOpen, setBookingOpen] = useState(false);
-<<<<<<< HEAD
-=======
 
   // BRYAN FIXME: check whether or not the user is eligible for one-click booking.
   const [oneClickEligible, _setOneClickEligible] = useState(true);
->>>>>>> bda6467a
   const [errorMessage, setErrorMessage] = useState("");
   const navigate = useNavigate();
   const dispatch = useDispatch();
@@ -170,25 +161,21 @@
   }, [bookingOpen]);
 
   const handleBookClick = useCallback(() => {
-<<<<<<< HEAD
     if (isLoggedIn) {
-      toggleBookingOpen();
+        if (oneClickEligible) {
+          // BRYAN FIXME: submit booking.
+          console.log("oneClickBook()");
+        } else {
+          toggleBookingOpen();
+        }
     } else {
-      // This handles the auth redirect and return path
-      navigate(routePath(AppRoute.checkoutReserve, { outingId: outing.id }));
-    }
-  }, [isLoggedIn, outing]);
-=======
-    if (outing) {
-      if (oneClickEligible) {
-        // BRYAN FIXME: submit booking.
-        console.log("oneClickBook()");
-      } else {
+      if (outing) {
+        // This handles the auth redirect and return path
         navigate(routePath(AppRoute.checkoutReserve, { outingId: outing.id }));
       }
     }
-  }, [outing, oneClickEligible]);
->>>>>>> bda6467a
+  }, [isLoggedIn, outing, oneClickEligible]);
+
 
   useEffect(() => {
     if (planOutingData) {
@@ -278,11 +265,7 @@
         badge={<StripeBadge />}
         padChildren={false}
       >
-<<<<<<< HEAD
         <CheckoutFormStripeElementsProvider outingId={outing.id} />;
-=======
-        <CheckoutReservation outingId={outing.id} />
->>>>>>> bda6467a
       </Modal>
     </Section>
   );
