--- conflicted
+++ resolved
@@ -87,11 +87,7 @@
           <ActivityBadge activity={activity} />
           <TimeAndTicketInfo>
             <Time>{getTimeOfDay(startTime, false)}</Time>
-<<<<<<< HEAD
             <Tickets>{getTicketInfo(outing)}</Tickets>
-=======
-            <Tickets>{outing.headcount} Tickets</Tickets>
->>>>>>> 8636960c
           </TimeAndTicketInfo>
         </CopyContainer>
         <ActivityName>{activity.name}</ActivityName>
