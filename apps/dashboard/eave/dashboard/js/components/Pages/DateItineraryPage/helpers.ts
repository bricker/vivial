--- conflicted
+++ resolved
@@ -5,26 +5,11 @@
 import { getDayOfWeek, getMonth, getTimeOfDay } from "$eave-dashboard/js/util/date";
 import { getMultiRegionLabel } from "$eave-dashboard/js/util/region";
 
-<<<<<<< HEAD
 export function getFormattedTotalCost(outing: Outing | null): string | null {
   if (outing) {
     const totalCostCents = outing.costBreakdown.totalCostCents;
     if (totalCostCents > 0) {
       return currencyFormatter.format(totalCostCents / 100);
-=======
-export function getTotalCost(outing: Outing | null): string | null {
-  if (outing?.activity) {
-    const { activity } = outing;
-    const ticketInfo = activity.ticketInfo;
-    if (ticketInfo) {
-      const cost = ticketInfo.cost || 0;
-      const fee = ticketInfo.fee || 0;
-      const tax = ticketInfo.tax || 0;
-      const totalCost = (cost + fee + tax) * outing.survey.headcount;
-      if (totalCost) {
-        return `$${(totalCost / 100).toFixed(2)}`;
-      }
->>>>>>> fd38707d
     }
   }
 
@@ -53,11 +38,15 @@
 
 export function getImgUrls(photos: Photos): string[] {
   let imgUrls: string[] = [];
-  if (photos?.coverPhotoUri) {
-    imgUrls.push(photos.coverPhotoUri);
+
+  if (!photos) {
+    return imgUrls;
   }
-  if (photos?.supplementalPhotoUris) {
-    imgUrls = imgUrls.concat(photos.supplementalPhotoUris);
+
+  if (photos.coverPhoto) {
+    imgUrls.push(photos.coverPhoto.src);
   }
+
+  imgUrls = imgUrls.concat(photos.supplementalPhotos.map(p => p.src));
   return imgUrls;
 }