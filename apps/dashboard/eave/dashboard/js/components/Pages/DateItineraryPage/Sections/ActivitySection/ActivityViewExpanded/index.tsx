import { ActivitySource } from "$eave-dashboard/js/graphql/generated/graphql";
import { RootState } from "$eave-dashboard/js/store";
import { rem } from "$eave-dashboard/js/theme/helpers/rem";
import { styled } from "@mui/material";
import React from "react";
import { useSelector } from "react-redux";

import DirectionsButton from "$eave-dashboard/js/components/Buttons/DirectionsButton";
import ImageCarousel from "$eave-dashboard/js/components/Carousels/ImageCarousel";
import LongDescription from "$eave-dashboard/js/components/LongDescription";
import Typography from "@mui/material/Typography";
import BaseActivityBadge from "../ActivityBadge";

import { imageUrl } from "$eave-dashboard/js/util/asset";
import { getTimeOfDay } from "$eave-dashboard/js/util/date";
import { getActivityVenueName, getImgUrls, getTicketInfo } from "../../../helpers";

const ViewContainer = styled("div")(() => ({
  position: "relative",
}));

const CarouselContainer = styled("div")(() => ({
  marginBottom: 16,
}));

const ActivityBadge = styled(BaseActivityBadge)(() => ({
  position: "absolute",
  top: 0,
  left: 0,
}));

const InfoContainer = styled("div")(() => ({
  display: "flex",
  justifyContent: "space-between",
  marginBottom: 16,
}));

const EventInfo = styled("div")(() => ({
  paddingRight: 16,
}));

const TimeAndTickets = styled(Typography)(({ theme }) => ({
  color: theme.palette.common.white,
  fontSize: rem(16),
  lineHeight: rem(18),
  fontWeight: 600,
  marginBottom: 8,
}));

const ActivityName = styled(Typography)(({ theme }) => ({
  color: theme.palette.common.white,
  fontSize: rem(16),
  lineHeight: rem(19),
  marginBottom: 8,
}));

const VenueInfo = styled(Typography)(({ theme }) => ({
  color: theme.palette.grey[400],
  fontSize: rem(10),
  lineHeight: rem(12),
}));

const ExtraInfo = styled("div")(() => ({
  display: "flex",
  flexDirection: "column",
  alignItems: "flex-end",
}));

const PoweredBy = styled(Typography)(({ theme }) => ({
  color: theme.palette.text.secondary,
  fontSize: rem(10),
  lineHeight: rem(12),
  marginBottom: 2,
}));

const Notes = styled(Typography)(({ theme }) => ({
  color: theme.palette.grey[400],
  fontSize: rem(14),
  lineHeight: rem(17),
  marginBottom: 8,
}));

const EventbriteLogo = styled("img")(() => ({
  width: 88,
  marginBottom: 8,
}));

const ActivityViewExpanded = () => {
  const outing = useSelector((state: RootState) => state.outing.details);
  if (!outing || !outing.activityPlan) {
    return null;
  }

  const startTime = new Date(outing.activityPlan.startTime || "");
  const activity = outing.activityPlan.activity;
  const address = activity.venue.location.address;
  const directionsUri = activity.venue.location.directionsUri;

  return (
    <ViewContainer>
      <ActivityBadge activity={activity} />
      <CarouselContainer>
        <ImageCarousel imgUrls={getImgUrls(activity.photos)} />
      </CarouselContainer>
      <InfoContainer>
        <EventInfo>
          <TimeAndTickets>
<<<<<<< HEAD
            {getTimeOfDay(startTime, false)} | {getTicketInfo(outing)}
=======
            {getTimeOfDay(startTime, false)} | {outing.headcount} Tickets
>>>>>>> 8636960c
          </TimeAndTickets>
          <ActivityName>{activity.name}</ActivityName>
          <VenueInfo>{getActivityVenueName(activity)}</VenueInfo>
          {address && (
            <>
              <VenueInfo>
                {address.address1} {address.address2}
              </VenueInfo>
              <VenueInfo>{[address.city, address.state, address.zipCode].filter((k) => k).join(", ")}</VenueInfo>
            </>
          )}
        </EventInfo>
        <ExtraInfo>
          {activity.source === ActivitySource.Eventbrite && (
            <>
              <PoweredBy>Events powered by</PoweredBy>
              <EventbriteLogo src={imageUrl("eventbrite-logo-orange.png")} />
            </>
          )}
          {directionsUri && <DirectionsButton uri={directionsUri} />}
        </ExtraInfo>
      </InfoContainer>
      <LongDescription>{activity.description}</LongDescription>
      {activity.doorTips && <Notes>⏰ {activity.doorTips}</Notes>}
      {activity.ticketInfo?.notes && <Notes>🎫 {activity.ticketInfo.notes}</Notes>}
      {activity.parkingTips && <Notes>🚘 Parking Tips: {activity.parkingTips}</Notes>}
      {activity.insiderTips && <Notes>🍨 Insider scoop: {activity.insiderTips}</Notes>}
    </ViewContainer>
  );
};

export default ActivityViewExpanded;<|MERGE_RESOLUTION|>--- conflicted
+++ resolved
@@ -105,11 +105,7 @@
       <InfoContainer>
         <EventInfo>
           <TimeAndTickets>
-<<<<<<< HEAD
             {getTimeOfDay(startTime, false)} | {getTicketInfo(outing)}
-=======
-            {getTimeOfDay(startTime, false)} | {outing.headcount} Tickets
->>>>>>> 8636960c
           </TimeAndTickets>
           <ActivityName>{activity.name}</ActivityName>
           <VenueInfo>{getActivityVenueName(activity)}</VenueInfo>
