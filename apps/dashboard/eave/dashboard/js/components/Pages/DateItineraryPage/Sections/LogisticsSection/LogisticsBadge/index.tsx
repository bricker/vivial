--- conflicted
+++ resolved
@@ -46,13 +46,8 @@
   return (
     <Badge>
       <Weekday>{getDayOfWeek(startTime)}</Weekday>
-<<<<<<< HEAD
-      <Circle>
-        <DateText>{startTime.getDate()}</DateText>
-=======
       <Circle color={colors.vivialYellow}>
         <Date>{getDate(startTime)}</Date>
->>>>>>> 9b3a0617
       </Circle>
       {connect && <Connector />}
     </Badge>
