--- conflicted
+++ resolved
@@ -109,11 +109,7 @@
 
   const handleLogout = useCallback(() => {
     dispatch(loggedOut());
-<<<<<<< HEAD
-    navigate(AppRoute.login);
-=======
-    navigate("/logout");
->>>>>>> 54d9c17d
+    navigate(AppRoute.logout);
   }, []);
 
   const menuNavButtons: Array<{ route: string; text: string }> = [
