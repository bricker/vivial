import VivialLogo from "$eave-dashboard/js/components/Logo";
import { AppRoute, routePath } from "$eave-dashboard/js/routes";
import { RootState } from "$eave-dashboard/js/store";
import { formatTotalCost } from "$eave-dashboard/js/util/currency";
import { styled } from "@mui/material";

import React, { useCallback } from "react";
import { useSelector } from "react-redux";
import { useNavigate } from "react-router-dom";

import PrimaryButton from "$eave-dashboard/js/components/Buttons/PrimaryButton";
import Typography from "@mui/material/Typography";
import Header from "../../Shared/Header";

const BookButton = styled(PrimaryButton)(() => ({
  height: 35,
  width: 84,
}));

const Cost = styled("span")(() => ({
  fontWeight: 600,
}));

const ItineraryVariant = () => {
  const outing = useSelector((state: RootState) => state.outing.details);
  const navigate = useNavigate();
<<<<<<< HEAD
  const hasCost = !!outing && outing?.costBreakdown.totalCostCents > 0;
=======
>>>>>>> 99ff85fb

  const handleBook = useCallback(() => {
    if (outing) {
      const reservePath = routePath(AppRoute.checkoutReserve, { outingId: outing.id });
      navigate(reservePath);
    }
  }, [outing]);

  return (
    <Header>
<<<<<<< HEAD
      <VivialLogo hideText={hasCost} />
      {hasCost && (
        <>
          <Typography variant="subtitle1">
            Total: <Cost>{formatTotalCost(outing.costBreakdown)}</Cost>
          </Typography>
          <BookButton onClick={handleBook}>Book</BookButton>
        </>
      )}
=======
      <VivialLogo hideText />
      <Typography variant="subtitle1">
        Total: <Cost>{getTotalCost(outing)}</Cost>
      </Typography>
      <BookButton onClick={handleBook}>Book</BookButton>
>>>>>>> 99ff85fb
    </Header>
  );
};

export default ItineraryVariant;<|MERGE_RESOLUTION|>--- conflicted
+++ resolved
@@ -23,38 +23,24 @@
 
 const ItineraryVariant = () => {
   const outing = useSelector((state: RootState) => state.outing.details);
+  if (!outing) {
+    console.warn("No outing available in store.");
+    return null;
+  }
   const navigate = useNavigate();
-<<<<<<< HEAD
-  const hasCost = !!outing && outing?.costBreakdown.totalCostCents > 0;
-=======
->>>>>>> 99ff85fb
 
   const handleBook = useCallback(() => {
-    if (outing) {
-      const reservePath = routePath(AppRoute.checkoutReserve, { outingId: outing.id });
-      navigate(reservePath);
-    }
+    const reservePath = routePath(AppRoute.checkoutReserve, { outingId: outing.id });
+    navigate(reservePath);
   }, [outing]);
 
   return (
     <Header>
-<<<<<<< HEAD
-      <VivialLogo hideText={hasCost} />
-      {hasCost && (
-        <>
-          <Typography variant="subtitle1">
-            Total: <Cost>{formatTotalCost(outing.costBreakdown)}</Cost>
-          </Typography>
-          <BookButton onClick={handleBook}>Book</BookButton>
-        </>
-      )}
-=======
       <VivialLogo hideText />
       <Typography variant="subtitle1">
-        Total: <Cost>{getTotalCost(outing)}</Cost>
+        Total: <Cost>{formatTotalCost(outing.costBreakdown)}</Cost>
       </Typography>
       <BookButton onClick={handleBook}>Book</BookButton>
->>>>>>> 99ff85fb
     </Header>
   );
 };
