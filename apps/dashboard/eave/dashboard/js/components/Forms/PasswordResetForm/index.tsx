import { UpdateAccountFailureReason } from "$eave-dashboard/js/graphql/generated/graphql";
import { AppRoute } from "$eave-dashboard/js/routes";
<<<<<<< HEAD
=======
import { RootState } from "$eave-dashboard/js/store";
import { loggedOut } from "$eave-dashboard/js/store/slices/authSlice";
>>>>>>> 3eaa9cb0
import { useUpdateAccountMutation } from "$eave-dashboard/js/store/slices/coreApiSlice";
import { rem } from "$eave-dashboard/js/theme/helpers/rem";
import { getPasswordInfo, passwordIsValid } from "$eave-dashboard/js/util/password";
import { Typography, styled } from "@mui/material";
import React, { useCallback, useEffect, useState } from "react";
<<<<<<< HEAD
=======
import { useDispatch, useSelector } from "react-redux";
>>>>>>> 3eaa9cb0
import { useNavigate } from "react-router-dom";
import LoadingButton from "../../Buttons/LoadingButton";
import SecondaryButton from "../../Buttons/SecondaryButton";
import InputError from "../../Inputs/InputError";
import SensitiveInput from "../../Inputs/SensitiveInput";
import PasswordRequirements from "../../PasswordRequirements";

const FormContainer = styled("form")(() => ({
  display: "flex",
  flexDirection: "column",
  gap: 16,
}));

const TitleContainer = styled("div")(() => ({}));

const Subtitle = styled(Typography)(() => ({
  marginTop: 8,
}));

const InputErrorContainer = styled("div")(() => ({
  fontSize: rem("12px"),
  lineHeight: rem("16px"),
  display: "flex",
  alignItems: "center",
  justifyContent: "center",
  padding: "0 16px",
}));

const SpreadButtonsContainer = styled("div")(() => ({
  display: "flex",
  flexDirection: "row",
  justifyContent: "space-between",
}));

const PaddedPrimaryButton = styled(LoadingButton)(() => ({
  padding: "10px 14px",
  minWidth: rem("76px"),
}));

const PaddedSecondaryButton = styled(SecondaryButton)(() => ({
  padding: "10px 14px",
  minWidth: rem("76px"),
}));

const PasswordResetForm = () => {
  const navigate = useNavigate();
  const dispatch = useDispatch();
  const [updateAccount, { isLoading }] = useUpdateAccountMutation();
  const [newPassword, setNewPassword] = useState("");
  const [retypedPassword, setRetypedPassword] = useState("");
  const [isPasswordValid, setIsPasswordValid] = useState(false);
  const [internalError, setInternalError] = useState<string | undefined>(undefined);
  const [externalError, setExternalError] = useState<string | undefined>(undefined);
  const error = internalError || externalError;
  const isDisabled = !isPasswordValid || !!internalError;

  useEffect(() => {
    setInternalError(undefined);
    if (newPassword && retypedPassword) {
      if (newPassword !== retypedPassword) {
        setInternalError("Passwords do not match");
      } else {
        setIsPasswordValid(passwordIsValid(getPasswordInfo(newPassword)));
      }
    } else {
      setIsPasswordValid(false);
    }
  }, [newPassword, retypedPassword]);

  const handleSubmit = useCallback(
    async (event: React.FormEvent<HTMLFormElement>) => {
      event.preventDefault();
      setExternalError(undefined);
      try {
        const resp = await updateAccount({ input: { plaintextPassword: newPassword } });
        switch (resp.data?.viewer.__typename) {
          case "AuthenticatedViewerMutations": {
            const respData = resp.data.viewer.updateAccount;
            switch (respData.__typename) {
              case "UpdateAccountSuccess":
                navigate(AppRoute.account);
                break;
              case "UpdateAccountFailure":
                switch (respData.failureReason) {
                  case UpdateAccountFailureReason.ValidationErrors: {
                    const invalidFields = respData.validationErrors?.map((e) => e.field).join(", ");
                    setExternalError(`The following fields are invalid: ${invalidFields}`);
                    break;
                  }
                  default:
                    console.error("Unexpected case for UpdateAccountFailure");
                    break;
                }
                break;
              default:
                // 500 error
                setExternalError("Unable to change your password. Please try again later.");
                break;
            }
            break;
          }
          case "UnauthenticatedViewer":
            dispatch(loggedOut());
            navigate(AppRoute.login);
            break;
          default:
            // loading/not-requested
            break;
        }
      } catch {
        // handle network error
        setExternalError("Unable to change your password. Please try again later.");
      }
    },
    [newPassword],
  );

  return (
    <FormContainer onSubmit={handleSubmit}>
      <TitleContainer>
        <Typography variant="h2">Password reset</Typography>
        <Subtitle variant="subtitle2">Input your new password below:</Subtitle>
      </TitleContainer>

      <PasswordRequirements passwordInfo={getPasswordInfo(newPassword)} verticalLayout />

      <SensitiveInput placeholder="New password" onChange={(e) => setNewPassword(e.target.value)} />
      <SensitiveInput placeholder="Retype new password" onChange={(e) => setRetypedPassword(e.target.value)} />

      {error && (
        <InputErrorContainer>
          <InputError>{error}</InputError>
        </InputErrorContainer>
      )}

      <SpreadButtonsContainer>
        <PaddedSecondaryButton onClick={() => navigate(-1)}>Cancel</PaddedSecondaryButton>
        <PaddedPrimaryButton type="submit" loading={isLoading} disabled={isDisabled}>
          Save
        </PaddedPrimaryButton>
      </SpreadButtonsContainer>
    </FormContainer>
  );
};

export default PasswordResetForm;<|MERGE_RESOLUTION|>--- conflicted
+++ resolved
@@ -1,19 +1,14 @@
 import { UpdateAccountFailureReason } from "$eave-dashboard/js/graphql/generated/graphql";
 import { AppRoute } from "$eave-dashboard/js/routes";
-<<<<<<< HEAD
-=======
-import { RootState } from "$eave-dashboard/js/store";
+
 import { loggedOut } from "$eave-dashboard/js/store/slices/authSlice";
->>>>>>> 3eaa9cb0
 import { useUpdateAccountMutation } from "$eave-dashboard/js/store/slices/coreApiSlice";
 import { rem } from "$eave-dashboard/js/theme/helpers/rem";
 import { getPasswordInfo, passwordIsValid } from "$eave-dashboard/js/util/password";
 import { Typography, styled } from "@mui/material";
 import React, { useCallback, useEffect, useState } from "react";
-<<<<<<< HEAD
-=======
-import { useDispatch, useSelector } from "react-redux";
->>>>>>> 3eaa9cb0
+
+import { useDispatch } from "react-redux";
 import { useNavigate } from "react-router-dom";
 import LoadingButton from "../../Buttons/LoadingButton";
 import SecondaryButton from "../../Buttons/SecondaryButton";
