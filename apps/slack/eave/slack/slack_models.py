import asyncio
from datetime import datetime, timezone
import enum
import re
from typing import Any, AsyncGenerator, List, Optional

import eave.pubsub_schemas
import eave.stdlib.core_api.enums
import eave.stdlib.core_api.models as eave_models
from eave.stdlib.exceptions import SlackDataError
from eave.stdlib.logging import eaveLogger
import eave.stdlib.util as eave_util
import slack_sdk.errors
import slack_sdk.models.blocks
from pydantic import BaseModel, HttpUrl
from slack_bolt.async_app import AsyncBoltContext
from slack_sdk.web.async_client import AsyncWebClient

from .config import app_config


class SlackAddReactionError(Exception):
    error_code: str

    def __init__(self, error_code: str, *args: object) -> None:
        super().__init__(*args)


class _SlackContext:
    _context: AsyncBoltContext
    client: AsyncWebClient

    def __init__(self, context: AsyncBoltContext) -> None:
        self._context = context
        if context.client is None:
            raise SlackDataError("_SlackContext context.client")

        self.client = context.client


class SlackProfile:
    _ctx: _SlackContext
    title: str
    first_name: str
    last_name: str
    real_name: str
    real_name_normalized: str
    display_name: str
    display_name_normalized: str
    fields: dict[str, Any]
    status_text_canonical: str
    status_text: str
    status_emoji: str
    status_emoji_display_info: list[Any]
    status_expiration: int
    avatar_hash: str
    is_custom_image: Optional[bool]
    image_original: Optional[str]
    image_24: Optional[str]
    image_32: Optional[str]
    image_48: Optional[str]
    image_72: Optional[str]
    image_192: Optional[str]
    image_512: Optional[str]
    image_1024: Optional[str]

    always_active: Optional[bool]
    """Bot only"""
    api_app_id: Optional[str]
    """Bot only"""
    bot_id: Optional[str]
    """Bot only"""

    def __init__(self, json: dict[str, Any], ctx: _SlackContext, **kwargs: Any) -> None:
        self._ctx = ctx
        self.title = json["title"]
        self.first_name = json["first_name"]
        self.last_name = json["last_name"]
        self.real_name = json["real_name"]
        self.real_name_normalized = json["real_name_normalized"]
        self.display_name = json["display_name"]
        self.display_name_normalized = json["display_name_normalized"]
        self.fields = json["fields"]
        self.status_text_canonical = json["status_text_canonical"]
        self.status_text = json["status_text"]
        self.status_emoji = json["status_emoji"]
        self.status_emoji_display_info = json["status_emoji_display_info"]
        self.status_expiration = json["status_expiration"]
        self.avatar_hash = json["avatar_hash"]
        self.is_custom_image = json.get("is_custom_image")
        self.image_original = json.get("image_original")
        self.image_24 = json.get("image_24")
        self.image_32 = json.get("image_32")
        self.image_48 = json.get("image_48")
        self.image_72 = json.get("image_72")
        self.image_192 = json.get("image_192")
        self.image_512 = json.get("image_512")
        self.image_1024 = json.get("image_1024")

        self.always_active = json.get("always_active")
        self.api_app_id = json.get("api_app_id")
        self.bot_id = json.get("bot_id")

    @classmethod
    async def get(cls, user_id: str, ctx: _SlackContext) -> Optional["SlackProfile"]:
        response = await ctx.client.users_profile_get(user=user_id)
        json = response.get("profile")
        if json is None:
            return None

        profile = cls(json=json, ctx=ctx)
        return profile


class SlackConversationTopic:
    data: eave.stdlib.typing.JsonObject
    value: str
    creator: str
    last_set: int

    def __init__(self, json: eave.stdlib.typing.JsonObject) -> None:
        self.data = json
        self.value = json["value"]
        self.creator = json["creator"]
        self.last_set = json["last_set"]


class SlackConversation:
    _ctx: _SlackContext
    data: dict[str, Any]
    id: str
    name: str
    name_normalized: str
    topic: SlackConversationTopic
    purpose: SlackConversationTopic
    created: int
    updated: int
    creator: str
    context_team_id: str
    is_channel: bool
    is_group: bool
    is_im: bool
    is_mpim: bool
    is_archived: bool
    is_private: bool
    is_general: bool
    is_shared: bool
    is_org_shared: bool
    is_pending_ext_shared: bool
    is_ext_shared: bool
    shared_team_ids: list[str]
    pending_connected_team_ids: list[str]
    pending_shared: list[Any]
    parent_conversation: Any
    unlinked: int
    is_member: bool
    last_read: str
    previous_names: list[str]

    @classmethod
    async def get(cls, channel_id: str, ctx: _SlackContext) -> Optional["SlackConversation"]:
        response = await ctx.client.conversations_info(channel=channel_id)
        json = response.get("channel")
        if json is None:
            return None

        channel = cls(json=json, ctx=ctx)
        return channel

    def __init__(self, json: dict[str, Any], ctx: _SlackContext) -> None:
        self._ctx = ctx
        self.data = json
        self.id = json["id"]
        self.name = json["name"]
        self.name_normalized = json["name_normalized"]
        self.topic = SlackConversationTopic(json["topic"])
        self.purpose = SlackConversationTopic(json["purpose"])
        self.created = json["created"]
        self.updated = json["updated"]
        self.creator = json["creator"]
        self.context_team_id = json["context_team_id"]
        self.is_channel = json["is_channel"]
        self.is_group = json["is_group"]
        self.is_im = json["is_im"]
        self.is_mpim = json["is_mpim"]
        self.is_archived = json["is_archived"]
        self.is_private = json["is_private"]
        self.is_general = json["is_general"]
        self.is_shared = json["is_shared"]
        self.is_org_shared = json["is_org_shared"]
        self.is_pending_ext_shared = json["is_pending_ext_shared"]
        self.is_ext_shared = json["is_ext_shared"]
        self.shared_team_ids = json["shared_team_ids"]
        self.pending_connected_team_ids = json["pending_connected_team_ids"]
        self.pending_shared = json["pending_shared"]
        self.parent_conversation = json["parent_conversation"]
        self.unlinked = json["unlinked"]
        self.is_member = json["is_member"]
        self.last_read = json["last_read"]
        self.previous_names = json["previous_names"]


class SlackMessageLinkType(enum.Enum):
    @classmethod
    def all(cls) -> list["SlackMessageLinkType"]:
        return [
            cls.user,
            cls.channel,
            cls.subteam,
            cls.special,
            cls.url,
        ]

    user = enum.auto()
    channel = enum.auto()
    subteam = enum.auto()
    special = enum.auto()
    url = enum.auto()


class SlackReaction:
    name: Optional[str]
    users: Optional[list[str]]
    count: Optional[int]

    def __init__(self, data: eave.stdlib.typing.JsonObject) -> None:
        self.name = data.get("name")
        self.users = data.get("users")
        self.count = data.get("count")


class SlackPermalink(BaseModel):
    channel: str
    permalink: HttpUrl


class SlackMessage:
    """
    https://api.slack.com/events/message
    https://api.slack.com/reference/messaging/payload
    """

    _ctx: _SlackContext

    event: eave.stdlib.typing.JsonObject
    subtype: Optional[str] = None
    """https://api.slack.com/events/message#subtypes"""

    client_message_id: Optional[str] = None
    bot_id: Optional[str] = None
    app_id: Optional[str] = None
    bot_profile: Optional[eave.stdlib.typing.JsonObject] = None
    text: Optional[str] = None
    user: Optional[str] = None
    ts: str
    edited: Optional[eave.stdlib.typing.JsonObject] = None
    channel: Optional[str] = None
    blocks: Optional[list[Any]] = None
    team: Optional[str] = None
    thread_ts: Optional[str] = None
    reply_count: Optional[int] = None
    reply_users_count: Optional[int] = None
    latest_reply: Optional[str] = None
    reply_users: Optional[list[str]] = None
    is_locked: Optional[bool] = None
    subscribed: Optional[bool] = None
    reactions: Optional[list[SlackReaction]] = None

    # These properties are left intentionally uninitialized.
    # Call the respective get_*_mentions or expand_* methods to set the values.
    user_mentions: Optional[list[SlackProfile]] = None
    user_mentions_dict: Optional[dict[str, SlackProfile]] = None
    """user id -> user profile"""
    channel_mentions: Optional[list[SlackConversation]] = None
    channel_mentions_dict: Optional[dict[str, SlackConversation]] = None
    """channel id -> channel name"""
    subteam_mentions: Optional[list[str]] = None
    subteam_mentions_dict: Optional[dict[str, str]] = None
    """subteam id -> subteam name"""
    special_mentions: Optional[list[str]] = None
    special_mentions_dict: Optional[dict[str, str]] = None
    """special mention name -> special mention name"""
    urls: list[str]

    def __init__(
        self, data: eave.stdlib.typing.JsonObject, slack_context: AsyncBoltContext, channel: Optional[str] = None
    ) -> None:
        self._ctx = _SlackContext(context=slack_context)
        self.event = data
        self.subtype = data.get("subtype")
        self.client_message_id = data.get("client_message_id")
        self.bot_id = data.get("bot_id")
        self.app_id = data.get("app_id")
        self.bot_profile = data.get("bot_profile")
        self.text = data.get("text")
        self.user = data.get("user")
        self.ts = data["ts"]
        self.edited = data.get("edited")
        self.channel = channel if channel is not None else data.get("channel")
        self.blocks = data.get("blocks")
        self.team = data.get("team")
        self.thread_ts = data.get("thread_ts")
        self.reply_count = data.get("reply_count")
        self.reply_users_count = data.get("reply_users_count")
        self.latest_reply = data.get("latest_reply")
        self.reply_users = data.get("reply_users")
        self.is_locked = data.get("is_locked")
        self.subscribed = data.get("subscribed")
        self.reactions = data.get("reactions")

    @property
    def is_bot_message(self) -> bool:
        return self.bot_id is not None

    @property
    def is_debug(self) -> bool:
        if self.text is None:
            return False

        return re.search("^eavedebug:", self.text) is not None

    @property
    def guid(self) -> str:
        candidates = (
            self.team,
            self.channel,
            self.ts,
        )

        filtered = [e for e in candidates if e is not None]
        return "#".join(list(filtered))

    @property
    def subscription_id(self) -> str:
        candidates = (
            self.team,
            self.channel,
            self.parent_ts,
        )

        filtered = [e for e in candidates if e is not None]
        return "#".join(list(filtered))

    @property
    def is_threaded(self) -> bool:
        return self.thread_ts is not None

    @property
    def parent_ts(self) -> str:
        """
        For an unthreaded message, or a message that is a parent message of a thread,
        thread_ts and ts are the same value.
        """
        return self.thread_ts if self.thread_ts is not None else self.ts

    @property
    def text_without_leading_mention(self) -> str:
        """
        Removes @mentions from the beginning of the message.
        This is useful for matching against the substantial part of the message text
        Example:
            before: @Eave what time is it?
            after: what time is it?
        """
        if self.text is None:
            raise SlackDataError("message text")

        return re.sub("^(<@.+?>\\s?)+", "", self.text)

    @property
    def subscription_source(self) -> eave_models.SubscriptionSource:
        return eave_models.SubscriptionSource(
            platform=eave.stdlib.core_api.enums.SubscriptionSourcePlatform.slack,
            event=eave.stdlib.core_api.enums.SubscriptionSourceEvent.slack_message,
            id=self.subscription_id,
        )

    @property
    def is_eave(self) -> bool:
        v: bool = self.app_id == app_config.eave_slack_app_id
        return v

    async def send_response(
        self, text: Optional[str] = None, blocks: Optional[List[slack_sdk.models.blocks.Block]] = None
    ) -> None:
        if self.channel is None:
            raise SlackDataError("channel")

        if text is not None:
            msg = f"<@{self.user}> {text}"

            await self._ctx.client.chat_postMessage(
                channel=self.channel,
                text=msg,
                thread_ts=self.parent_ts,
            )

            return

    #         if blocks is not None:
    #             blocks.extend([
    #                 slack_sdk.models.blocks.DividerBlock(),
    #                 slack_sdk.models.blocks.ContextBlock(
    #                     elements=[
    # slack_sdk.models.blocks.basic_components.MarkdownTextObject(
    #                         text=f"*<{document_reference.document_url}|{document.title}>*\n{document.summary}",
    #                     ),
    #                     ]
    #                     text=
    #                 ),
    #             ])
    #             await eave.slack.client.chat_postMessage(
    #                 channel=self.message.channel,
    #                 blocks=blocks,
    #                 thread_ts=self.message.parent_ts,
    #             )
    #             return

    async def add_reaction(self, name: str) -> None:
        if self.channel is None:
            raise SlackDataError("channel")
        if self.ts is None:
            raise SlackDataError("message ts")

        await self._ctx.client.reactions_add(name=name, channel=self.channel, timestamp=self.ts)

    @eave_util.memoized
    async def check_eave_is_mentioned(self) -> bool:
        await self.get_expanded_text()
        if self.user_mentions is None:
            return False
        value = any(profile.api_app_id == app_config.eave_slack_app_id for profile in self.user_mentions)
        return value

    @eave_util.memoized
    async def get_parent_permalink(self) -> SlackPermalink | None:
        if self.channel is None:
            return None

        response = await self._ctx.client.chat_getPermalink(
            channel=self.channel,
            message_ts=self.parent_ts,
        )

        channel = response.get("channel")
        permalink = response.get("permalink")

        if channel is None or permalink is None:
            return None

        return SlackPermalink.parse_obj(response.data)

    @eave_util.memoized
    async def get_permalink(self) -> SlackPermalink | None:
        if self.channel is None:
            return None

        response = await self._ctx.client.chat_getPermalink(
            channel=self.channel,
            message_ts=self.ts,
        )

        channel = response.get("channel")
        permalink = response.get("permalink")

        if channel is None or permalink is None:
            return None

        return SlackPermalink.parse_obj(response.data)

    @eave_util.memoized
<<<<<<< HEAD
    async def get_conversation_messages(self) -> list["SlackMessage"]:
        assert self.channel is not None
=======
    async def get_conversation_messages(self) -> list["SlackMessage"] | None:
        if self.channel is None:
            raise SlackDataError("channel")
>>>>>>> 5a6b0da9

        response = await self._ctx.client.conversations_replies(
            channel=self.channel,
            ts=self.parent_ts,
        )

        messages = response.get("messages")
        if messages is None:
            raise SlackDataError("conversation messages")

        # FIXME: This seems janky
        messages_list = [SlackMessage(m, slack_context=self._ctx._context) for m in messages]
        return messages_list

    async def formatted_messages(self) -> AsyncGenerator[str, None]:
        messages = await self.get_conversation_messages()
        if messages is None:
            return

        for message in messages:
            formatted_message = await message.get_formatted_message()
            if formatted_message is not None:
                yield formatted_message

    @eave_util.memoized
    async def get_formatted_conversation(self) -> str | None:
        messages = await self.get_conversation_messages()
        if messages is None:
            return None

        formatted_messages: list[Optional[str]] = await asyncio.gather(
            *[message.get_formatted_message() for message in messages]
        )

        filtered_messages = filter(None, formatted_messages)
        formatted_conversation = "\n".join(filtered_messages)
        return formatted_conversation

    @eave_util.memoized
    async def get_formatted_message(self) -> str | None:
        if self.is_bot_message:
            eaveLogger.debug("skipping bot message")
            return None

        expanded_text, user_profile = await asyncio.gather(
            self.get_expanded_text(),
            self.get_user_profile(),
        )

        if expanded_text is None or user_profile is None:
            eaveLogger.warning("expanded_text or user_profile were None")
            return None

        formatted_message = f"- Message from {user_profile.real_name}: {expanded_text}\n"
        return formatted_message

    @eave_util.memoized
    async def get_user_profile(self) -> SlackProfile | None:
        if self.user is None:
            return None

        profile = await SlackProfile.get(self.user, ctx=self._ctx)
        return profile

    @eave_util.memoized
    async def get_expanded_text(self) -> str | None:
        """
        Message text with links (user mentions, channels, subteams, special mentions, urls) replaced with real values.
        """

        if self.text is None:
            eaveLogger.warning("slack message text unexpectedly None")
            return None

        await asyncio.gather(
            self.resolve_user_mentions(),
            self.resolve_channel_mentions(),
            self.resolve_subteam_mentions(),
            self.resolve_special_mentions(),
            self.resolve_urls(),
        )

        expanded_text = self.text

        def replace_user_mention(match: re.Match[str]) -> str:
            if self.user_mentions_dict is None:
                return match.group()

            user_id = match.groups()[0]
            profile = self.user_mentions_dict.get(user_id)

            if profile is not None:
                return f"@{profile.real_name}"
            else:
                return match.group()

        expanded_text = re.sub("<@([UW]\\w+).*?>", replace_user_mention, expanded_text)

        def replace_channel_mention(match: re.Match[str]) -> str:
            if self.channel_mentions_dict is None:
                return match.group()

            groups = match.groups()
            channel_id = groups[0]

            channel = self.channel_mentions_dict.get(channel_id)

            if channel is not None and channel.name is not None:
                return f"@{channel.name}"
            else:
                return match.group()

        expanded_text = re.sub("<#(C\\w+).*?>", replace_channel_mention, expanded_text)

        def replace_subteam_mention(match: re.Match[str]) -> str:
            if self.subteam_mentions_dict is None:
                return match.group()

            id = match.groups()[0]
            obj = self.subteam_mentions_dict.get(id)

            if obj is not None:
                return f"@{obj}"
            else:
                return match.group()

        expanded_text = re.sub("<!subteam\\^(\\w+).*?>", replace_subteam_mention, expanded_text)

        def replace_special_mention(match: re.Match[str]) -> str:
            if self.special_mentions_dict is None:
                return match.group()

            id = match.groups()[0]
            obj = self.special_mentions_dict.get(id)

            if obj is not None:
                return f"@{obj}"
            else:
                return match.group()

        expanded_text = re.sub("<![(here)|(channel)|(everyone)]>", replace_special_mention, expanded_text)

        def replace_url(match: re.Match[str]) -> str:
            groups = match.groups()
            if len(groups) == 1:
                url = groups[0]
                return f"{url}"

            if len(groups) == 2:
                url = groups[0]
                name = groups[1]
                return f"{url} (link to {name})"

            return match.group()

        expanded_text = re.sub("<(.*?)\\|?(.*?)?>", replace_url, expanded_text)
        return expanded_text

    @eave_util.memoized
    async def resolve_user_mentions(self) -> None:
        links = self.parse_links()
        users = links[SlackMessageLinkType.user]

        user_mentions = list[SlackProfile]()
        user_mentions_dict = dict[str, SlackProfile]()

        for user_id in users:
            profile = await SlackProfile.get(user_id, ctx=self._ctx)
            if profile is not None:
                user_mentions.append(profile)
                user_mentions_dict[user_id] = profile

        self.user_mentions = user_mentions
        self.user_mentions_dict = user_mentions_dict

    @eave_util.memoized
    async def resolve_channel_mentions(self) -> None:
        links = self.parse_links()
        channels = links[SlackMessageLinkType.channel]

        channel_mentions = list[SlackConversation]()
        channel_mentions_dict = dict[str, SlackConversation]()

        for channel_id in channels:
            channel = await SlackConversation.get(channel_id, ctx=self._ctx)
            if channel is not None:
                channel_mentions.append(channel)
                channel_mentions_dict[channel_id] = channel

        self.channel_mentions = channel_mentions
        self.channel_mentions_dict = channel_mentions_dict

    @eave_util.memoized
    async def resolve_subteam_mentions(self) -> None:
        links = self.parse_links()
        subteams = links[SlackMessageLinkType.subteam]

        subteam_mentions = list[str]()
        subteam_mentions_dict = dict[str, str]()

        for subteam_id in subteams:
            # TODO: fetch subteam info from Slack API
            subteam_mentions.append(subteam_id)
            subteam_mentions_dict[subteam_id] = subteam_id

        self.subteam_mentions = subteam_mentions
        self.subteam_mentions_dict = subteam_mentions_dict

    @eave_util.memoized
    async def resolve_special_mentions(self) -> None:
        links = self.parse_links()
        specials = links[SlackMessageLinkType.special]

        self.special_mentions = specials
        self.special_mentions_dict = {value: value for value in specials}

    @eave_util.memoized
    async def resolve_urls(self) -> list[str]:
        links = self.parse_links()
        urls = links[SlackMessageLinkType.url]
        self.urls = urls
        return self.urls

    @eave_util.sync_memoized
    def parse_links(self) -> dict[SlackMessageLinkType, list[str]]:
        links = {
            SlackMessageLinkType.user: list[str](),
            SlackMessageLinkType.channel: list[str](),
            SlackMessageLinkType.subteam: list[str](),
            SlackMessageLinkType.special: list[str](),
            SlackMessageLinkType.url: list[str](),
        }

        if self.text is None:
            return links

        matches = re.finditer("<(.*?)>", self.text)

        for match in matches:
            link = match.groups()[0]

            user_match = re.match("^@([UW]\\w+)", link)
            if user_match is not None:
                links[SlackMessageLinkType.user].append(user_match.groups()[0])
                continue

            channel_match = re.match("^#(C\\w+)", link)
            if channel_match is not None:
                links[SlackMessageLinkType.channel].append(channel_match.groups()[0])
                continue

            subteam_match = re.match("^!subteam\\^(\\w+)", link)
            if subteam_match is not None:
                links[SlackMessageLinkType.subteam].append(subteam_match.groups()[0])
                continue

            special_match = re.match("^![(here)|(channel)|(everyone)]", link)
            if special_match is not None:
                links[SlackMessageLinkType.special].append(special_match.groups()[0])
                continue

            links[SlackMessageLinkType.url].append(link)

        return links

    @eave_util.memoized
    async def simple_format(self) -> str | None:
        if self.is_bot_message:
            eaveLogger.debug("skipping bot message")
            return None

        expanded_text, user_profile = await asyncio.gather(
            self.get_expanded_text(),
            self.get_user_profile(),
        )

        if expanded_text is None:
            raise SlackDataError("message expanded text")
        if user_profile is None:
            # FIXME: Maybe this will break for deactivated users?
            raise SlackDataError("message user profile")

        prefix = user_profile.real_name
        if user_profile.title:
            prefix += f" ({user_profile.title})"

        try:
            # Format: Wednesday, September 01 at 01:05PM
            # A 12-hour format is used as context for OpenAI; otherwise we might have to explicitly tell it that the
            # time is in 24-hour format.
            formatteddt = datetime.fromtimestamp(float(self.ts), tz=timezone.utc).strftime("%A, %B %d at %I:%M%p")
            prefix += f" on {formatteddt}"
        except ValueError:
            eaveLogger.exception(f"ts value couldn't be converted to float: {self.ts}")

        formatted_message = f"{prefix}: {expanded_text}\n\n"
        return formatted_message

    @eave_util.memoized
    async def full_format(self) -> str | None:
        raise NotImplementedError


class SlackShortcut:
    pass

    # {
    # 'type': 'message_action',
    # 'token': 'DDbHGlwnoH4IfRkXGs7bEHzR',
    # 'action_ts': '1673216732.465751',
    # 'team': {
    #     'id': 'T03G5LV6R7Y',
    #     'domain': 'eave-fyi'
    # },
    # 'user':
    #     'id': 'U03H23466MN',
    #     'username': 'bryancricker',
    #     'team_id': 'T03G5LV6R7Y',
    #     'name': 'bryancricker'
    # },
    # 'channel': {
    #     'id': 'C04GDPU3B5Z',
    #     'name': 'bot-testing'
    # },
    # 'is_enterprise_install': False,
    # 'enterprise': None,
    # 'callback_id': 'eave_watch_request',
    # 'trigger_id': '4604390294198.3549709229270.0707da46b65bf66a1b303c03d64033c1',
    # 'response_url': 'https://hooks.slack.com/app/T03G5LV6R7Y/4613452039588/N1GxHXVWpEHqEuE6nOeJAGR7',
    # 'message_ts': '1673068010.394289',
    # 'message': {
    #     'client_msg_id': '6eb36e25-c4cc-4fe7-b858-668fa3b53907',
    #     'type': 'message',
    #     'text': '<@U03H23466MN> the logo you sent is too small for the website header, are you able to send an SVG?',
    #     'user': 'U03H23466MN',
    #     'ts': '1673068010.394289',
    #     'blocks': [
    #         {
    #             'type': 'rich_text',
    #             'block_id': 'CjH',
    #             'elements': [
    #                 {
    #                     'type': 'rich_text_section',
    #                     'elements': [
    #                         {
    #                             'type': 'user',
    #                             'user_id': 'U03H23466MN'
    #                         },
    #                         {
    #                             'type': 'text',
    #                             'text': ' the logo you sent is too small for the website header, are you able to send an SVG?'
    #                         }
    #                     ]
    #                 }
    #             ]
    #         }
    #     ],
    #     'team': 'T03G5LV6R7Y',
    #     'thread_ts': '1673068010.394289',
    #     'reply_count': 20,
    #     'reply_users_count': 2,
    #     'latest_reply': '1673214192.830519',
    #     'reply_users': [
    #         'U03H23466MN',
    #         'U04H28J3TCH'
    #     ],
    #     'is_locked': False,
    #     'subscribed': True,
    #     'last_read': '1673214192.830519'
    # }<|MERGE_RESOLUTION|>--- conflicted
+++ resolved
@@ -469,14 +469,9 @@
         return SlackPermalink.parse_obj(response.data)
 
     @eave_util.memoized
-<<<<<<< HEAD
     async def get_conversation_messages(self) -> list["SlackMessage"]:
-        assert self.channel is not None
-=======
-    async def get_conversation_messages(self) -> list["SlackMessage"] | None:
         if self.channel is None:
             raise SlackDataError("channel")
->>>>>>> 5a6b0da9
 
         response = await self._ctx.client.conversations_replies(
             channel=self.channel,
