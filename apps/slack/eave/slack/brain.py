--- conflicted
+++ resolved
@@ -213,18 +213,7 @@
         logger.debug("Brain.create_documentation")
 
         api_document = await self.build_documentation()
-<<<<<<< HEAD
-
-        upsert_document_response = await eave_core_api_client.upsert_document(
-            team_id=self.team_id,
-            input=eave_ops.UpsertDocument.RequestBody(
-                subscription=eave_ops.SubscriptionInput(source=self.message.subscription_source),
-                document=api_document,
-            ),
-        )
-=======
         upsert_document_response = await self.upsert_document(document=api_document)
->>>>>>> 50174176
 
         await self.message.send_response(
             text=(
