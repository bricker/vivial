--- conflicted
+++ resolved
@@ -4,16 +4,12 @@
 
 import eave.pubsub_schemas
 from eave.slack.util import log_context
+from eave.stdlib import link_handler
 import eave.stdlib.analytics
 import eave.stdlib.core_api.client as eave_core
 import eave.stdlib.core_api.enums
 import eave.stdlib.core_api.models as eave_models
 import eave.stdlib.core_api.operations as eave_ops
-<<<<<<< HEAD
-import eave.stdlib.exceptions as eave_exceptions
-import eave.stdlib.link_handler as link_handler
-=======
->>>>>>> ef4cb1e6
 import eave.stdlib.openai_client as eave_openai
 import tiktoken
 from eave.stdlib import logger
@@ -32,12 +28,9 @@
     expanded_text: str
     message_context: str
     eave_team: eave_models.Team
-<<<<<<< HEAD
     subscriptions: list[eave_models.Subscription] = []
-=======
     slack_context: AsyncBoltContext
     log_extra: JsonObject
->>>>>>> ef4cb1e6
 
     def __init__(
         self, message: slack_models.SlackMessage, slack_context: AsyncBoltContext, eave_team: eave_models.Team
