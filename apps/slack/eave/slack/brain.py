import json
import asyncio
import enum
import random
import re
from typing import Optional
from uuid import UUID

import eave.slack.slack_app as slack_app
import eave.stdlib.core_api.client as eave_core_api_client
import eave.stdlib.core_api.models as eave_models
import eave.stdlib.core_api.operations as eave_ops
import eave.stdlib.openai_client as eave_openai
import eave.pubsub_schemas.generated.eave_user_action_pb2 as eave_user_action
from eave.stdlib import logger
import eave.stdlib.analytics
import tiktoken

from . import slack_models
<<<<<<< HEAD
from . import document_metadata
from . import message_prompts
=======
from .config import app_config
>>>>>>> 9a02e1aa

tokencoding = tiktoken.get_encoding("gpt2")

class Brain:
    message: slack_models.SlackMessage
    user_profile: slack_models.SlackProfile
    expanded_text: str
    message_context: str
    team_id: UUID

    def __init__(self, message: slack_models.SlackMessage) -> None:
        self.message = message
        # FIXME: Hardcoded ID
        self.team_id = UUID("3345217c-fb27-4422-a3fc-c404b49aff8c")
        # self.team = await eave_core_api_client.get_team(slack_org_id: xxx)

    async def process_message(self) -> None:
        logger.debug("Brain.process_message")

        i_am_mentioned = await self.message.check_eave_is_mentioned()
        if i_am_mentioned is True:
            """
            Eave is mentioned in this message.
            1. Acknowledge receipt of the message.
            1. If she's being asked for thread information, handle that and stop processing.
            1. Otherwise, send a preliminary response and continue processing.
            """
            await self.acknowledge_receipt()

            action = eave_user_action.EaveUserAction(
                action=eave_user_action.EaveUserAction.Action(
                    platform=eave_models.SubscriptionSourcePlatform.slack,
                    name="eave_mention",
                    description="Eave was mentioned in Slack",
                    eave_user_id="xxxx",
                    opaque_params=json.dumps({}),
                    user_ts=int(float(self.message.ts)),
                ),
                message_source=__name__
            )
            eave.stdlib.analytics.log_user_action(action=action)

        else:
            """
            Eave is not mentioned in this message.
            1. Lookup an existing subscription for this source.
            1. If she is not subscribed, then ignore the message and stop processing.
            1. Otherwise, continue processing.
            """
            subscription_response = await self.get_subscription()
            if subscription_response is None:
                logger.debug("Eave is not subscribed to this thread; ignoring.")
                return

        await self.load_data()

        message_action = await message_prompts.message_action(context=self.message_context)
        await self.handle_action(message_action=message_action)

    async def process_shortcut_event(self) -> None:
        logger.debug("Brain.shortcut_event")
        await self.acknowledge_receipt()

        # source = eave_models.SubscriptionSource(
        #     event=eave_models.SubscriptionSourceEvent.slack_message,
        #     id=message.subscription_id,
        # )

        # response = await eave_models.client.get_or_create_subscription(source=source)
        # manager = DocumentManager(message=message, subscription=response.subscription)
        # await manager.process_message()

    """
    Intent Processors
    """

    async def handle_action(self, message_action: message_prompts.MessageAction) -> None:
        match message_action:
            case message_prompts.MessageAction.CREATE_DOCUMENTATION | message_prompts.MessageAction.WATCH:
                await self.create_documentation_and_subscribe()
                return

            case message_prompts.MessageAction.SEARCH_DOCUMENTATION:
                await self.message.send_response(text="One moment while I look...")
                await self.search_documentation()
                return

            case message_prompts.MessageAction.UPDATE_DOCUMENTATION:
                await self.message.send_response(text="On it!")
                await self.update_documentation()
                return

            case message_prompts.MessageAction.DELETE_DOCUMENTATION:
                # TODO: Unsubscribe from conversation
                await self.message.send_response(text="On it!")
                await self.archive_documentation()
                return

            case _:
                await self.handle_unknown_request()
                return

    async def create_documentation_and_subscribe(self) -> None:
        """
        Subscribes to the thread and creates initial documentation if not already subscribed,
        otherwise notifies the user that I'm already watching this conversation.
        """
        logger.debug("Brain.process_watch_request")
        existing_subscription = await self.get_subscription()

        if existing_subscription is None:
            message_prefix = random.choice((
                "Acknowledged!",
                "On it!",
                "Got it!",
                "Got it.",
            ))
            await self.message.send_response(
                text=(
                    f"{message_prefix} I'll get started on the documentation right now and send an update when it's ready."
                )
            )
            await self.create_subscription()
            await self.create_documentation()
            return
        else:
            await self.notify_existing_subscription(subscription=existing_subscription)
            return

    async def handle_unknown_request(self) -> None:
        """
        Processes a request that wasn't recognized.
        Basically lets the user know that I wasn't able to process the message, and reminds them if I'm already documenting this conversation.
        """
        logger.debug("Brain.process_unknown_request")
        subscription = await self.get_subscription()

        if subscription is None:
            await self.message.send_response(
                text=(
                    "Hey! I haven't been trained on how to respond to your message. I've let my development team know about it. "
                    f"Do you want me to watch and document this conversation? (This feature is not yet implemented) "
                    "If you needed something else, try phrasing it differently."
                )
            )

            # TODO: handle the response to this, eg if the user says "Yes please" or "No thanks"

        elif subscription.document_reference is not None:
            await self.message.send_response(
                text=(
                    "Hey! I haven't been trained on how to respond to your message. I've let my development team know about it. "
                    f"As a reminder, I'm watching this conversation and documenting the information <{subscription.document_reference.document_url}|here>. "
                    "If you needed something else, try phrasing it differently."
                )
            )

        else:
            await self.message.send_response(
                text=(
                    "Hey! I haven't been trained on how to respond to your message. I've let my development team know about it. "
                    f"I'm currently working on the documentation for this conversation, and I'll send an update when it's ready. "
                    "If you needed something else, try phrasing it differently."
                )
            )

    """
    Document Management
    """

    async def create_documentation(self) -> None:
        """
        A procedure to execute the following tasks:
        1. Generate documentation from the conversation
        2. Parse the generated documentation and add contextual information
        3. Send the final document to Core API (i.e. save the document to the organization's documentation destination)
        4. Send a follow-up response to the original Slack thread with a link to the documentation
        """
        logger.debug("Brain.create_documentation")

        api_document = await self.build_documentation()

        upsert_document_response = await eave_core_api_client.upsert_document(
            team_id=self.team_id,
            input=eave_ops.UpsertDocument.RequestBody(
                subscription=eave_ops.SubscriptionInput(source=self.message.subscription_source),
                document=api_document,
            ),
        )


        await self.message.send_response(
            text=(
                "Here's the documentation that you asked for! I'll keep it up-to-date and accurate.\n"
                f"<{upsert_document_response.document_reference.document_url}|{api_document.title}>"
            )
        )

    async def build_documentation(self) -> eave_ops.DocumentInput:
        logger.debug("Brain.build_documentation")
        conversation = await self.build_context()

        document_topic = await document_metadata.get_topic(conversation)
        logger.info(f"document_topic: {document_topic}")
        document_hierarchy = await document_metadata.get_hierarchy(conversation)
        logger.info(f"document_hierarchy: {document_hierarchy}")
        project_title = await document_metadata.get_project_title(conversation)
        logger.info(f"project_title: {project_title}")
        documentation_type = await document_metadata.get_documentation_type(conversation)
        logger.info(f"documentation_type: {documentation_type}")
        documentation = await document_metadata.get_documentation(conversation=conversation, documentation_type=documentation_type)
        logger.info(f"documentation:\n{documentation}")
        document_resources = await self.build_resources()
        logger.info(f"document_resources: {document_resources}")

        api_document = eave_ops.DocumentInput(
            title=document_topic,
            content=documentation + document_resources,
        )

        current = api_document
        for category in document_hierarchy:
            p = eave_ops.DocumentInput(
                title=category,
                content="",
            )
            current.parent = p
            current = p

        return api_document

    async def build_resources(self) -> str:
        all_messages = await self.message.get_conversation_messages()
        assert all_messages is not None

        [await m.get_expanded_text() for m in all_messages]
        # TODO: Remove duplicate URLs
        links = [link for message in all_messages for link in message.urls]

        resources_doc = ""

        if len(links) > 0:
            resources_doc += (
                "<h3>Resources</h3>"
                "<ol>"
            )
            for link in links:
                parts = link.split("|")
                if len(parts) > 1:
                    name = parts[1]
                    url = parts[0]
                else:
                    name = parts[0]
                    url = parts[0]

                resources_doc += (
                    "<li>"
                    f"<a href=\"{url}\">{name}</a>"
                    "</li>"
                )

            resources_doc += (
                "</ol>"
            )

        resources_doc += (
            "<h3>Source</h3>"
        )

        permalink = await self.message.get_parent_permalink()
        if permalink is not None:
            doc_source = str(permalink.permalink)
            resources_doc += (
                f"<a href=\"{doc_source}\">Slack</a>"
            )
        else:
            resources_doc += (
                f"Slack message: {self.message.subscription_id}"
            )

        return resources_doc

    async def search_documentation(self) -> None:
        # blocks = [
        #     slack_sdk.models.blocks.SectionBlock(
        #         text=slack_sdk.models.blocks.basic_components.MarkdownTextObject(
        #             text=f"*<{document_reference.document_url}|{document.title}>*\n{document.summary}",
        #         ),
        #     ),
        #     slack_sdk.models.blocks.DividerBlock(),
        #     slack_sdk.models.blocks.SectionBlock(
        #         text=slack_sdk.models.blocks.basic_components.MarkdownTextObject(
        #             text=f"*<{document_reference.document_url}|{document.title}>*\n{document.summary}",
        #         ),
        #     ),
        #     slack_sdk.models.blocks.DividerBlock(),
        #     slack_sdk.models.blocks.SectionBlock(
        #         text=slack_sdk.models.blocks.basic_components.MarkdownTextObject(
        #             text=f"*<{document_reference.document_url}|{document.title}>*\n{document.summary}",
        #         ),
        #     ),
        #     slack_sdk.models.blocks.DividerBlock(),
        #     slack_sdk.models.blocks.ActionsBlock(
        #         elements=[
        #             slack_sdk.models.blocks.block_elements.ButtonElement(
        #                 text="Load more results (noop)",
        #             ),
        #         ],
        #     ),
        # ]
        # await self.message.send_response(blocks=blocks)

        await self.message.send_response(text="I haven't yet been taught how to search existing documentation.")

    async def update_documentation(self) -> None:
        await self.message.send_response(text="I haven't yet been taught how to update existing documentation.")

    async def archive_documentation(self) -> None:
        await self.message.send_response(text="I haven't yet been taught how to archive existing documentation.")

    """
    Context Building
    """

    async def build_context(self) -> str:
        context = await self.build_concatenated_context()
        if len(tokencoding.encode(context)) > (eave_openai.MAX_TOKENS[eave_openai.OpenAIModel.GPT4] / 2):
            context = await self.build_rolling_context()

        return context

    async def build_concatenated_context(self) -> str:
        messages = await self.message.get_conversation_messages()
        assert messages is not None

        messages_without_self = filter(lambda m: m.is_eave is False, messages)

        formatted_messages: list[Optional[str]] = await asyncio.gather(
            *[message.simple_format() for message in messages_without_self]
        )

        filtered_messages = filter(None, formatted_messages)
        formatted_conversation = "\n".join(filtered_messages)

        # TODO: Add in reactions
        return formatted_conversation

    async def build_rolling_context(self) -> str:
        messages = await self.message.get_conversation_messages()
        assert messages is not None

        messages_without_self = filter(lambda m: m.is_eave is False, messages)

        messages_for_prompt = list[str]()
        total_tokens = 0

        condensed_context = ""

        for thread_message in messages_without_self:
            formatted_text = await thread_message.simple_format()
            if formatted_text is None:
                continue

            tokens = tokencoding.encode(formatted_text)
            total_tokens += len(tokens)

            if total_tokens > (eave_openai.MAX_TOKENS[eave_openai.OpenAIModel.GPT4] / 2):
                joined_messages = "\n\n".join(messages_for_prompt)
                prompt = eave_openai.formatprompt(f"""
                    Condense the following conversation. Maintain the important information.

                    ###

                    {condensed_context}

                    {joined_messages}

                    ###
                """)
                openai_params = eave_openai.ChatCompletionParameters(
                    model=eave_openai.OpenAIModel.GPT4,
                    messages=[prompt],
                    temperature=0.9,
                    frequency_penalty=1.0,
                    presence_penalty=1.0,
                )
                response = await eave_openai.chat_completion(params=openai_params)
                assert response is not None
                condensed_context = response
                total_tokens = 0
                messages_for_prompt.clear()

            messages_for_prompt.append(formatted_text)

        recent_messages = "\n\n".join(messages_for_prompt)
        return f"{condensed_context}\n\n" f"{recent_messages}"

    """
    Utility
    """

    async def acknowledge_receipt(self) -> None:
        await self.message.add_reaction("eave")

    async def get_subscription(self) -> eave_ops.GetSubscription.ResponseBody | None:
        subscription = await eave_core_api_client.get_subscription(
            team_id=self.team_id,
            input=eave_ops.GetSubscription.RequestBody(
                subscription=eave_ops.SubscriptionInput(source=self.message.subscription_source),
            ),
        )
        return subscription

    async def create_subscription(self) -> eave_ops.CreateSubscription.ResponseBody:
        """
        Gets and returns the subscription if it already exists, otherwise creates and returns a new subscription.
        """
        subscription = await eave_core_api_client.create_subscription(
            team_id=self.team_id,
            input=eave_ops.CreateSubscription.RequestBody(
                subscription=eave_ops.SubscriptionInput(source=self.message.subscription_source),
            ),
        )
        return subscription

    async def notify_existing_subscription(self, subscription: eave_ops.GetSubscription.ResponseBody) -> None:
        if subscription.document_reference is not None:
            await self.message.send_response(
                text=(
                    f"Hey! I'm already watching this conversation and documenting the information <{subscription.document_reference.document_url}|here>. "
                    "Let me know if you need anything else!"
                )
            )
            return

        else:
            await self.message.send_response(
                text=(
                    f"Hey! I'm currently working on the documentation for this conversation. I'll send an update when it's ready."
                )
            )
            return

    async def load_data(self) -> None:
        user_profile = await self.message.get_user_profile()
        assert user_profile is not None
        self.user_profile = user_profile

        expanded_text = await self.message.get_expanded_text()
        assert expanded_text is not None
        self.expanded_text = expanded_text

        await self.build_message_context()

    async def build_message_context(self) -> None:
        caller_name = self.user_profile.real_name_normalized
        caller_job_title = self.user_profile.title

        context: list[str] = []
        context.append(f"{caller_name} sent you a message.")

        if caller_job_title:
            context.append(f"{caller_name}'s job title is \"{caller_job_title}\".")

        # f"The question was asked in a Slack channel called \"\". "
        # f"The description of that channel is: \"\" "

        compiled_context = "\n".join(context)

        message_context = eave_openai.formatprompt(compiled_context, f"""
            Message:
            ###
            {self.expanded_text}
            ###
        """)

        self.message_context = message_context<|MERGE_RESOLUTION|>--- conflicted
+++ resolved
@@ -17,12 +17,8 @@
 import tiktoken
 
 from . import slack_models
-<<<<<<< HEAD
 from . import document_metadata
 from . import message_prompts
-=======
-from .config import app_config
->>>>>>> 9a02e1aa
 
 tokencoding = tiktoken.get_encoding("gpt2")
 
