--- conflicted
+++ resolved
@@ -68,17 +68,11 @@
         if expanded_text is None:
             eaveLogger.warning(
                 "slack message expanded_text is unexpectedly None",
-<<<<<<< HEAD
-                extra=self.eave_ctx.set({
-                    "message_text": self.message.text,
-                }),
-=======
                 extra=self.eave_ctx.set(
                     {
                         "message_text": self.message.text,
                     }
                 ),
->>>>>>> c6d26184
             )
 
             # FIXME: Brain should allow None expanded_text so it can retry.
