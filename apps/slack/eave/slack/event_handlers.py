--- conflicted
+++ resolved
@@ -98,15 +98,6 @@
             TASK_EXECUTION_COUNT_CONTEXT_KEY, 0
         )  # The number of times Cloud Tasks executed this task so far, excluding this one
 
-<<<<<<< HEAD
-        eave_ctx.set({
-            "queue": json.loads(Queue.to_json(queue)),
-            "task": {
-                "max_attempts": max_attempts,
-                "total_attempts": total_attempts,
-            }
-        })
-=======
         eave_ctx.set(
             {
                 "queue": json.loads(Queue.to_json(queue)),
@@ -116,7 +107,7 @@
                 },
             }
         )
->>>>>>> c6d26184
+
         eaveLogger.debug(f"{SLACK_EVENT_QUEUE_NAME} task state", extra=eave_ctx)
 
         # This is on purpose == instead of >=, because we only want to send this message once.
