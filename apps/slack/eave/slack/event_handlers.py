<<<<<<< HEAD
import json
import os
from typing import Optional

import eave.stdlib.util as eave_util
from eave.stdlib import logger
from slack_bolt.async_app import AsyncAck, AsyncApp

import eave.slack.brain
import eave.slack.slack_models
from eave.slack.config import app_config
=======
import logging
from typing import Any, Optional

import eave.slack.brain
import eave.slack.slack_models
import eave.stdlib.util as eave_util
from slack_bolt.async_app import AsyncAck, AsyncApp

>>>>>>> 9a02e1aa

def register_event_handlers(app: AsyncApp) -> None:
    app.shortcut("eave_watch_request")(shortcut_eave_watch_request_handler)
    app.event("message")(event_message_handler)
    app.event("app_mention")(noop_handler)
    app.event("reaction_added")(noop_handler)
    app.event("file_shared")(noop_handler)
    app.event("file_public")(noop_handler)
    app.event("file_deleted")(noop_handler)
    app.event("member_joined_channel")(noop_handler)


async def shortcut_eave_watch_request_handler(ack: AsyncAck, shortcut: Optional[eave_util.JsonObject]) -> None:
    logger.debug("WatchRequestEventHandler %s", shortcut)
    await ack()
    assert shortcut is not None

    message_json = shortcut.get("message")
    assert message_json is not None

    # TODO: Use Shortcut slack model, and get shortcut actor
    channel = shortcut["channel"]["id"]
    message = eave.slack.slack_models.SlackMessage(message_json, channel=channel)
    b = eave.slack.brain.Brain(message=message)
    eave_util.do_in_background(b.process_shortcut_event())


async def event_message_handler(event: Optional[eave_util.JsonObject]) -> None:
    logger.debug("MessageEventHandler %s", event)
    assert event is not None

    message = eave.slack.slack_models.SlackMessage(event)

    if fixture_collection_enabled:
        save_fixture(event=event)

    if message.subtype in ["bot_message", "bot_remove", "bot_add"]:
        # Ignore messages from bots.
        # TODO: We should accept messages from bots
        logger.debug("ignoring bot message")
        return

    b = eave.slack.brain.Brain(message=message)
    eave_util.do_in_background(b.process_message())


async def noop_handler() -> None:
    pass

fixture_collection_enabled = (
    app_config.dev_mode \
    and os.getenv("SLACK_SOCKETMODE") is not None \
    and os.getenv("FIXTURE_COLLECTION") is not None
)

def save_fixture(event: eave_util.JsonObject) -> None:
    os.makedirs(".event_fixtures/message", exist_ok=True)

    fn = event["ts"]
    with open(f".event_fixtures/message/{fn}.json", mode="w") as f:
        f.write(json.dumps(event, indent=2, sort_keys=True))<|MERGE_RESOLUTION|>--- conflicted
+++ resolved
@@ -1,4 +1,3 @@
-<<<<<<< HEAD
 import json
 import os
 from typing import Optional
@@ -10,16 +9,6 @@
 import eave.slack.brain
 import eave.slack.slack_models
 from eave.slack.config import app_config
-=======
-import logging
-from typing import Any, Optional
-
-import eave.slack.brain
-import eave.slack.slack_models
-import eave.stdlib.util as eave_util
-from slack_bolt.async_app import AsyncAck, AsyncApp
-
->>>>>>> 9a02e1aa
 
 def register_event_handlers(app: AsyncApp) -> None:
     app.shortcut("eave_watch_request")(shortcut_eave_watch_request_handler)
