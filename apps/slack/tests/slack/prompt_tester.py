import logging
import os
<<<<<<< HEAD
import uuid
=======
import sys
import textwrap
import uuid
from typing import Any
>>>>>>> 52019dac

from dotenv import load_dotenv

load_dotenv()

import asyncio
import json

import eave.slack.brain
import eave.slack.message_prompts
import eave.slack.slack_models
import eave.stdlib.core_api.models as eave_models
import eave.stdlib.logging
import eave.stdlib.openai_client

eave.stdlib.logging.setup_logging(level=logging.DEBUG)
from eave.stdlib import logger

<<<<<<< HEAD
jsonstring = """
{
  "channel": "C051LAJE4ES",
  "channel_type": "channel",
  "client_msg_id": "1dc45313-c09c-4f10-96d5-3486fad0db5e",
  "event_ts": "1680720718.400389",
  "parent_user_id": "U03H23466MN",
  "team": "T03G5LV6R7Y",
  "text": "<@U04JKG95GUC> is there any existing documentation about this?",
  "thread_ts": "1680637189.965309",
  "ts": "1680720718.400389",
  "type": "message",
  "user": "U03H23466MN"
}
"""

eave_team = eave_models.Team(
    id=uuid.uuid4(), name="Test Team", document_platform=eave_models.DocumentPlatform.confluence
)


async def test_slack_message_processing() -> None:
    logger.info("test_slack_message_processing")
    event = json.loads(jsonstring)
    message = eave.slack.slack_models.SlackMessage(event)
    brain = eave.slack.brain.Brain(message=message, eave_team=eave_team)
=======

async def test_slack_message_processing(fixture: dict[str, Any]) -> None:
    logger.info("test_slack_message_processing")
    message = eave.slack.slack_models.SlackMessage(fixture)
    brain = eave.slack.brain.Brain(message=message)
>>>>>>> 52019dac
    await brain.process_message()


async def test_action_prompt(fixture: dict[str, Any]) -> None:
    logger.info("test_action_prompt")
<<<<<<< HEAD
    event = json.loads(jsonstring)
    message = eave.slack.slack_models.SlackMessage(event)
    brain = eave.slack.brain.Brain(message=message, eave_team=eave_team)
=======
    message = eave.slack.slack_models.SlackMessage(fixture)
    brain = eave.slack.brain.Brain(message=message)
>>>>>>> 52019dac
    await brain.load_data()
    message_action = await eave.slack.message_prompts.message_action(context=brain.message_context)
    logger.info(message_action)


async def test_document_builder(fixture: dict[str, Any]) -> None:
    logger.info("test_document_builder")
<<<<<<< HEAD
    event = json.loads(jsonstring)
    message = eave.slack.slack_models.SlackMessage(event)
    brain = eave.slack.brain.Brain(message=message, eave_team=eave_team)
=======
    message = eave.slack.slack_models.SlackMessage(fixture)
    brain = eave.slack.brain.Brain(message=message)
>>>>>>> 52019dac
    await brain.load_data()
    doc = await brain.build_documentation()

    filename = f"/tmp/eavedocs/{uuid.uuid4()}.html"
    with open(filename, "w+") as fd:
        c = doc
        crumbs: list[str] = []
        while c.parent is not None:
            crumbs.append(c.parent.title)
            c = c.parent

        fd.write(
            textwrap.dedent(
                """
            <html><head><style>
            body { font-family: system-ui; padding: 50px; width: 75%; }
            pre { background-color: black; color: white; padding: 20px; overflow: auto; }
            code { color:deeppink; }
            hr { color: lightgray; }
            th { background-color: lightgray; padding: 5px; }
            td { border: lightgray 1px solid; padding: 5px; }
            h1, h2, h3, h4, h5, h6 { border-bottom: 1px solid lightgray; }
            </style></head><body>
            """
            )
        )

        fd.write("<p>")
        fd.write(" > ".join(crumbs))
        fd.write("</p>")
        fd.write(f"<h1>{doc.title}</h1>")
        fd.write(doc.content)

        fd.write("</body></html>")

    os.system(f"open {filename}")


if __name__ == "__main__":
    testcase_name = sys.argv[1]
    fixture_name = sys.argv[2]
    testcase_func = getattr(sys.modules[__name__], testcase_name)

    with open(fixture_name) as f:
        fixture_string = f.read()

    fixture = json.loads(fixture_string)
    asyncio.run(testcase_func(fixture))<|MERGE_RESOLUTION|>--- conflicted
+++ resolved
@@ -1,13 +1,9 @@
 import logging
 import os
-<<<<<<< HEAD
-import uuid
-=======
 import sys
 import textwrap
 import uuid
 from typing import Any
->>>>>>> 52019dac
 
 from dotenv import load_dotenv
 
@@ -26,53 +22,23 @@
 eave.stdlib.logging.setup_logging(level=logging.DEBUG)
 from eave.stdlib import logger
 
-<<<<<<< HEAD
-jsonstring = """
-{
-  "channel": "C051LAJE4ES",
-  "channel_type": "channel",
-  "client_msg_id": "1dc45313-c09c-4f10-96d5-3486fad0db5e",
-  "event_ts": "1680720718.400389",
-  "parent_user_id": "U03H23466MN",
-  "team": "T03G5LV6R7Y",
-  "text": "<@U04JKG95GUC> is there any existing documentation about this?",
-  "thread_ts": "1680637189.965309",
-  "ts": "1680720718.400389",
-  "type": "message",
-  "user": "U03H23466MN"
-}
-"""
 
 eave_team = eave_models.Team(
     id=uuid.uuid4(), name="Test Team", document_platform=eave_models.DocumentPlatform.confluence
 )
 
 
-async def test_slack_message_processing() -> None:
-    logger.info("test_slack_message_processing")
-    event = json.loads(jsonstring)
-    message = eave.slack.slack_models.SlackMessage(event)
-    brain = eave.slack.brain.Brain(message=message, eave_team=eave_team)
-=======
-
 async def test_slack_message_processing(fixture: dict[str, Any]) -> None:
     logger.info("test_slack_message_processing")
     message = eave.slack.slack_models.SlackMessage(fixture)
-    brain = eave.slack.brain.Brain(message=message)
->>>>>>> 52019dac
+    brain = eave.slack.brain.Brain(message=message, eave_team=eave_team)
     await brain.process_message()
 
 
 async def test_action_prompt(fixture: dict[str, Any]) -> None:
     logger.info("test_action_prompt")
-<<<<<<< HEAD
-    event = json.loads(jsonstring)
-    message = eave.slack.slack_models.SlackMessage(event)
+    message = eave.slack.slack_models.SlackMessage(fixture)
     brain = eave.slack.brain.Brain(message=message, eave_team=eave_team)
-=======
-    message = eave.slack.slack_models.SlackMessage(fixture)
-    brain = eave.slack.brain.Brain(message=message)
->>>>>>> 52019dac
     await brain.load_data()
     message_action = await eave.slack.message_prompts.message_action(context=brain.message_context)
     logger.info(message_action)
@@ -80,14 +46,8 @@
 
 async def test_document_builder(fixture: dict[str, Any]) -> None:
     logger.info("test_document_builder")
-<<<<<<< HEAD
-    event = json.loads(jsonstring)
-    message = eave.slack.slack_models.SlackMessage(event)
+    message = eave.slack.slack_models.SlackMessage(fixture)
     brain = eave.slack.brain.Brain(message=message, eave_team=eave_team)
-=======
-    message = eave.slack.slack_models.SlackMessage(fixture)
-    brain = eave.slack.brain.Brain(message=message)
->>>>>>> 52019dac
     await brain.load_data()
     doc = await brain.build_documentation()
 
