--- conflicted
+++ resolved
@@ -1,62 +1,6 @@
-# import asyncio
-# from datetime import datetime
+import asyncio
+from datetime import datetime
 
-<<<<<<< HEAD
-# from models.category import Category
-# from models.outing import OutingConstraints
-# from eave.core.outing.models.search_region import SearchRegionCode
-# from models.user import User, UserPreferences
-
-# from eave.core.outing.outing import Outing
-
-
-# # TODO: Write thorough automated tests once all relevant tables / endpoints are ready (pending Bryan).
-# async def main() -> None:
-#     test_outing_constraints = OutingConstraints(
-#         start_time=datetime.fromisoformat("2024-10-25T19:42:31.946205"),
-#         search_area_ids=[SearchRegionCode.US_CA_LA2],
-#         budget=2,
-#         headcount=2,
-#     )
-#     test_category_1 = Category(id="103", subcategory_id="3008")
-#     test_category_2 = Category(id="103", subcategory_id="3012")
-#     test_category_3 = Category(id="105", subcategory_id="5001")
-#     test_category_4 = Category(id="103", subcategory_id="3008")
-#     test_category_5 = Category(id="103", subcategory_id="3013")
-#     test_category_6 = Category(id="104", subcategory_id="4007")
-#     test_user_1 = User(
-#         id=None,
-#         visitor_id=None,
-#         preferences=(
-#             UserPreferences(
-#                 open_to_bars=True,
-#                 requires_wheelchair_accessibility=False,
-#                 restaurant_categories=[
-#                     Category(id="sushi_restaurant"),
-#                     Category(id="american_restaurant"),
-#                     Category(id="brazilian_restaurant"),
-#                 ],
-#                 activity_categories=[test_category_1, test_category_2, test_category_3],
-#             )
-#         ),
-#     )
-#     test_user_2 = User(
-#         id="",
-#         visitor_id="",
-#         preferences=(
-#             UserPreferences(
-#                 open_to_bars=True,
-#                 requires_wheelchair_accessibility=False,
-#                 restaurant_categories=[
-#                     Category(id="chinese_restaurant"),
-#                     Category(id="fast_food_restaurant"),
-#                     Category(id="mexican_restaurant"),
-#                 ],
-#                 activity_categories=[test_category_4, test_category_5, test_category_6],
-#             )
-#         ),
-#     )
-=======
 from models.category import Category
 from models.outing import OutingConstraints
 from models.user import User, UserPreferences
@@ -111,19 +55,18 @@
             )
         ),
     )
->>>>>>> 551b2fe2
 
-#     test_outing = Outing([test_user_1, test_user_2], test_outing_constraints)
-#     test_outing_plan = await test_outing.plan()
-#     test_restaurant = test_outing_plan.restaurant and test_outing_plan.restaurant.place
-#     test_activity = test_outing_plan.activity and test_outing_plan.activity.place
+    test_outing = Outing([test_user_1, test_user_2], test_outing_constraints)
+    test_outing_plan = await test_outing.plan()
+    test_restaurant = test_outing_plan.restaurant and test_outing_plan.restaurant.place
+    test_activity = test_outing_plan.activity and test_outing_plan.activity.place
 
-#     if test_restaurant and test_restaurant.display_name:
-#         print(f"Dinner at {test_restaurant.display_name.text}")
+    if test_restaurant and test_restaurant.display_name:
+        print(f"Dinner at {test_restaurant.display_name.text}")
 
-#     if test_activity and test_activity.display_name:
-#         print(f"then hang at {test_activity.display_name.text}.")
+    if test_activity and test_activity.display_name:
+        print(f"then hang at {test_activity.display_name.text}.")
 
 
-# if __name__ == "__main__":
-#     asyncio.run(main())+if __name__ == "__main__":
+    asyncio.run(main())