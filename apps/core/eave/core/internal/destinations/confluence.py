--- conflicted
+++ resolved
@@ -1,402 +1,16 @@
-<<<<<<< HEAD
 import typing
-=======
-import enum
-import typing
-from dataclasses import dataclass
->>>>>>> 45fa56e2
 from functools import cached_property
 from typing import Optional, cast
 
 import atlassian
 import eave.stdlib
+import eave.stdlib.atlassian
+import eave.stdlib.openai_client
 import eave.stdlib.core_api.operations as eave_ops
 
 from ..oauth import atlassian as atlassian_oauth
 from . import abstract
 
-
-<<<<<<< HEAD
-=======
-class ConfluenceUserType(enum.Enum):
-    known = "known"
-    unknown = "unknown"
-    anonymous = "anonymous"
-    user = "user"
-
-
-class ConfluenceUserAccountType(enum.Enum):
-    atlassian = "atlassian"
-    app = "app"
-    unavailable = ""
-
-
-class ConfluenceContentBodyRepresentation(enum.Enum):
-    view = "view"
-    export_view = "export_view"
-    styled_view = "styled_view"
-    storage = "storage"
-    editor = "editor"
-    editor2 = "editor2"
-    anonymous_export_view = "anonymous_export_view"
-    wiki = "wiki"
-    atlas_doc_format = "atlas_doc_format"
-    dynamic = "dynamic"
-    raw = "raw"
-    _unknown = "_unknown"
-
-
-@dataclass
-class ConfluenceContext:
-    base_url: str
-
-
-class ConfluenceGenericLinks:
-    self_: str
-    base_url: str
-    tinyui: Optional[str] = None
-    editui: Optional[str] = None
-    webui: Optional[str] = None
-    context: Optional[str] = None
-    collection: Optional[str] = None
-
-    # FIXME: According to the Confluence documentation, "_links" might be a string (instead of an object)
-    def __init__(self, data: dict[str, str], ctx: ConfluenceContext) -> None:
-        self.base_url = ctx.base_url
-        self.self_ = data["self"]
-        self.tinyui = data.get("tinyui")
-        self.editui = data.get("editui")
-        self.webui = data.get("webui")
-        self.context = data.get("context")
-        self.collection = data.get("collection")
-
-    @property
-    def editui_url(self) -> Optional[str]:
-        if self.editui is None:
-            return None
-
-        return self.base_url + "/wiki" + self.editui
-
-    @property
-    def webui_url(self) -> Optional[str]:
-        if self.webui is None:
-            return None
-
-        return self.base_url + "/wiki" + self.webui
-
-    @property
-    def tinyui_url(self) -> Optional[str]:
-        if self.tinyui is None:
-            return None
-
-        return self.base_url + "/wiki" + self.tinyui
-
-
-class ConfluenceBaseModel:
-    _data: eave_util.JsonObject
-    expandable: Optional[eave_util.JsonObject] = None
-    links: Optional[ConfluenceGenericLinks] = None
-
-    def __init__(self, data: eave_util.JsonObject, ctx: ConfluenceContext) -> None:
-        self._data = data
-
-        if (links := data.get("_links")) is not None:
-            self.links = ConfluenceGenericLinks(links, ctx)
-
-        if (expandable := data.get("_expandable")) is not None:
-            self.expandable = expandable
-
-    @property
-    def canonical_url(self) -> Optional[str]:
-        if self.links is not None and self.links.tinyui_url is not None:
-            return self.links.tinyui_url
-        else:
-            return None
-
-
-class ConfluencePageVersion(ConfluenceBaseModel):
-    pass
-
-
-class ConfluenceOperationCheckResult(ConfluenceBaseModel):
-    pass
-
-
-class ConfluenceUserIcon(ConfluenceBaseModel):
-    pass
-
-
-class ConfluenceSpace(ConfluenceBaseModel):
-    id: Optional[int]
-    key: Optional[str]
-    name: Optional[str]
-
-    def __init__(self, data: eave_util.JsonObject, ctx: ConfluenceContext) -> None:
-        super().__init__(data, ctx)
-        self.id = data.get("id")
-        self.key = data.get("key")
-        self.name = data.get("name")
-
-
-class ConfluenceUserDetails(ConfluenceBaseModel):
-    pass
-
-
-class ConfluenceUser(ConfluenceBaseModel):
-    type_: ConfluenceUserType
-    account_type: ConfluenceUserAccountType
-    details: Optional[ConfluenceUserDetails] = None
-    is_external_collaborator: Optional[bool] = None
-    external_collaborator: Optional[bool] = None
-    username: Optional[str] = None
-    user_key: Optional[str] = None
-    account_id: Optional[str] = None
-    email: Optional[str] = None
-    public_name: Optional[str] = None
-    display_name: Optional[str] = None
-    time_zone: Optional[str] = None
-    profile_picture: Optional[ConfluenceUserIcon] = None
-    operations: Optional[list[ConfluenceOperationCheckResult]] = None
-    personal_space: Optional[ConfluenceSpace] = None
-
-    def __init__(self, data: eave_util.JsonObject, ctx: ConfluenceContext) -> None:
-        super().__init__(data, ctx)
-
-        self.type_ = ConfluenceUserType(value=data["type"])
-        self.account_type = ConfluenceUserAccountType(value=data["accountType"])
-        self.is_external_collaborator = data.get("isExternalCollaborator")
-        self.external_collaborator = data.get("externalCollaborator")
-        self.username = data.get("username")
-        self.user_key = data.get("userKey")
-        self.account_id = data.get("accountId")
-        self.email = data.get("email")
-        self.public_name = data.get("publicName")
-        self.display_name = data.get("displayName")
-        self.time_zone = data.get("timeZone")
-
-        if (details := data.get("details")) is not None:
-            self.details = ConfluenceUserDetails(details, ctx)
-
-        if (profile_picture := data.get("profilePicture")) is not None:
-            self.profile_picture = ConfluenceUserIcon(profile_picture, ctx)
-
-        if (operations := data.get("operations")) is not None:
-            self.operations = [ConfluenceOperationCheckResult(operation, ctx) for operation in operations]
-
-        if (personal_space := data.get("personalSpace")) is not None:
-            self.personal_space = ConfluenceSpace(personal_space, ctx)
-
-
-class ConfluenceUsersUserKeys(ConfluenceBaseModel):
-    users: list[ConfluenceUser]
-    user_keys: list[str]
-
-    def __init__(self, data: eave_util.JsonObject, ctx: ConfluenceContext) -> None:
-        super().__init__(data, ctx)
-
-        self.users = data["users"]
-        self.user_keys = data["userKeys"]
-
-
-class ConfluencePageContributors(ConfluenceBaseModel):
-    publishers: Optional[ConfluenceUsersUserKeys] = None
-
-    def __init__(self, data: eave_util.JsonObject, ctx: ConfluenceContext) -> None:
-        super().__init__(data, ctx)
-
-        if (publishers := data.get("publishers")) is not None:
-            self.publishers = ConfluenceUsersUserKeys(publishers, ctx)
-
-
-class ConfluencePageHistory(ConfluenceBaseModel):
-    latest: bool
-    created_date: str
-    contributors: Optional[ConfluencePageContributors] = None
-    created_by: Optional[ConfluenceUser] = None
-    owned_by: Optional[ConfluenceUser] = None
-    last_updated: Optional[ConfluencePageVersion] = None
-    previous_version: Optional[ConfluencePageVersion] = None
-    next_version: Optional[ConfluencePageVersion] = None
-
-    def __init__(self, data: eave_util.JsonObject, ctx: ConfluenceContext) -> None:
-        super().__init__(data, ctx)
-
-        self.latest = data["latest"]
-        self.created_date = data["createdDate"]
-
-        if (contributors := data.get("contributors")) is not None:
-            self.contributors = ConfluencePageContributors(contributors, ctx)
-
-        if (created_by := data.get("createdBy")) is not None:
-            self.created_by = ConfluenceUser(created_by, ctx)
-
-        if (owned_by := data.get("ownedBy")) is not None:
-            self.owned_by = ConfluenceUser(owned_by, ctx)
-
-        if (last_updated := data.get("lastUpdated")) is not None:
-            self.last_updated = ConfluencePageVersion(last_updated, ctx)
-
-        if (previous_version := data.get("previousVersion")) is not None:
-            self.previous_version = ConfluencePageVersion(previous_version, ctx)
-
-        if (next_version := data.get("nextVersion")) is not None:
-            self.next_version = ConfluencePageVersion(next_version, ctx)
-
-
-class ConfluenceMediaToken(ConfluenceBaseModel):
-    collection_ids: list[str]
-    content_id: str
-    expiry_date_time: str
-    file_ids: list[str]
-    token: str
-
-    def __init__(self, data: eave_util.JsonObject, ctx: ConfluenceContext) -> None:
-        super().__init__(data, ctx)
-
-        self.collection_ids = data["collectionIds"]
-        self.content_id = data["contentId"]
-        self.expiry_date_time = data["expiryDateTime"]
-        self.file_ids = data["fileIds"]
-        self.token = data["token"]
-
-
-class ConfluenceWebResourceDependencies(ConfluenceBaseModel):
-    pass
-
-
-class ConfluenceEmbeddable(ConfluenceBaseModel):
-    pass
-
-
-class ConfluenceEmbeddedContent(ConfluenceBaseModel):
-    entity_id: int
-    entity_type: str
-    entity: ConfluenceEmbeddable
-
-    def __init__(self, data: eave_util.JsonObject, ctx: ConfluenceContext) -> None:
-        super().__init__(data, ctx)
-
-        self.entity_id = data["entityId"]
-        self.entity_type = data["entityType"]
-        self.entity = ConfluenceEmbeddable(data["entity"], ctx)
-
-
-class ConfluenceContentBody(ConfluenceBaseModel):
-    value: str
-    representation: ConfluenceContentBodyRepresentation
-    embedded_content: list[ConfluenceEmbeddedContent]
-    media_token: Optional[ConfluenceMediaToken] = None
-    webresource: Optional[ConfluenceWebResourceDependencies] = None
-
-    def __init__(self, data: eave_util.JsonObject, ctx: ConfluenceContext) -> None:
-        super().__init__(data, ctx)
-
-        self.value = data["value"]
-        self.representation = ConfluenceContentBodyRepresentation(value=data["representation"])
-        self.embedded_content = [
-            ConfluenceEmbeddedContent(embedded_content, ctx) for embedded_content in data["embeddedContent"]
-        ]
-
-        if (media_token := data.get("mediaToken")) is not None:
-            self.media_token = ConfluenceMediaToken(media_token, ctx)
-
-        if (webresource := data.get("webresource")) is not None:
-            self.webresource = ConfluenceWebResourceDependencies(webresource, ctx)
-
-
-class ConfluencePageBody(ConfluenceBaseModel):
-    content: Optional[ConfluenceContentBody] = None
-    representation: ConfluenceContentBodyRepresentation = ConfluenceContentBodyRepresentation._unknown
-
-    def __init__(self, data: eave_util.JsonObject, ctx: ConfluenceContext) -> None:
-        super().__init__(data, ctx)
-
-        if (content := data.get(ConfluenceContentBodyRepresentation.view.value)) is not None:
-            self.content = ConfluenceContentBody(content, ctx)
-            self.representation = ConfluenceContentBodyRepresentation.view
-
-        if (content := data.get(ConfluenceContentBodyRepresentation.export_view.value)) is not None:
-            self.content = ConfluenceContentBody(content, ctx)
-            self.representation = ConfluenceContentBodyRepresentation.export_view
-
-        if (content := data.get(ConfluenceContentBodyRepresentation.styled_view.value)) is not None:
-            self.content = ConfluenceContentBody(content, ctx)
-            self.representation = ConfluenceContentBodyRepresentation.styled_view
-
-        if (content := data.get(ConfluenceContentBodyRepresentation.storage.value)) is not None:
-            self.content = ConfluenceContentBody(content, ctx)
-            self.representation = ConfluenceContentBodyRepresentation.storage
-
-        if (content := data.get(ConfluenceContentBodyRepresentation.wiki.value)) is not None:
-            self.content = ConfluenceContentBody(content, ctx)
-            self.representation = ConfluenceContentBodyRepresentation.wiki
-
-        if (content := data.get(ConfluenceContentBodyRepresentation.editor.value)) is not None:
-            self.content = ConfluenceContentBody(content, ctx)
-            self.representation = ConfluenceContentBodyRepresentation.editor
-
-        if (content := data.get(ConfluenceContentBodyRepresentation.editor2.value)) is not None:
-            self.content = ConfluenceContentBody(content, ctx)
-            self.representation = ConfluenceContentBodyRepresentation.editor2
-
-        if (content := data.get(ConfluenceContentBodyRepresentation.anonymous_export_view.value)) is not None:
-            self.content = ConfluenceContentBody(content, ctx)
-            self.representation = ConfluenceContentBodyRepresentation.anonymous_export_view
-
-        if (content := data.get(ConfluenceContentBodyRepresentation.atlas_doc_format.value)) is not None:
-            self.content = ConfluenceContentBody(content, ctx)
-            self.representation = ConfluenceContentBodyRepresentation.atlas_doc_format
-
-        if (content := data.get(ConfluenceContentBodyRepresentation.dynamic.value)) is not None:
-            self.content = ConfluenceContentBody(content, ctx)
-            self.representation = ConfluenceContentBodyRepresentation.dynamic
-
-        if (content := data.get(ConfluenceContentBodyRepresentation.raw.value)) is not None:
-            self.content = ConfluenceContentBody(content, ctx)
-            self.representation = ConfluenceContentBodyRepresentation.raw
-
-
-class ConfluencePage(ConfluenceBaseModel):
-    ctx: ConfluenceContext
-    id: str
-    type: str
-    status: str
-    title: str
-    macro_rendered_output: eave_util.JsonObject
-    extensions: eave_util.JsonObject
-    ancestors: Optional[list[eave_util.JsonObject]] = None
-    container: Optional[eave_util.JsonObject] = None
-    body: Optional[ConfluencePageBody] = None
-    space: Optional[ConfluenceSpace] = None
-    history: Optional[ConfluencePageHistory] = None
-    version: Optional[ConfluencePageVersion] = None
-
-    def __init__(self, data: eave_util.JsonObject, ctx: ConfluenceContext) -> None:
-        super().__init__(data, ctx)
-
-        self.id = data["id"]
-        self.type = data["type"]
-        self.status = data["status"]
-        self.title = data["title"]
-        self.macro_rendered_output = data["macroRenderedOutput"]
-        self.extensions = data["extensions"]
-        self.ancestors = data.get("ancestors")
-        self.container = data.get("container")
-
-        if (body := data.get("body")) is not None:
-            self.body = ConfluencePageBody(body, ctx)
-
-        if (space := data.get("space")) is not None:
-            self.space = ConfluenceSpace(space, ctx)
-
-        if (history := data.get("history")) is not None:
-            self.history = ConfluencePageHistory(history, ctx)
-
-        if (version := data.get("version")) is not None:
-            self.version = ConfluencePageVersion(version, ctx)
-
-
->>>>>>> 45fa56e2
 class ConfluenceDestination(abstract.DocumentDestination):
     oauth_session: atlassian_oauth.AtlassianOAuthSession
     atlassian_cloud_id: str
