--- conflicted
+++ resolved
@@ -48,13 +48,10 @@
     @cached_property
     def eventbrite_api_key(self) -> str:
         return get_required_env("EVENTBRITE_API_KEY")
-<<<<<<< HEAD
-=======
 
     @cached_property
     def segment_write_key(self) -> str:
         return get_required_env("SEGMENT_CORE_API_WRITE_KEY")
->>>>>>> 94062c7e
 
 
 CORE_API_APP_CONFIG = _AppConfig()