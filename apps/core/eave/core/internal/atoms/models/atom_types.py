from abc import ABC, abstractmethod
<<<<<<< HEAD
from dataclasses import dataclass
from enum import StrEnum
from typing import Self
=======
from dataclasses import dataclass, field
>>>>>>> 149d4f04

from eave.collectors.core.datastructures import DatabaseOperation
from google.cloud.bigquery import SchemaField, SqlTypeNames

from eave.core.internal.atoms.models.db_record_fields import (
    AccountRecordField,
    BigQueryRecordMetadataRecordField,
    CurrentPageRecordField,
    DeviceRecordField,
    GeoRecordField,
    MultiScalarTypeKeyValueRecordField,
    OpenAIRequestPropertiesRecordField,
    SessionRecordField,
    SingleScalarTypeKeyValueRecordField,
    TargetRecordField,
    TrafficSourceRecordField,
    UrlRecordField,
)
from eave.stdlib.core_api.models.virtual_event import BigQueryFieldMode
from eave.stdlib.deidentification import REDACTABLE

from eave.core.internal.atoms.models.enums import BrowserAction, HttpRequestMethod


@dataclass(kw_only=True, frozen=True)
class BigQueryTableDefinition:
    table_id: str
    """The BigQuery table ID"""

    friendly_name: str
    """Friendly name for BigQuery table metadata"""

    description: str
    """Description for BigQuery table metadata"""

    schema: tuple[SchemaField, ...]
    """Table schema. This is authoritative."""


@dataclass
class Atom(ABC):
    """
    Common fields for all Atom types.
    """

    session: SessionRecordField | None
    traffic_source: TrafficSourceRecordField | None
    visitor_id: str | None
    timestamp: float | None
<<<<<<< HEAD
    event_id: str | None
=======
    account: AccountRecordField | None = field(metadata={REDACTABLE: True})
>>>>>>> 149d4f04

    @staticmethod
    @abstractmethod
    def table_def() -> BigQueryTableDefinition: ...

    @staticmethod
    def common_atom_schema_fields() -> tuple[SchemaField, ...]:
        return (
            SessionRecordField.schema(),
            AccountRecordField.schema(),
            TrafficSourceRecordField.schema(),
            SchemaField(
                name="visitor_id",
                description="A unique ID per device, assigned by Eave. This ID is persisted across sessions on the same device.",
                field_type=SqlTypeNames.STRING,
                mode=BigQueryFieldMode.NULLABLE,
            ),
            SchemaField(
                name="timestamp",
                description="When this event occurred.",
                field_type=SqlTypeNames.TIMESTAMP,
                mode=BigQueryFieldMode.NULLABLE,
            ),
            SchemaField(
                name="event_id",
                description="A unique ID per atom, assigned by Eave. This can be used to distinguish otherwise identical events.",
                field_type=SqlTypeNames.STRING,
                mode=BigQueryFieldMode.NULLABLE,
            ),
            BigQueryRecordMetadataRecordField.schema(),
        )



@dataclass(kw_only=True)
class BrowserEventAtom(Atom):
    @staticmethod
    def table_def() -> BigQueryTableDefinition:
        return BigQueryTableDefinition(
            table_id="atoms_browser_events",
            friendly_name="Browser Atoms",
            description="Browser atoms",
            schema=(
                SchemaField(
                    name="action",
                    description="The user action that caused this event.",
                    field_type=SqlTypeNames.STRING,
                    mode=BigQueryFieldMode.NULLABLE,
                ),
                TargetRecordField.schema(),
                CurrentPageRecordField.schema(),
                DeviceRecordField.schema(),
                GeoRecordField.schema(),
                MultiScalarTypeKeyValueRecordField.schema(
                    name="extra",
                    description="Arbitrary event-specific parameters.",
                ),
                SchemaField(
                    name="client_ip",
                    description="The user's IP address.",
                    field_type=SqlTypeNames.STRING,
                    mode=BigQueryFieldMode.NULLABLE,
                ),
                *Atom.common_atom_schema_fields(),
            ),
        )

<<<<<<< HEAD
    action: BrowserAction | None
    target: TargetRecordField | None
    current_page: CurrentPageRecordField | None
=======
    target: TargetRecordField | None = field(metadata={REDACTABLE: True})
    current_page: CurrentPageRecordField | None = field(metadata={REDACTABLE: True})
    extra: list[MultiScalarTypeKeyValueRecordField] | None = field(metadata={REDACTABLE: True})
    action: str | None
>>>>>>> 149d4f04
    device: DeviceRecordField | None
    geo: GeoRecordField | None
    client_ip: str | None



@dataclass(kw_only=True)
class OpenAIChatCompletionAtom(Atom):
    @staticmethod
    def table_def() -> BigQueryTableDefinition:
        return BigQueryTableDefinition(
            table_id="atoms_openai_chat_completions",
            friendly_name="OpenAI Chat Completion Atoms",
            description="OpenAI Chat Completion atoms",
            schema=(
                SchemaField(
                    name="completion_id",
                    field_type=SqlTypeNames.STRING,
                    mode=BigQueryFieldMode.NULLABLE,
                ),
                SchemaField(
                    name="completion_system_fingerprint",
                    field_type=SqlTypeNames.STRING,
                    mode=BigQueryFieldMode.NULLABLE,
                ),
                SchemaField(
                    name="completion_created_timestamp",
                    field_type=SqlTypeNames.TIMESTAMP,
                    mode=BigQueryFieldMode.NULLABLE,
                ),
                SchemaField(
                    name="completion_user_id",
                    field_type=SqlTypeNames.STRING,
                    mode=BigQueryFieldMode.NULLABLE,
                ),
                SchemaField(
                    name="service_tier",
                    field_type=SqlTypeNames.STRING,
                    mode=BigQueryFieldMode.NULLABLE,
                ),
                SchemaField(
                    name="model",
                    field_type=SqlTypeNames.STRING,
                    mode=BigQueryFieldMode.NULLABLE,
                ),
                SchemaField(
                    name="prompt_tokens",
                    field_type=SqlTypeNames.INTEGER,
                    mode=BigQueryFieldMode.NULLABLE,
                ),
                SchemaField(
                    name="completion_tokens",
                    field_type=SqlTypeNames.INTEGER,
                    mode=BigQueryFieldMode.NULLABLE,
                ),
                SchemaField(
                    name="total_tokens",
                    field_type=SqlTypeNames.INTEGER,
                    mode=BigQueryFieldMode.NULLABLE,
                ),
                SchemaField(
                    name="input_cost_usd_cents",
                    field_type=SqlTypeNames.NUMERIC,
                    mode=BigQueryFieldMode.NULLABLE,
                ),
                SchemaField(
                    name="output_cost_usd_cents",
                    field_type=SqlTypeNames.NUMERIC,
                    mode=BigQueryFieldMode.NULLABLE,
                ),
                SchemaField(
                    name="total_cost_usd_cents",
                    field_type=SqlTypeNames.NUMERIC,
                    mode=BigQueryFieldMode.NULLABLE,
                ),
                SchemaField(
                    name="code_location",
                    field_type=SqlTypeNames.STRING,
                    mode=BigQueryFieldMode.NULLABLE,
                ),
                OpenAIRequestPropertiesRecordField.schema(),
                *Atom.common_atom_schema_fields(),
            ),
        )

    completion_id: str | None
    completion_system_fingerprint: str | None
    completion_created_timestamp: float | None
    completion_user_id: str | None
    service_tier: str | None
    model: str | None
    prompt_tokens: int | None
    completion_tokens: int | None
    total_tokens: int | None
    input_cost_usd_cents: float | None
    output_cost_usd_cents: float | None
    total_cost_usd_cents: float | None
    code_location: str | None
    openai_request: OpenAIRequestPropertiesRecordField | None

@dataclass(kw_only=True)
class DatabaseEventAtom(Atom):
    @staticmethod
    def table_def() -> BigQueryTableDefinition:
        return BigQueryTableDefinition(
            table_id="atoms_db_events",
            friendly_name="Database Atoms",
            description="Database atoms",
            schema=(
                SchemaField(
                    name="operation",
                    description="Which operation (SQL verb) was performed.",
                    field_type=SqlTypeNames.STRING,
                    mode=BigQueryFieldMode.NULLABLE,
                ),
                SchemaField(
                    name="db_name",
                    description="The name of the database.",
                    field_type=SqlTypeNames.STRING,
                    mode=BigQueryFieldMode.NULLABLE,
                ),
                SchemaField(
                    name="table_name",
                    description="The name of the table.",
                    field_type=SqlTypeNames.STRING,
                    mode=BigQueryFieldMode.NULLABLE,
                ),
                SchemaField(
                    name="statement",
                    description="The full database statement.",
                    field_type=SqlTypeNames.STRING,
                    mode=BigQueryFieldMode.NULLABLE,
                ),
                MultiScalarTypeKeyValueRecordField.schema(
                    name="statement_values",
                    description="The SQL parameter values passed into the statement.",
                ),
                *Atom.common_atom_schema_fields(),
            ),
        )

    operation: DatabaseOperation | None
    db_name: str | None
    table_name: str | None
    statement: str | None = field(metadata={REDACTABLE: True})
    statement_values: list[MultiScalarTypeKeyValueRecordField] | None = field(metadata={REDACTABLE: True})


@dataclass(kw_only=True)
class HttpClientEventAtom(Atom):
    @staticmethod
    def table_def() -> BigQueryTableDefinition:
        return BigQueryTableDefinition(
            table_id="atoms_http_client_events",
            friendly_name="HTTP Client Atoms",
            description="HTTP Client atoms",
            schema=(
                SchemaField(
                    name="request_method",
                    description="Request method. eg: POST, GET",
                    field_type=SqlTypeNames.STRING,
                    mode=BigQueryFieldMode.NULLABLE,
                ),
                UrlRecordField.schema(name="request_url", description="The requested URL."),
                SingleScalarTypeKeyValueRecordField[str].schema(
                    name="request_headers",
                    description="The headers for the outgoing request.",
                    value_type=SqlTypeNames.STRING,
                ),
                SchemaField(
                    name="request_payload",
                    description="The JSON-encoded request body, if present.",
                    field_type=SqlTypeNames.STRING,
                    mode=BigQueryFieldMode.NULLABLE,
                ),
                *Atom.common_atom_schema_fields(),
            ),
        )

    request_method: HttpRequestMethod | None
    request_url: UrlRecordField | None = field(metadata={REDACTABLE: True})
    request_headers: list[SingleScalarTypeKeyValueRecordField[str]] | None = field(metadata={REDACTABLE: True})
    request_payload: str | None = field(metadata={REDACTABLE: True})


@dataclass(kw_only=True)
class HttpServerEventAtom(Atom):
    @staticmethod
    def table_def() -> BigQueryTableDefinition:
        return BigQueryTableDefinition(
            table_id="atoms_http_server_events",
            friendly_name="HTTP Server Atoms",
            description="HTTP Server atoms",
            schema=(
                SchemaField(
                    name="request_method",
                    description="Request method. eg: POST, GET",
                    field_type=SqlTypeNames.STRING,
                    mode=BigQueryFieldMode.NULLABLE,
                ),
                UrlRecordField.schema(name="request_url", description="The requested URL."),
                SingleScalarTypeKeyValueRecordField[str].schema(
                    name="request_headers",
                    description="The headers for the incoming request.",
                    value_type=SqlTypeNames.STRING,
                ),
                SchemaField(
                    name="request_payload",
                    description="The JSON-encoded request body, if present.",
                    field_type=SqlTypeNames.STRING,
                    mode=BigQueryFieldMode.NULLABLE,
                ),
                *Atom.common_atom_schema_fields(),
            ),
        )

    request_method: HttpRequestMethod | None
    request_url: UrlRecordField | None = field(metadata={REDACTABLE: True})
    request_headers: list[SingleScalarTypeKeyValueRecordField[str]] | None = field(metadata={REDACTABLE: True})
    request_payload: str | None = field(metadata={REDACTABLE: True})<|MERGE_RESOLUTION|>--- conflicted
+++ resolved
@@ -1,11 +1,7 @@
 from abc import ABC, abstractmethod
-<<<<<<< HEAD
-from dataclasses import dataclass
 from enum import StrEnum
 from typing import Self
-=======
 from dataclasses import dataclass, field
->>>>>>> 149d4f04
 
 from eave.collectors.core.datastructures import DatabaseOperation
 from google.cloud.bigquery import SchemaField, SqlTypeNames
@@ -55,11 +51,8 @@
     traffic_source: TrafficSourceRecordField | None
     visitor_id: str | None
     timestamp: float | None
-<<<<<<< HEAD
     event_id: str | None
-=======
     account: AccountRecordField | None = field(metadata={REDACTABLE: True})
->>>>>>> 149d4f04
 
     @staticmethod
     @abstractmethod
@@ -127,16 +120,10 @@
             ),
         )
 
-<<<<<<< HEAD
-    action: BrowserAction | None
-    target: TargetRecordField | None
-    current_page: CurrentPageRecordField | None
-=======
     target: TargetRecordField | None = field(metadata={REDACTABLE: True})
     current_page: CurrentPageRecordField | None = field(metadata={REDACTABLE: True})
     extra: list[MultiScalarTypeKeyValueRecordField] | None = field(metadata={REDACTABLE: True})
-    action: str | None
->>>>>>> 149d4f04
+    action: BrowserAction | None
     device: DeviceRecordField | None
     geo: GeoRecordField | None
     client_ip: str | None
