import math
import time
from typing import Any, cast, override

from eave.stdlib.logging import LOGGER, LogContext
from google.cloud.bigquery import SchemaField, SqlTypeNames, StandardSqlTypeNames

from .table_handle import BigQueryFieldMode, BigQueryTableDefinition, BigQueryTableHandle

class BrowserEventsTableHandle(BigQueryTableHandle):
    table_def = BigQueryTableDefinition(
        table_id="atoms_browser_events_v1",
        schema=(
            SchemaField(
                name="event",
                field_type=SqlTypeNames.RECORD,
                mode=BigQueryFieldMode.NULLABLE,
                fields=(
                     SchemaField(
                        name="action",
                        field_type=SqlTypeNames.STRING,
                        mode=BigQueryFieldMode.NULLABLE,
                    ),
                    SchemaField(
                        name="timestamp",
                        field_type=SqlTypeNames.TIMESTAMP,
                        mode=BigQueryFieldMode.NULLABLE,
                    ),
                    SchemaField(
                        name="origin_elapsed_ms",
                        field_type=SqlTypeNames.FLOAT,
                        mode=BigQueryFieldMode.NULLABLE,
                    ),
                    SchemaField(
                        name="target",
                        field_type=SqlTypeNames.RECORD,
                        mode=BigQueryFieldMode.NULLABLE,
                        fields=(
                            SchemaField(
                                name="type",
                                field_type=SqlTypeNames.STRING,
                                mode=BigQueryFieldMode.NULLABLE,
                            ),
                            SchemaField(
                                name="id",
                                field_type=SqlTypeNames.STRING,
                                mode=BigQueryFieldMode.NULLABLE,
                            ),
                            SchemaField(
                                name="text",
                                field_type=SqlTypeNames.STRING,
                                mode=BigQueryFieldMode.NULLABLE,
                            ),
                            SchemaField(
                                name="attributes",
                                field_type=StandardSqlTypeNames.JSON,
                                mode=BigQueryFieldMode.NULLABLE,
                            ),
                        ),
                    ),
                ),
            ),

            SchemaField(
                name="session",
                field_type=SqlTypeNames.RECORD,
                mode=BigQueryFieldMode.NULLABLE,
                fields=(
                    SchemaField(
                        name="id",
                        field_type=SqlTypeNames.STRING,
                        mode=BigQueryFieldMode.NULLABLE,
                    ),
                    SchemaField(
                        name="start_timestamp",
                        field_type=SqlTypeNames.TIMESTAMP,
                        mode=BigQueryFieldMode.NULLABLE,
                    ),
                    SchemaField(
                        name="duration_ms",
                        field_type=SqlTypeNames.INTEGER,
                        mode=BigQueryFieldMode.NULLABLE,
                    ),
                ),
            ),

            SchemaField(
                name="user",
                field_type=SqlTypeNames.RECORD,
                mode=BigQueryFieldMode.NULLABLE,
                fields=(
                    SchemaField(
                        name="id",
                        field_type=SqlTypeNames.STRING,
                        mode=BigQueryFieldMode.NULLABLE,
                    ),
                    SchemaField(
                        name="visitor_id",
                        field_type=SqlTypeNames.STRING,
                        mode=BigQueryFieldMode.NULLABLE,
                    ),
                ),
            ),


            SchemaField(
                name="page",
                field_type=SqlTypeNames.RECORD,
                mode=BigQueryFieldMode.NULLABLE,
                fields=(
                    SchemaField(
                        name="current_url",
                        field_type=SqlTypeNames.STRING,
                        mode=BigQueryFieldMode.NULLABLE,
                    ),
                    SchemaField(
                        name="current_title",
                        field_type=SqlTypeNames.STRING,
                        mode=BigQueryFieldMode.NULLABLE,
                    ),
                    SchemaField(
                        name="pageview_id",
                        field_type=SqlTypeNames.STRING,
                        mode=BigQueryFieldMode.NULLABLE,
                    ),
                    SchemaField(
                        name="current_query_params",
                        field_type=StandardSqlTypeNames.JSON,
                        mode=BigQueryFieldMode.NULLABLE,
                    ),
                ),
            ),

            SchemaField(
                name="ua",
                field_type=SqlTypeNames.RECORD,
                mode=BigQueryFieldMode.NULLABLE,
                fields=(
                    SchemaField(
                        name="ua_string",
                        field_type=SqlTypeNames.STRING,
                        mode=BigQueryFieldMode.NULLABLE,
                    ),
                    SchemaField(
                        name="brands",
                        field_type=SqlTypeNames.RECORD,
                        mode=BigQueryFieldMode.REPEATED,
                        fields=(
                            SchemaField(
                                name="brand",
                                field_type=SqlTypeNames.STRING,
                                mode=BigQueryFieldMode.NULLABLE,
                            ),
                            SchemaField(
                                name="version",
                                field_type=SqlTypeNames.STRING,
                                mode=BigQueryFieldMode.NULLABLE,
                            ),
                        ),
                    ),
                    SchemaField(
                        name="platform",
                        field_type=SqlTypeNames.STRING,
                        mode=BigQueryFieldMode.NULLABLE,
                    ),
                    SchemaField(
                        name="mobile",
                        field_type=SqlTypeNames.BOOLEAN,
                        mode=BigQueryFieldMode.NULLABLE,
                    ),
                    SchemaField(
                        name="form_factor",
                        field_type=SqlTypeNames.STRING,
                        mode=BigQueryFieldMode.NULLABLE,
                    ),
                    SchemaField(
                        name="full_version_list",
                        field_type=SqlTypeNames.RECORD,
                        mode=BigQueryFieldMode.REPEATED,
                        fields=(
                            SchemaField(
                                name="brand",
                                field_type=SqlTypeNames.STRING,
                                mode=BigQueryFieldMode.NULLABLE,
                            ),
                            SchemaField(
                                name="version",
                                field_type=SqlTypeNames.STRING,
                                mode=BigQueryFieldMode.NULLABLE,
                            ),
                        ),
                    ),
                    SchemaField(
                        name="model",
                        field_type=SqlTypeNames.STRING,
                        mode=BigQueryFieldMode.NULLABLE,
                    ),
                    SchemaField(
                        name="platform_version",
                        field_type=SqlTypeNames.STRING,
                        mode=BigQueryFieldMode.NULLABLE,
                    ),
                ),
            ),

            SchemaField(
                name="discovery",
                field_type=SqlTypeNames.RECORD,
                mode=BigQueryFieldMode.NULLABLE,
                fields=(
                    SchemaField(
                        name="timestamp",
                        field_type=SqlTypeNames.TIMESTAMP,
                        mode=BigQueryFieldMode.NULLABLE,
                    ),
                    SchemaField(
                        name="browser_referrer",
                        field_type=SqlTypeNames.STRING,
                        mode=BigQueryFieldMode.NULLABLE,
                    ),
                    SchemaField(
                        name="campaign",
                        field_type=SqlTypeNames.STRING,
                        mode=BigQueryFieldMode.NULLABLE,
                    ),
                    SchemaField(
                        name="gclid",
                        field_type=SqlTypeNames.STRING,
                        mode=BigQueryFieldMode.NULLABLE,
                    ),
                    SchemaField(
                        name="fbclid",
                        field_type=SqlTypeNames.STRING,
                        mode=BigQueryFieldMode.NULLABLE,
                    ),
                    SchemaField(
                        name="utm_params",
                        field_type=StandardSqlTypeNames.JSON,
                        mode=BigQueryFieldMode.NULLABLE,
                    ),
                ),
            ),

            SchemaField(
                name="screen",
                field_type=SqlTypeNames.RECORD,
                mode=BigQueryFieldMode.NULLABLE,
                fields=(
                    SchemaField(
                        name="width",
                        field_type=SqlTypeNames.INTEGER,
                        mode=BigQueryFieldMode.NULLABLE,
                    ),
                    SchemaField(
                        name="height",
                        field_type=SqlTypeNames.INTEGER,
                        mode=BigQueryFieldMode.NULLABLE,
                    ),
                    SchemaField(
                        name="avail_width",
                        field_type=SqlTypeNames.INTEGER,
                        mode=BigQueryFieldMode.NULLABLE,
                    ),
                    SchemaField(
                        name="avail_height",
                        field_type=SqlTypeNames.INTEGER,
                        mode=BigQueryFieldMode.NULLABLE,
                    ),
                ),
            ),

            SchemaField(
                name="perf",
                field_type=SqlTypeNames.RECORD,
                mode=BigQueryFieldMode.NULLABLE,
                fields=(
                    SchemaField(
                        name="network_latency_ms",
                        field_type=SqlTypeNames.FLOAT,
                        mode=BigQueryFieldMode.NULLABLE,
                    ),
                    SchemaField(
                        name="dom_load_latency_ms",
                        field_type=SqlTypeNames.FLOAT,
                        mode=BigQueryFieldMode.NULLABLE,
                    ),
                ),
            ),

            SchemaField(
                name="cookies",
                field_type=StandardSqlTypeNames.JSON,
                mode=BigQueryFieldMode.NULLABLE,
            ),

            SchemaField(
                name="extra",
                field_type=StandardSqlTypeNames.JSON,
                mode=BigQueryFieldMode.NULLABLE,
            ),

            SchemaField(
                name="client_ip",
                field_type=SqlTypeNames.STRING,
                mode=BigQueryFieldMode.NULLABLE,
            ),

            SchemaField(
                name="insert_timestamp",
                field_type=SqlTypeNames.TIMESTAMP,
                mode=BigQueryFieldMode.REQUIRED,
                default_value_expression="CURRENT_TIMESTAMP"
            ),
<<<<<<< HEAD
        ),
=======
            SchemaField(
                name="context",
                field_type=StandardSqlTypeNames.JSON,
                mode=BigQueryFieldMode.NULLABLE,
            ),
        ],
>>>>>>> 17cb5fa8
    )

    async def create_vevent_view(self, *, request_method: str, request_url: str, ctx: LogContext) -> None:
        pass
        # vevent_readable_name = make_virtual_event_readable_name(operation=operation, table_name=source_table)
        # vevent_view_id = tableize(vevent_readable_name)

        # async with database.async_session.begin() as db_session:
        #     vevent_query = await VirtualEventOrm.query(
        #         session=db_session,
        #         params=VirtualEventOrm.QueryParams(
        #             team_id=self.team.id,
        #             view_id=vevent_view_id,
        #         ),
        #     )

        #     if not vevent_query.one_or_none():
        #         self._bq_client.get_or_create_view(
        #             dataset_id=self.team.bq_dataset_id,
        #             view_id=vevent_view_id,
        #             view_query=dedent(
        #                 """
        #                 SELECT
        #                     *
        #                 FROM
        #                     {dataset_id}.{atom_table_id}
        #                 WHERE
        #                     `table_name` = {source_table}
        #                     AND `operation` = {operation}
        #                 ORDER BY
        #                     `timestamp` ASC
        #                 """.format(
        #                     dataset_id=sql_sanitized_identifier(self.team.bq_dataset_id),
        #                     atom_table_id=sql_sanitized_identifier(self.table_def.table_id),
        #                     source_table=sql_sanitized_literal(source_table),
        #                     operation=sql_sanitized_literal(operation),
        #                 )
        #             ).strip(),
        #         )

        #         await VirtualEventOrm.create(
        #             session=db_session,
        #             team_id=self.team.id,
        #             view_id=vevent_view_id,
        #             readable_name=vevent_readable_name,
        #             description=f"{operation} operation on the {source_table} table.",
        #         )

    async def insert_with_client_ip(self, events: list[dict[str, Any]], client_ip: str | None, ctx: LogContext) -> None:
        if len(events) == 0:
            return

        dataset = self._bq_client.get_or_create_dataset(
            dataset_id=self.team.bq_dataset_id,
        )

        table = self._bq_client.get_and_sync_or_create_table(
            dataset_id=dataset.dataset_id,
            table_id=self.table_def.table_id,
            schema=self.table_def.schema,
            ctx=ctx,
        )

        unique_operations: set[tuple[str, str]] = set()
        formatted_rows: list[dict[str, Any]] = []

        for e in events:
            # unique_operations.add((e.request_method, e.request_url))
<<<<<<< HEAD
            e["client_ip"] = client_ip
            formatted_rows.append(e)
=======
            formatted_rows.append(
                {
                    "timestamp": time.time(),
                    **e.to_dict(),
                }
            )
>>>>>>> 17cb5fa8

        errors = self._bq_client.append_rows(
            table=table,
            rows=formatted_rows,
        )

        if len(errors) > 0:
            LOGGER.warning("BigQuery insert errors", { "errors": cast(list, errors)}, ctx)

        # FIXME: This is vulnerable to a DoS
        for request_method, request_url in unique_operations:
            await self.create_vevent_view(request_method=request_method, request_url=request_url, ctx=ctx)<|MERGE_RESOLUTION|>--- conflicted
+++ resolved
@@ -3,6 +3,7 @@
 from typing import Any, cast, override
 
 from eave.stdlib.logging import LOGGER, LogContext
+from eave.stdlib.typing import JsonObject
 from google.cloud.bigquery import SchemaField, SqlTypeNames, StandardSqlTypeNames
 
 from .table_handle import BigQueryFieldMode, BigQueryTableDefinition, BigQueryTableHandle
@@ -298,29 +299,23 @@
                 field_type=StandardSqlTypeNames.JSON,
                 mode=BigQueryFieldMode.NULLABLE,
             ),
-
             SchemaField(
                 name="client_ip",
                 field_type=SqlTypeNames.STRING,
                 mode=BigQueryFieldMode.NULLABLE,
             ),
-
+            SchemaField(
+                name="context",
+                field_type=StandardSqlTypeNames.JSON,
+                mode=BigQueryFieldMode.NULLABLE,
+            ),
             SchemaField(
                 name="insert_timestamp",
                 field_type=SqlTypeNames.TIMESTAMP,
                 mode=BigQueryFieldMode.REQUIRED,
                 default_value_expression="CURRENT_TIMESTAMP"
             ),
-<<<<<<< HEAD
         ),
-=======
-            SchemaField(
-                name="context",
-                field_type=StandardSqlTypeNames.JSON,
-                mode=BigQueryFieldMode.NULLABLE,
-            ),
-        ],
->>>>>>> 17cb5fa8
     )
 
     async def create_vevent_view(self, *, request_method: str, request_url: str, ctx: LogContext) -> None:
@@ -369,6 +364,9 @@
         #             description=f"{operation} operation on the {source_table} table.",
         #         )
 
+    async def insert(self, events: list[dict[str, Any]], ctx: LogContext) -> None:
+        await self.insert_with_client_ip(events, client_ip=None, ctx=ctx)
+
     async def insert_with_client_ip(self, events: list[dict[str, Any]], client_ip: str | None, ctx: LogContext) -> None:
         if len(events) == 0:
             return
@@ -389,17 +387,8 @@
 
         for e in events:
             # unique_operations.add((e.request_method, e.request_url))
-<<<<<<< HEAD
             e["client_ip"] = client_ip
             formatted_rows.append(e)
-=======
-            formatted_rows.append(
-                {
-                    "timestamp": time.time(),
-                    **e.to_dict(),
-                }
-            )
->>>>>>> 17cb5fa8
 
         errors = self._bq_client.append_rows(
             table=table,
