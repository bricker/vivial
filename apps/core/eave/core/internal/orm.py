import enum
import json
from datetime import datetime
from functools import cache
from typing import Optional, ParamSpec, Self, Tuple, cast
from uuid import UUID, uuid4

import atlassian
import eave.stdlib.core_api.models as eave_models
import eave.stdlib.core_api.operations as eave_ops
import eave.stdlib.openai_client
import eave.stdlib.util as eave_util
import oauthlib
import oauthlib.oauth2.rfc6749.tokens
import requests_oauthlib
from sqlalchemy import (
    ForeignKeyConstraint,
    Index,
    PrimaryKeyConstraint,
    Select,
<<<<<<< HEAD
    false,
=======
    delete,
>>>>>>> 50174176
    func,
    select,
    text,
)
from sqlalchemy.ext.asyncio import AsyncSession
from sqlalchemy.orm import DeclarativeBase, Mapped, mapped_column, relationship

from . import confluence
from . import database as eave_db
from .config import app_config

UUID_DEFAULT_EXPR = text("(gen_random_uuid())")

P = ParamSpec("P")


class Base(DeclarativeBase):
    pass


def make_team_composite_pk() -> PrimaryKeyConstraint:
    return PrimaryKeyConstraint(
        "team_id",
        "id",
    )


def make_team_fk() -> ForeignKeyConstraint:
    return ForeignKeyConstraint(
        ["team_id"],
        ["teams.id"],
    )


def make_team_composite_fk(fk_column: str, foreign_table: str) -> ForeignKeyConstraint:
    return ForeignKeyConstraint(["team_id", fk_column], [f"{foreign_table}.team_id", f"{foreign_table}.id"])


class AccessRequestOrm(Base):
    __tablename__ = "access_requests"
    __table_args__ = (
        PrimaryKeyConstraint("id"),
        Index(None, "visitor_id"),
        Index(None, "email", unique=True),
    )

    id: Mapped[UUID] = mapped_column(server_default=UUID_DEFAULT_EXPR)
    visitor_id: Mapped[Optional[UUID]] = mapped_column()
    email: Mapped[str] = mapped_column()
    opaque_input: Mapped[Optional[str]] = mapped_column()
    created: Mapped[datetime] = mapped_column(server_default=func.current_timestamp())

    @classmethod
    async def one_or_none(cls, session: AsyncSession, email: str) -> Optional["AccessRequestOrm"]:
        statement = select(cls).where(cls.email == email).limit(1)

        access_request = await session.scalar(statement)
        return access_request


class DocumentReferenceOrm(Base):
    __tablename__ = "document_references"
    __table_args__ = (
        make_team_composite_pk(),
        make_team_fk(),
        Index(
            "document_key",
            "team_id",
            "document_id",
            unique=True,
        ),
    )

    team_id: Mapped[UUID] = mapped_column()
    id: Mapped[UUID] = mapped_column(server_default=UUID_DEFAULT_EXPR)
    document_id: Mapped[str] = mapped_column()
    document_url: Mapped[str] = mapped_column()
    created: Mapped[datetime] = mapped_column(server_default=func.current_timestamp())
    updated: Mapped[Optional[datetime]] = mapped_column(server_default=None, onupdate=func.current_timestamp())

    @classmethod
    async def one_or_exception(cls, team_id: UUID, id: UUID, session: AsyncSession) -> "DocumentReferenceOrm":
        stmt = (
            select(DocumentReferenceOrm)
            .where(DocumentReferenceOrm.team_id == team_id)
            .where(DocumentReferenceOrm.id == id)
            .limit(1)
        )

        result = (await session.scalars(stmt)).one()
        return result


class SubscriptionOrm(Base):
    __tablename__ = "subscriptions"
    __table_args__ = (
        make_team_composite_pk(),
        make_team_fk(),
        make_team_composite_fk("document_reference_id", "document_references"),
        Index(
            "source_key",
            "team_id",
            "source_platform",
            "source_event",
            "source_id",
            unique=True,
        ),
    )

    team_id: Mapped[UUID] = mapped_column()
    id: Mapped[UUID] = mapped_column(server_default=UUID_DEFAULT_EXPR)
    source_platform: Mapped[eave_models.SubscriptionSourcePlatform] = mapped_column()
    source_event: Mapped[eave_models.SubscriptionSourceEvent] = mapped_column()
    source_id: Mapped[str] = mapped_column()
    document_reference_id: Mapped[Optional[UUID]] = mapped_column()
    created: Mapped[datetime] = mapped_column(server_default=func.current_timestamp())
    updated: Mapped[Optional[datetime]] = mapped_column(server_default=None, onupdate=func.current_timestamp())

    async def get_document_reference(self, session: AsyncSession) -> Optional[DocumentReferenceOrm]:
        if self.document_reference_id is None:
            return None

        result = await DocumentReferenceOrm.one_or_exception(
            team_id=self.team_id,
            id=self.document_reference_id,
            session=session,
        )
        return result

    @property
    def source(self) -> eave_models.SubscriptionSource:
        return eave_models.SubscriptionSource(
            platform=self.source_platform,
            event=self.source_event,
            id=self.source_id,
        )

    @source.setter
    def source(self, source: eave_models.SubscriptionSource) -> None:
        self.source_platform = source.platform
        self.source_event = source.event
        self.source_id = source.id

    @classmethod
    async def one_or_none(
        cls, session: AsyncSession, team_id: UUID, source: eave_models.SubscriptionSource
    ) -> Optional[Self]:
        lookup = cls._select_one(team_id=team_id, source=source)
        subscription = await session.scalar(lookup)
        return subscription

    @classmethod
    async def one_or_exception(
        cls, session: AsyncSession, team_id: UUID, source: eave_models.SubscriptionSource
    ) -> Self:
        lookup = cls._select_one(team_id=team_id, source=source)
        subscription = (await session.scalars(lookup)).one()
        return subscription

    @classmethod
    def _select_one(cls, team_id: UUID, source: eave_models.SubscriptionSource) -> Select[Tuple[Self]]:
        lookup = (
            select(cls)
            .where(cls.team_id == team_id)
            .where(cls.source_platform == source.platform)
            .where(cls.source_event == source.event)
            .where(cls.source_id == source.id)
            .limit(1)
        )
        return lookup


class ConfluenceDestinationOrm(Base):
    __tablename__ = "confluence_destinations"
    __table_args__ = (
        make_team_composite_pk(),
        make_team_fk(),
    )

    team_id: Mapped[UUID] = mapped_column()
    id: Mapped[UUID] = mapped_column(server_default=UUID_DEFAULT_EXPR)
    space: Mapped[str] = mapped_column()
    created: Mapped[datetime] = mapped_column(server_default=func.current_timestamp())
    updated: Mapped[Optional[datetime]] = mapped_column(server_default=None, onupdate=func.current_timestamp())

    @cache
    def confluence_client(self) -> atlassian.Confluence:
        """
        Atlassian Python API Docs: https://atlassian-python-api.readthedocs.io/
        """
        return atlassian.Confluence(
            url=f"https://api.atlassian.com/ex/confluence/{self.atlassian_cloud_id}",
            session=self.atlassian_installation.oauth_session,
        )

    @property
    @cache
    def confluence_context(self) -> confluence.ConfluenceContext:
        return confluence.ConfluenceContext(base_url=self.url)

    async def create_document(self, document: eave_ops.DocumentInput, session: AsyncSession) -> DocumentReferenceOrm:
        confluence_page = await self.get_or_create_confluence_page(document=document)

        url = None
        if confluence_page.links is not None and confluence_page.links.tinyui_url is not None:
            url = confluence_page.links.tinyui_url

        document_reference = DocumentReferenceOrm(
            team_id=self.team_id,
            document_id=confluence_page.id,
            document_url=url,
        )

        session.add(document_reference)
        return document_reference

    async def update_document(
        self, document: eave_ops.DocumentInput, document_reference: DocumentReferenceOrm
    ) -> DocumentReferenceOrm:
        """
        Update an existing Confluence document with the new body.
        Notably, the title and parent are not changed.
        """
        existing_page = await self.get_confluence_page_by_id(document_reference=document_reference)
        if existing_page is None:
            # TODO: This page was probably deleted. Remove it from our database?
            raise NotImplementedError()

        # TODO: Use a different body format? Currently it will probably return the "storage" format,
        # which is XML (HTML), and probably not great for an OpenAI prompt.
        if existing_page.body is not None and existing_page.body.content is not None:
            # TODO: Token counting
            prompt = (
                "Merge the following two documents."
                "\n\n"
                "First Document:\n"
                "=========================\n"
                f"{existing_page.body.content}\n"
                "=========================\n\n"
                "Second Document:\n"
                "=========================\n"
                f"{document.content}\n"
                "=========================\n"
            )
            openai_params = eave.stdlib.openai_client.ChatCompletionParameters(
                temperature=0.2,
                messages=[prompt],
            )
            resolved_document_body = await eave.stdlib.openai_client.chat_completion(params=openai_params)
            assert resolved_document_body is not None
        else:
            resolved_document_body = document.content

        # TODO: Hack
        content = resolved_document_body.replace("&", "&amp;")
        response = self.confluence_client().update_page(
            page_id=document_reference.document_id,
            title=existing_page.title,
            body=content,
        )

        assert response is not None
        return document_reference

    async def get_or_create_confluence_page(self, document: eave_ops.DocumentInput) -> confluence.ConfluencePage:
        existing_page = await self.get_confluence_page_by_title(document=document)
        if existing_page is not None:
            return existing_page

        parent_page = None
        if document.parent is not None:
            parent_page = await self.get_or_create_confluence_page(document=document.parent)

        # TODO: Hack
        content = document.content.replace("&", "&amp;")
        response = self.confluence_client().create_page(
            space=self.space,
            title=document.title,
            body=content,
            parent_id=parent_page.id if parent_page is not None else None,
        )
        assert response is not None

        json = cast(eave_util.JsonObject, response)
        page = confluence.ConfluencePage(json, cast(confluence.ConfluenceContext, self.confluence_context))
        return page

    async def get_confluence_page_by_id(
        self, document_reference: DocumentReferenceOrm
    ) -> confluence.ConfluencePage | None:
        response = self.confluence_client().get_page_by_id(
            page_id=document_reference.document_id,
            expand=["history"],
        )
        if response is None:
            return None

        json = cast(eave_util.JsonObject, response)
        page = confluence.ConfluencePage(json, cast(confluence.ConfluenceContext, self.confluence_context))
        return page

    async def get_confluence_page_by_title(self, document: eave_ops.DocumentInput) -> confluence.ConfluencePage | None:
        response = self.confluence_client().get_page_by_title(
            space=self.space,
            title=document.title,
        )
        if response is None:
            return None

        json = cast(eave_util.JsonObject, response)
        page = confluence.ConfluencePage(json, cast(confluence.ConfluenceContext, self.confluence_context))
        return page


class SlackSource(Base):
    __tablename__ = "slack_sources"
    __table_args__ = (
        make_team_composite_pk(),
        make_team_fk(),
        Index(
            "slack_team_id_eave_team_id",
            "team_id",
            "slack_team_id",
            unique=True,
        ),
    )

    team_id: Mapped[UUID] = mapped_column()
    """eave TeamOrm id"""
    id: Mapped[UUID] = mapped_column(server_default=UUID_DEFAULT_EXPR)
    slack_team_id: Mapped[str] = mapped_column(unique=True)
    """team[id] from here: https://api.slack.com/methods/oauth.v2.access#examples"""

    # bot identification data for authorizing slack api calls
    bot_token: Mapped[str] = mapped_column()
    bot_id: Mapped[str] = mapped_column()
    created: Mapped[datetime] = mapped_column(server_default=func.current_timestamp())
    updated: Mapped[Optional[datetime]] = mapped_column(server_default=None, onupdate=func.current_timestamp())

    @classmethod
    async def one_or_none(cls, session: AsyncSession, team_id: UUID) -> Optional[Self]:
        lookup = select(cls).where(cls.team_id == team_id).limit(1)
        source: Self | None = (await session.scalars(lookup)).one_or_none()
        return source


class AtlassianInstallationOrm(Base):
    __tablename__ = "atlassian_installations"
    __table_args__ = (
        make_team_composite_pk(),
        make_team_fk(),
        Index(
            "eave_team_id_atlassian_team_id",
            "team_id",
            "atlassian_cloud_id",
            unique=True,
        ),
    )

    team_id: Mapped[UUID] = mapped_column()
    id: Mapped[UUID] = mapped_column(server_default=UUID_DEFAULT_EXPR)
    atlassian_cloud_id: Mapped[str] = mapped_column(unique=True)
    oauth_token_encoded: Mapped[str] = mapped_column()
    created: Mapped[datetime] = mapped_column(server_default=func.current_timestamp())
    updated: Mapped[Optional[datetime]] = mapped_column(server_default=None, onupdate=func.current_timestamp())

    @property
    def oauth_token_decoded(self) -> oauthlib.oauth2.rfc6749.tokens.OAuth2Token:
        jsonv = json.loads(self.oauth_token_encoded)
        return oauthlib.oauth2.rfc6749.tokens.OAuth2Token(params=jsonv)

    oauth_scopes: list[str] = [
        "write:confluence-content",
        "read:confluence-space.summary",
        "write:confluence-file",
        "read:confluence-props",
        "write:confluence-props",
        "read:confluence-content.all",
        "read:confluence-content.summary",
        "search:confluence",
        "read:confluence-content.permission",
        "read:confluence-user",
        "read:confluence-groups",
        "readonly:content.attachment:confluence",
        "read:jira-work",
        "read:jira-user",
        "write:jira-work",
        "read:me",
        "read:account",
        "offline_access",
    ]

    def oauth_session(self, state: Optional[str] = None) -> requests_oauthlib.OAuth2Session:
        session = requests_oauthlib.OAuth2Session(
            token=self.oauth_token_decoded,
            client_id=app_config.eave_atlassian_app_client_id,
            scope=" ".join(self.oauth_scopes),
            state=state,
            auto_refresh_url="https://auth.atlassian.com/oauth/token",
            token_updater=self.update_token,
        )

        return session

    def update_token(self, token: oauthlib.oauth2.rfc6749.tokens.OAuth2Token) -> None:
        with eave_db.get_sync_session() as db_session:
            self.oauth_token_encoded = json.dumps(token)
            db_session.commit()

    @classmethod
    async def one_or_none(cls, session: AsyncSession, team_id: UUID) -> Optional[Self]:
        lookup = select(cls).where(cls.team_id == team_id).limit(1)
        source: Self | None = (await session.scalars(lookup)).one_or_none()
        return source

    @classmethod
    async def one_or_none_by_atlassian_cloud_id(cls, session: AsyncSession, atlassian_cloud_id: str) -> Optional[Self]:
        lookup = select(cls).where(cls.atlassian_cloud_id == atlassian_cloud_id).limit(1)
        result: Self | None = (await session.scalars(lookup)).one_or_none()
        return result


class TeamOrm(Base):
    __tablename__ = "teams"

    id: Mapped[UUID] = mapped_column(primary_key=True, server_default=UUID_DEFAULT_EXPR)
    name: Mapped[str]
    document_platform: Mapped[Optional[eave_models.DocumentPlatform]] = mapped_column(server_default=None)
    created: Mapped[datetime] = mapped_column(server_default=func.current_timestamp())
    updated: Mapped[Optional[datetime]] = mapped_column(server_default=None, onupdate=func.current_timestamp())
    beta_whitelisted: Mapped[bool] = mapped_column(server_default=false())

    subscriptions: Mapped[list["SubscriptionOrm"]] = relationship()

    async def get_document_destination(self, session: AsyncSession) -> ConfluenceDestinationOrm:
        match self.document_platform:
            case eave_models.DocumentPlatform.confluence:
                stmt = select(ConfluenceDestinationOrm).where(ConfluenceDestinationOrm.team_id == self.id).limit(1)
                destination = (await session.scalars(stmt)).one()
                return destination

            case eave_models.DocumentPlatform.eave:
                raise Exception("eave documentation platform not yet implemented.")

        raise Exception("unsupported platform")

    @classmethod
    async def one_or_exception(cls, session: AsyncSession, team_id: UUID) -> Self:
        lookup = select(cls).where(cls.id == team_id).limit(1)
        team = (await session.scalars(lookup)).one()  # throws if not exists
        return team


class AuthProvider(enum.Enum):
    google = "google"
    slack = "slack"
    atlassian = "atlassian"


class AccountOrm(Base):
    __tablename__ = "accounts"
    __table_args__ = (
        make_team_composite_pk(),
        make_team_fk(),
        Index(
            "auth_provider_auth_id",
            "auth_provider",
            "auth_id",
            unique=True,
        ),
    )

    team_id: Mapped[UUID] = mapped_column()
    id: Mapped[UUID] = mapped_column(server_default=UUID_DEFAULT_EXPR)
    auth_provider: Mapped[AuthProvider] = mapped_column()
    """3rd party login provider"""
    auth_id: Mapped[str] = mapped_column()
    """userid from 3rd party auth_provider"""
    # TODO: Store refresh token also
    oauth_token: Mapped[str] = mapped_column()
    """oauth token from 3rd party"""
    created: Mapped[datetime] = mapped_column(server_default=func.current_timestamp())
    updated: Mapped[Optional[datetime]] = mapped_column(server_default=None, onupdate=func.current_timestamp())

    @classmethod
    async def one_or_exception(cls, session: AsyncSession, auth_provider: AuthProvider, auth_id: str) -> Self:
        lookup = cls._select_one(auth_provider=auth_provider, auth_id=auth_id)
        account = (await session.scalars(lookup)).one()
        return account

    @classmethod
    async def one_or_none(cls, session: AsyncSession, auth_provider: AuthProvider, auth_id: str) -> Self | None:
        lookup = cls._select_one(auth_provider=auth_provider, auth_id=auth_id)
        account = await session.scalar(lookup)
        return account

    @classmethod
    def _select_one(cls, auth_provider: AuthProvider, auth_id: str) -> Select[Tuple[Self]]:
        lookup = select(cls).where(cls.auth_provider == auth_provider).where(cls.auth_id == auth_id).limit(1)
        return lookup


# class EmbeddingsOrm(Base):
#     __tablename__ = "embeddings"
#     __table_args__ = (
#         make_team_composite_pk(),
#         make_team_fk(),
#         make_team_composite_fk("document_reference_id", "document_references"),
#     )

#     team_id: Mapped[UUID] = mapped_column()
#     id: Mapped[UUID] = mapped_column(server_default=UUID_DEFAULT_EXPR)
#     vector: Mapped[str] = mapped_column()  # comma-separated list of vector values (floats)
#     document_reference_id: Mapped[UUID] = mapped_column()
#     created: Mapped[datetime] = mapped_column(server_default=func.current_timestamp())
#     updated: Mapped[Optional[datetime]] = mapped_column(server_default=None, onupdate=func.current_timestamp())<|MERGE_RESOLUTION|>--- conflicted
+++ resolved
@@ -18,11 +18,7 @@
     Index,
     PrimaryKeyConstraint,
     Select,
-<<<<<<< HEAD
     false,
-=======
-    delete,
->>>>>>> 50174176
     func,
     select,
     text,
