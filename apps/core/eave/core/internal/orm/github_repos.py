from datetime import datetime
from typing import NotRequired, Optional, Self, Sequence, TypedDict, Unpack, Tuple
from uuid import UUID

from sqlalchemy import PrimaryKeyConstraint, Index, Select
from sqlalchemy import func, select, delete
from sqlalchemy.ext.asyncio import AsyncSession
from sqlalchemy.orm import Mapped, mapped_column

import eave.stdlib.util
from eave.stdlib.core_api.models.repos import GithubRepo, State, Feature

from .base import Base
from .util import make_team_fk


class GithubRepoOrm(Base):
    __tablename__ = "github_repos"
    __table_args__ = (
        PrimaryKeyConstraint(
            "team_id",
            "external_repo_id",
        ),
        make_team_fk(),
        Index(
            None,
            "team_id",
            "external_repo_id",
            unique=True,
        ),
    )

    team_id: Mapped[UUID] = mapped_column()
    external_repo_id: Mapped[str] = mapped_column(unique=True)
    """github API node_id for this repo"""
    api_documentation_state: Mapped[State] = mapped_column(server_default=State.DISABLED.value)
    """Activation status of the API documentation feature for this repo. options: disabled, enabled, paused"""
    inline_code_documentation_state: Mapped[State] = mapped_column(server_default=State.DISABLED.value)
    """Activation status of the inline code documentation feature for this repo. options: disabled, enabled, paused"""
    architecture_documentation_state: Mapped[State] = mapped_column(server_default=State.DISABLED.value)
    """Activation status of the architecture documentation feature for this repo. options: disabled, enabled, paused"""
    created: Mapped[datetime] = mapped_column(server_default=func.current_timestamp())
    updated: Mapped[Optional[datetime]] = mapped_column(server_default=None, onupdate=func.current_timestamp())

    @property
    def api_model(self) -> GithubRepo:
        return GithubRepo.from_orm(self)

    class QueryParams(TypedDict):
        team_id: UUID | str
        external_repo_id: NotRequired[str]
        api_documentation_state: NotRequired[State]
        inline_code_documentation_state: NotRequired[State]
        architecture_documentation_state: NotRequired[State]

    @classmethod
    def _build_query(cls, **kwargs: Unpack[QueryParams]) -> Select[Tuple[Self]]:
        team_id = eave.stdlib.util.ensure_uuid(kwargs["team_id"])
        lookup = select(cls).where(cls.team_id == team_id)

        if external_repo_id := kwargs.get("external_repo_id"):
<<<<<<< HEAD
            lookup.where(cls.external_repo_id == external_repo_id)

        if api_documentation_state := kwargs.get("api_documentation_state"):
            lookup.where(cls.api_documentation_state == api_documentation_state)

        if inline_code_documentation_state := kwargs.get("inline_code_documentation_state"):
            lookup.where(cls.inline_code_documentation_state == inline_code_documentation_state)

        if architecture_documentation_state := kwargs.get("architecture_documentation_state"):
            lookup.where(cls.architecture_documentation_state == architecture_documentation_state)
=======
            lookup = lookup.where(cls.external_repo_id == external_repo_id)

        if api_documentation_state := kwargs.get("api_documentation_state"):
            lookup = lookup.where(cls.api_documentation_state == api_documentation_state)

        if inline_code_documentation_state := kwargs.get("inline_code_documentation_state"):
            lookup = lookup.where(cls.inline_code_documentation_state == inline_code_documentation_state)

        if architecture_documentation_state := kwargs.get("architecture_documentation_state"):
            lookup = lookup.where(cls.architecture_documentation_state == architecture_documentation_state)
>>>>>>> 48c18c9a

        return lookup

    @classmethod
    async def create(
        cls,
        session: AsyncSession,
        team_id: UUID,
        external_repo_id: str,
        api_documentation_state: State = State.DISABLED,
        inline_code_documentation_state: State = State.DISABLED,
        architecture_documentation_state: State = State.DISABLED,
    ) -> Self:
        obj = cls(
            team_id=team_id,
            external_repo_id=external_repo_id,
            api_documentation_state=api_documentation_state.value,
            inline_code_documentation_state=inline_code_documentation_state.value,
            architecture_documentation_state=architecture_documentation_state.value,
        )
        session.add(obj)
        await session.flush()
        return obj

    @classmethod
    async def list_all(cls, team_id: UUID, session: AsyncSession) -> Sequence[Self]:
        stmt = cls._build_query(team_id=team_id)
        result = (await session.scalars(stmt)).all()
        return result

    @classmethod
    async def one_or_exception(cls, team_id: UUID, external_repo_id: str, session: AsyncSession) -> Self:
        stmt = cls._build_query(team_id=team_id, external_repo_id=external_repo_id).limit(1)
        result = (await session.scalars(stmt)).one()
        return result

    @classmethod
    async def one_or_none(cls, team_id: UUID, external_repo_id: str, session: AsyncSession) -> Self | None:
        stmt = cls._build_query(team_id=team_id, external_repo_id=external_repo_id).limit(1)
        result = await session.scalar(stmt)
        return result

    @classmethod
    async def delete_by_repo_ids(cls, team_id: UUID, external_repo_ids: list[str], session: AsyncSession) -> None:
        if len(external_repo_ids) < 1:
            # no work to be done (also dont delete ALL entries for team_id)
            return

        stmt = delete(cls).where(cls.team_id == team_id).where(cls.external_repo_id.in_(external_repo_ids))
        await session.execute(stmt)

    @classmethod
    async def all_repos_match_feature_state(
        cls, team_id: UUID, feature: Feature, state: State, session: AsyncSession
    ) -> bool:
        """
        Check if for a given `team_id` all their repos have the specified `state` for a `feature`.

        This query will make use of the composite index for the team_id where clause, which should filter out
        most entries. However, a linear scan will be used for the feature state comparisons. Hopefully it will
        not be too expensive of a query to scan all the repos of a single team.
        """
        stmt = cls._build_query(team_id=team_id)

        # we find all entries for feature status NOT matching the provided one.
        # if there are 0 matches, that means all rows have the same status
        # for `feature` (or there are 0 rows)
        match feature:
            case Feature.INLINE_CODE_DOCUMENTATION:
                stmt = stmt.where(cls.inline_code_documentation_state != state.value)
            case Feature.API_DOCUMENTATION:
                stmt = stmt.where(cls.api_documentation_state != state.value)
            case Feature.ARCHITECTURE_DOCUMENTATION:
                stmt = stmt.where(cls.architecture_documentation_state != state.value)

        result = (await session.scalars(stmt)).all()
        return len(result) == 0<|MERGE_RESOLUTION|>--- conflicted
+++ resolved
@@ -59,18 +59,6 @@
         lookup = select(cls).where(cls.team_id == team_id)
 
         if external_repo_id := kwargs.get("external_repo_id"):
-<<<<<<< HEAD
-            lookup.where(cls.external_repo_id == external_repo_id)
-
-        if api_documentation_state := kwargs.get("api_documentation_state"):
-            lookup.where(cls.api_documentation_state == api_documentation_state)
-
-        if inline_code_documentation_state := kwargs.get("inline_code_documentation_state"):
-            lookup.where(cls.inline_code_documentation_state == inline_code_documentation_state)
-
-        if architecture_documentation_state := kwargs.get("architecture_documentation_state"):
-            lookup.where(cls.architecture_documentation_state == architecture_documentation_state)
-=======
             lookup = lookup.where(cls.external_repo_id == external_repo_id)
 
         if api_documentation_state := kwargs.get("api_documentation_state"):
@@ -81,7 +69,6 @@
 
         if architecture_documentation_state := kwargs.get("architecture_documentation_state"):
             lookup = lookup.where(cls.architecture_documentation_state == architecture_documentation_state)
->>>>>>> 48c18c9a
 
         return lookup
 
