--- conflicted
+++ resolved
@@ -6,13 +6,8 @@
 from eave.core.internal.orm.atlassian_installation import AtlassianInstallationOrm
 from eave.core.internal.orm.confluence_destination import ConfluenceDestinationOrm
 from eave.core.internal.orm.connect_installation import ConnectInstallationOrm
-<<<<<<< HEAD
 import eave.stdlib.util
-from sqlalchemy import Select, false, func, select
-=======
-import eave.stdlib
 from sqlalchemy import Row, Select, false, func, select
->>>>>>> 8eddfb44
 from sqlalchemy.ext.asyncio import AsyncSession
 from sqlalchemy.orm import Mapped, mapped_column, relationship
 from eave.stdlib.core_api.models.connect import AtlassianProduct
@@ -143,7 +138,7 @@
             # getting more than 2 results means our db structure has changed meaningfully,
             # without this code being updated
             eaveLogger.warning(
-                "Expected 2 or fewer rows of results from joined installations table, got %s", len(query_res)
+                f"Expected 2 or fewer rows of results from joined installations table, got {len(query_res)}",
             )
 
         slack_install: Optional[SlackInstallationOrm] = None
