from datetime import datetime
from typing import Self, TypedDict, Unpack
from uuid import UUID

from eave.stdlib.core_api.models.onboarding_submissions import OnboardingSubmission
from sqlalchemy import Select, func, select, JSON
from sqlalchemy.ext.asyncio import AsyncSession
from sqlalchemy.orm import Mapped, mapped_column

import eave.stdlib.util

from .base import Base
from .util import UUID_DEFAULT_EXPR, make_team_composite_pk, make_team_fk


class OnboardingSubmissionOrm(Base):
    __tablename__ = "onboarding_submissions"

    __table_args__ = (
        make_team_composite_pk(table_name="onboarding_submissions"),
        make_team_fk(),
    )

    id: Mapped[UUID] = mapped_column(primary_key=True, server_default=UUID_DEFAULT_EXPR)
    team_id: Mapped[UUID] = mapped_column(primary_key=True)
    response_data: Mapped[dict] = mapped_column(JSON)
    """JSON object where key is question and value is list of tags"""
    created: Mapped[datetime] = mapped_column(server_default=func.current_timestamp())
    updated: Mapped[datetime | None] = mapped_column(server_default=None, onupdate=func.current_timestamp())

    @classmethod
    async def create(
        cls,
        session: AsyncSession,
        team_id: UUID,
        response_data: dict[str, list[str]],
    ) -> Self:
        obj = cls(
            team_id=team_id,
            response_data=response_data,
        )
        session.add(obj)
        await session.flush()
        return obj

    @property
    def api_model(self) -> OnboardingSubmission:
        return OnboardingSubmission.from_orm(self)

    class QueryParams(TypedDict):
        team_id: UUID | str

    @classmethod
    def query(cls, **kwargs: Unpack[QueryParams]) -> Select[tuple[Self]]:
        team_id = eave.stdlib.util.ensure_uuid(kwargs["team_id"])
        lookup = select(cls).where(cls.id == team_id)
        return lookup

    @classmethod
    async def one_or_exception(cls, session: AsyncSession, **kwargs: Unpack[QueryParams]) -> Self:
        lookup = cls.query(**kwargs).limit(1)
        result = (await session.scalars(lookup)).one()
        return result

    @classmethod
    async def one_or_none(cls, session: AsyncSession, **kwargs: Unpack[QueryParams]) -> Self | None:
        lookup = cls.query(**kwargs).limit(1)
        result = await session.scalar(lookup)
        return result

    def is_qualified(self) -> bool:
        """
        Check if this onboarding form submission qualifies a
        team for Eave usage.
        """
        form_responses = self.response_data.copy() #json.loads(json.dumps(self.response_data))
        # convert all answers to lowercase for easier comparison
        for question_key, response_list in form_responses.items():
            form_responses[question_key] = [resp.lower() for resp in response_list]

        # TODO: standardize question keys???
        return all(
            [
<<<<<<< HEAD
                "python" in form_responses.get("languages", []),
                "web_app" in form_responses.get("platform", []),
                "starlette" in form_responses.get("frameworks", []) or "fast_api" in form_responses.get("frameworks", []),
                "openai" in form_responses.get("ai", []),
=======
                "python" in form_responses["languages"],
                "browser app" in form_responses["platform"],
                "starlette" in form_responses["frameworks"] or "fast api" in form_responses["libraries"],
                "openai" in form_responses["third_party"],
>>>>>>> 97c2eb38
            ]
        )<|MERGE_RESOLUTION|>--- conflicted
+++ resolved
@@ -81,16 +81,9 @@
         # TODO: standardize question keys???
         return all(
             [
-<<<<<<< HEAD
                 "python" in form_responses.get("languages", []),
                 "web_app" in form_responses.get("platform", []),
                 "starlette" in form_responses.get("frameworks", []) or "fast_api" in form_responses.get("frameworks", []),
-                "openai" in form_responses.get("ai", []),
-=======
-                "python" in form_responses["languages"],
-                "browser app" in form_responses["platform"],
-                "starlette" in form_responses["frameworks"] or "fast api" in form_responses["libraries"],
-                "openai" in form_responses["third_party"],
->>>>>>> 97c2eb38
+                "openai" in form_responses.get("third_party", []),
             ]
         )