from datetime import datetime
from enum import StrEnum
from pydoc import Doc
from typing import NotRequired, Optional, Self, Sequence, TypedDict, Unpack, Tuple
from uuid import UUID

from sqlalchemy import ForeignKeyConstraint, PrimaryKeyConstraint, Index, Select
from sqlalchemy import func, select, delete
from sqlalchemy.ext.asyncio import AsyncSession
from sqlalchemy.orm import Mapped, mapped_column

from eave.stdlib.core_api.models.github_documents import GithubDocument, Status, DocumentType
from eave.stdlib.endpoints import status_payload

from .base import Base
from .util import UUID_DEFAULT_EXPR, make_team_fk


class GithubDocumentsOrm(Base):
    __tablename__ = "github_documents"
    __table_args__ = (
        PrimaryKeyConstraint(
            "team_id",
            "external_repo_id",
            "id",
        ),
        make_team_fk(),
        ForeignKeyConstraint(
            ["external_repo_id"],
            ["github_repos.external_repo_id"],
            ondelete="CASCADE",
        ),
        Index(
            None,
            "team_id",
            "external_repo_id",
            unique=True,
        ),
        Index(
            None,
            "id",
            unique=True,
        ),
    )

    team_id: Mapped[UUID] = mapped_column()
    id: Mapped[UUID] = mapped_column(server_default=UUID_DEFAULT_EXPR)
    external_repo_id: Mapped[str] = mapped_column()
    """Github API node_id for this repo"""
    pull_request_number: Mapped[Optional[int]] = mapped_column(server_default=None)
    """Number of the most recent PR opened for this document"""
<<<<<<< HEAD
    status: Mapped[Status] = mapped_column(server_default=Status.PROCESSING.value)
=======
    status: Mapped[str] = mapped_column(
        server_default=Status.PROCESSING.value
    )  # TODO: should default up-to-date instead??
>>>>>>> cf8b9516
    """Current state of API documentation for this repo. options: processing, under-review, up-to-date"""
    status_updated: Mapped[Optional[datetime]] = mapped_column(server_default=None)
    """Last time the `status` column was updated."""
    file_path: Mapped[str] = mapped_column()
    """Relative file path to this document in the given repo."""
    api_name: Mapped[str] = mapped_column()
    """Name of the API this document is documenting"""
    type: Mapped[str] = mapped_column()
    """Document type. options: api_document, architecture_document"""
    created: Mapped[datetime] = mapped_column(server_default=func.current_timestamp())
    updated: Mapped[Optional[datetime]] = mapped_column(server_default=None, onupdate=func.current_timestamp())

    @property
    def api_model(self) -> GithubDocument:
        return GithubDocument.from_orm(self)

    class QueryParams(TypedDict):
        id: NotRequired[UUID | str]
        team_id: NotRequired[UUID | str]
        external_repo_id: NotRequired[str]
        type: NotRequired[DocumentType]

    @classmethod
    def _build_query(cls, **kwargs: Unpack[QueryParams]) -> Select[Tuple[Self]]:
        lookup = select(cls)

        if id := kwargs.get("id"):
            lookup = lookup.where(cls.id == id)
        if team_id := kwargs.get("team_id"):
            lookup = lookup.where(cls.team_id == team_id)
        if external_repo_id := kwargs.get("external_repo_id"):
            lookup = lookup.where(cls.external_repo_id == external_repo_id)
        if type := kwargs.get("type"):
            lookup = lookup.where(cls.type == type)

        return lookup

    @classmethod
    async def query(cls, session: AsyncSession, **kwargs: Unpack[QueryParams]) -> Sequence[Self]:
        stmt = cls._build_query(**kwargs)
        results = (await session.scalars(stmt)).all()
        return results

    @classmethod
    async def create(
        cls,
        session: AsyncSession,
        team_id: UUID,
        external_repo_id: str,
        file_path: str,
        api_name: str,
        type: DocumentType,
        pull_request_number: Optional[int] = None,
        status: Status = Status.PROCESSING,
        status_updated: Optional[datetime] = None,
    ) -> Self:
        obj = cls(
            team_id=team_id,
            external_repo_id=external_repo_id,
            file_path=file_path,
            api_name=api_name,
            type=type,
            pull_request_number=pull_request_number,
            status=status,
            status_updated=status_updated,
        )
        session.add(obj)
        await session.flush()
        return obj

    @classmethod
    async def delete_by_ids(cls, ids: list[UUID], session: AsyncSession) -> None:
        if len(ids) < 1:
            # dont delete all the rows
            return
        
        stmt = delete(cls).where(cls.id.in_(ids))
        await session.execute(stmt)<|MERGE_RESOLUTION|>--- conflicted
+++ resolved
@@ -49,13 +49,7 @@
     """Github API node_id for this repo"""
     pull_request_number: Mapped[Optional[int]] = mapped_column(server_default=None)
     """Number of the most recent PR opened for this document"""
-<<<<<<< HEAD
-    status: Mapped[Status] = mapped_column(server_default=Status.PROCESSING.value)
-=======
-    status: Mapped[str] = mapped_column(
-        server_default=Status.PROCESSING.value
-    )  # TODO: should default up-to-date instead??
->>>>>>> cf8b9516
+    status: Mapped[str] = mapped_column(server_default=Status.PROCESSING.value)
     """Current state of API documentation for this repo. options: processing, under-review, up-to-date"""
     status_updated: Mapped[Optional[datetime]] = mapped_column(server_default=None)
     """Last time the `status` column was updated."""
