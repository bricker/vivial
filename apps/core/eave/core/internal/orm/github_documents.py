--- conflicted
+++ resolved
@@ -1,27 +1,13 @@
 from datetime import datetime
-<<<<<<< HEAD
 from typing import NotRequired, Optional, Self, Sequence, TypedDict, Unpack, Tuple
 from uuid import UUID
 
 from sqlalchemy import ForeignKeyConstraint, PrimaryKeyConstraint, Select
-=======
-from enum import StrEnum
-from pydoc import Doc
-from typing import NotRequired, Optional, Self, Sequence, TypedDict, Unpack, Tuple
-from uuid import UUID
-
-from sqlalchemy import ForeignKeyConstraint, PrimaryKeyConstraint, Index, Select
->>>>>>> 7d674016
 from sqlalchemy import func, select, delete
 from sqlalchemy.ext.asyncio import AsyncSession
 from sqlalchemy.orm import Mapped, mapped_column
 
-<<<<<<< HEAD
 from eave.stdlib.core_api.models.github_documents import GithubDocument, GithubDocumentValuesInput, Status, DocumentType
-=======
-from eave.stdlib.core_api.models.github_documents import GithubDocument, Status, DocumentType
-from eave.stdlib.endpoints import status_payload
->>>>>>> 7d674016
 
 from .base import Base
 from .util import make_team_fk
@@ -41,17 +27,6 @@
             ["github_repos.external_repo_id"],
             ondelete="CASCADE",
         ),
-        Index(
-            None,
-            "team_id",
-            "external_repo_id",
-            unique=True,
-        ),
-        Index(
-            None,
-            "id",
-            unique=True,
-        ),
     )
 
     team_id: Mapped[UUID] = mapped_column()
@@ -61,15 +36,9 @@
     """Number of the most recent PR opened for this document"""
     status: Mapped[str] = mapped_column(server_default=Status.PROCESSING.value)
     """Current state of API documentation for this repo. options: processing, under-review, up-to-date"""
-<<<<<<< HEAD
     status_updated: Mapped[datetime] = mapped_column(server_default=func.current_timestamp())
     """Last time the `status` column was updated."""
     file_path: Mapped[Optional[str]] = mapped_column()
-=======
-    status_updated: Mapped[Optional[datetime]] = mapped_column(server_default=None)
-    """Last time the `status` column was updated."""
-    file_path: Mapped[str] = mapped_column()
->>>>>>> 7d674016
     """Relative file path to this document in the given repo."""
     api_name: Mapped[Optional[str]] = mapped_column()
     """Name of the API this document is documenting"""
@@ -83,10 +52,6 @@
         return GithubDocument.from_orm(self)
 
     class QueryParams(TypedDict):
-<<<<<<< HEAD
-=======
-        id: NotRequired[UUID | str]
->>>>>>> 7d674016
         team_id: NotRequired[UUID | str]
         external_repo_id: NotRequired[str]
         type: NotRequired[DocumentType]
@@ -95,11 +60,6 @@
     def _build_query(cls, **kwargs: Unpack[QueryParams]) -> Select[Tuple[Self]]:
         lookup = select(cls)
 
-<<<<<<< HEAD
-=======
-        if id := kwargs.get("id"):
-            lookup = lookup.where(cls.id == id)
->>>>>>> 7d674016
         if team_id := kwargs.get("team_id"):
             lookup = lookup.where(cls.team_id == team_id)
         if external_repo_id := kwargs.get("external_repo_id"):
@@ -116,29 +76,20 @@
         return results
 
     @classmethod
-<<<<<<< HEAD
     async def one_or_exception(cls, team_id: UUID, external_repo_id: str, session: AsyncSession) -> Self:
         stmt = cls._build_query(team_id=team_id, external_repo_id=external_repo_id)
         result = (await session.scalars(stmt)).one()
         return result
 
     @classmethod
-=======
->>>>>>> 7d674016
     async def create(
         cls,
         session: AsyncSession,
         team_id: UUID,
         external_repo_id: str,
-<<<<<<< HEAD
         type: DocumentType,
         file_path: Optional[str] = None,
         api_name: Optional[str] = None,
-=======
-        file_path: str,
-        api_name: str,
-        type: DocumentType,
->>>>>>> 7d674016
         pull_request_number: Optional[int] = None,
         status: Status = Status.PROCESSING,
         status_updated: Optional[datetime] = None,
@@ -148,22 +99,15 @@
             external_repo_id=external_repo_id,
             file_path=file_path,
             api_name=api_name,
-<<<<<<< HEAD
             type=type.value,
             pull_request_number=pull_request_number,
             status=status.value,
-=======
-            type=type,
-            pull_request_number=pull_request_number,
-            status=status,
->>>>>>> 7d674016
             status_updated=status_updated,
         )
         session.add(obj)
         await session.flush()
         return obj
 
-<<<<<<< HEAD
     def update(self, values: GithubDocumentValuesInput) -> None:
         if pull_request_number := values.pull_request_number:
             self.pull_request_number = pull_request_number
@@ -182,13 +126,4 @@
             return
 
         stmt = delete(cls).where(cls.team_id == team_id).where(cls.external_repo_id.in_(external_repo_ids))
-=======
-    @classmethod
-    async def delete_by_ids(cls, ids: list[UUID], session: AsyncSession) -> None:
-        if len(ids) < 1:
-            # don't delete all the rows
-            return
-        
-        stmt = delete(cls).where(cls.id.in_(ids))
->>>>>>> 7d674016
         await session.execute(stmt)