from datetime import datetime, timedelta

from sqlalchemy import text

<<<<<<< HEAD
PG_UUID_EXPR = text("(gen_random_uuid())")

PG_EMPTY_ARRAY_EXPR = text("'{}'")
=======
from eave.stdlib.exceptions import StartTimeTooLateError, StartTimeTooSoonError

UUID_DEFAULT_EXPR = text("(gen_random_uuid())")


def validate_time_within_bounds_or_exception(start_time: datetime) -> None:
    """Ensure an event start time is within the bounds of when
    we can safely book events for a user."""
    now = datetime.now()
    if start_time - now > timedelta(days=30):
        raise StartTimeTooLateError()
    if start_time - now < timedelta(hours=24):
        raise StartTimeTooSoonError()
>>>>>>> cd3df47d
<|MERGE_RESOLUTION|>--- conflicted
+++ resolved
@@ -2,14 +2,11 @@
 
 from sqlalchemy import text
 
-<<<<<<< HEAD
+from eave.stdlib.exceptions import StartTimeTooLateError, StartTimeTooSoonError
+
 PG_UUID_EXPR = text("(gen_random_uuid())")
 
 PG_EMPTY_ARRAY_EXPR = text("'{}'")
-=======
-from eave.stdlib.exceptions import StartTimeTooLateError, StartTimeTooSoonError
-
-UUID_DEFAULT_EXPR = text("(gen_random_uuid())")
 
 
 def validate_time_within_bounds_or_exception(start_time: datetime) -> None:
@@ -19,5 +16,4 @@
     if start_time - now > timedelta(days=30):
         raise StartTimeTooLateError()
     if start_time - now < timedelta(hours=24):
-        raise StartTimeTooSoonError()
->>>>>>> cd3df47d
+        raise StartTimeTooSoonError()