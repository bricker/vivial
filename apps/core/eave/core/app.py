from functools import reduce
from typing import Type
from eave.core.public.middleware.authentication import AuthASGIMiddleware
from eave.core.public.middleware.team_lookup import TeamLookupASGIMiddleware
from eave.core.public.requests import connect_integration, github_repos, github_documents
from eave.core.public.requests.atlassian_integration import AtlassianIntegration
from eave.stdlib import cache
from eave.stdlib.core_api.operations.account import GetAuthenticatedAccount, GetAuthenticatedAccountTeamIntegrations
from eave.stdlib.core_api.operations.documents import DeleteDocument, SearchDocuments, UpsertDocument
from eave.stdlib.core_api.operations.atlassian import GetAtlassianInstallation
from eave.stdlib.core_api.operations.github import GetGithubInstallation
from eave.stdlib.core_api.operations.slack import GetSlackInstallation
from eave.stdlib.core_api.operations import CoreApiEndpointConfiguration
from eave.stdlib.core_api.operations.subscriptions import (
    CreateSubscriptionRequest,
    DeleteSubscriptionRequest,
    GetSubscriptionRequest,
)
from eave.stdlib.core_api.operations.github_documents import (
    CreateGithubDocumentRequest,
    GetGithubDocumentsRequest,
    UpdateGithubDocumentRequest,
    DeleteGithubDocumentsByIdsRequest,
    DeleteGithubDocumentsByTypeRequest,
)
from eave.stdlib.core_api.operations.github_repos import (
    CreateGithubRepoRequest,
    GetGithubReposRequest,
    UpdateGithubReposRequest,
    DeleteGithubReposRequest,
    FeatureStateGithubReposRequest,
)
from eave.stdlib.core_api.operations.team import UpsertConfluenceDestinationAuthedRequest, GetTeamRequest
from eave.stdlib.core_api.operations.connect import QueryConnectIntegrationRequest, RegisterConnectIntegrationRequest
<<<<<<< HEAD
from eave.stdlib.middleware.base import EaveASGIMiddleware
=======
from eave.stdlib.eave_origins import EaveApp
>>>>>>> d2989489
from eave.stdlib.middleware.origin import OriginASGIMiddleware
from eave.stdlib.middleware.signature_verification import SignatureVerificationASGIMiddleware
import eave.stdlib.time
import starlette.applications
import starlette.endpoints
from asgiref.typing import ASGI3Application
from starlette.routing import Route

import eave.core.public.requests.github_integration

from .public.exception_handlers import exception_handlers
from .public.requests import authed_account, documents, noop, slack_integration, subscriptions, team, status
from .public.requests.oauth import atlassian_oauth, github_oauth, google_oauth, slack_oauth
from .internal.database import async_engine
from eave.stdlib.middleware import common_middlewares

eave.stdlib.time.set_utc()


def make_route(
    config: CoreApiEndpointConfiguration,
    endpoint: ASGI3Application,
) -> Route:
    """
    Defines basic information about the route, passed-through to the Starlette router.
    More importantly, defines which headers are required and validated for this route.
    By default, all headers are required. This is an attempt to prevent a developer error from bypassing security mechanisms.
    """

    """
    The order of these is important! Inner middlewares may have dependencies on outer middlewares.
    The middlewares are ordered here from "inner" to "outer".
    Although we are _initializing_ the middlewares here, we're not _calling_ them.
    It's important to remember that a Middleware is just a Callable object that takes ASGI-specific arguments.
    When we "initialize" a Middleware, we're really just creating a pre-configured Callable.
    It is common to have a Middleware that isn't initialized in this way, and instead a class itself is provided as the Callable.
    In that case, the class's initializer would take the necessary ASGI arguments.

    Consider that for most of these middlewares, the procedure goes something like this:

        1. Middleware (i.e. Callable) is called and given the current request
        1. Middleware modifies the request in some way
        1. Middleware calls the next middleware in the chain, passing the modified request

    With that in mind, consider this example middleware chain:

        1. RequestLoggerMiddleware   # A callable that receives the request and logs the information
        1. BodyParserMiddleware      # A callable that receives the request, parses the body, and attaches the parsed body to the request object
        1. BodyValidationMiddleware  # A callable that receives the request (with the parsed body attached) and validates the data in the body

    This middleware chain should be created like this, _seemingly_ in reverse order:

        endpoint = MyRouteHandler()
        endpoint = BodyValidationMiddleware(app=endpoint)
        endpoint = BodyParserMiddleware(app=endpoint)
        endpoint = RequestLoggerMiddleware(app=endpoint) # < This is the final "endpoint" that gets called by the ASGI server

    BodyValidationMiddleware directly wraps MyRouteHandler, because the validation is the _last_ thing that happens before the route handler runs.
    Similarly, BodyParserMiddleware wraps BodyValidationMiddleware, because the body needs to be parsed before it can be validated.
    And finally, the RequstLoggerMiddleware wraps everything, because it should log the request information before anything else happens.

    Internally, the Middlewares do their work and then hand off the request to the next middleware.
    Although a Middleware is just a Callable, in most cases it needs to be an instance of a class so that it has a reference to the next middleware.
    Often this is an object called "app" attached to the instance.
    In these examples the name "next" is used to help with understanding, but is a reserved keyword in Python so not commonly used.

    Here's what the initialization for the above middleware chain would look like if done all in one call:

        ASGI(
            next = RequestLoggerMiddleware(
                next = BodyParserMiddleware(
                    next = BodyValidationMiddleware(
                        next = MyRouteHandler
        ))))

    Note that MyRouteHandler is not an instance in this example, because it is the last Callable in the chain and
    doesn't need a reference to any other callables.

    The classes might look like this (arguments are simplified for this example)

        class ASGI:
            next: RequestLoggerMiddleware
            def __call__(self, request):
                self.next(request)

        class RequestLoggerMiddleware:
            next: BodyParserMiddleware
            def __call__(self, request):
                logger.log('received request')
                self.next(request)

        class BodyParserMiddleware:
            next: BodyValidationMiddleware
            def __call__(self, request):
                parsed_body = json.loads(request.body)
                request.state.parsed_body = parsed_body
                self.next(request)

        class BodyValidationMiddleware:
            next: MyRouteHandler
            def __call__(self, request):
                parsed_body = request.state.parsed_body
                assert parsed_body["name"] is not None, "Name is required"
                self.next(request)

        class MyRouteHandler:
            def __init__(self, request):
                parsed_body = request.state.parsed_body
                save_to_database(parsed_body)
                return Response(status_code=200)

    So, that's a long-winded explanation of the order of the middlewares below.
    """

<<<<<<< HEAD
    # The above explanation was to explain this approach:
    # endpoint = TeamLookupASGIMiddleware(app=endpoint, endpoint_config=config) # Last thing to happen before the Route handler
    # endpoint = AuthASGIMiddleware(app=endpoint, endpoint_config=config)
    # endpoint = SignatureVerificationASGIMiddleware(app=endpoint, endpoint_config=config)
    # endpoint = OriginASGIMiddleware(app=endpoint, endpoint_config=config) # First thing to happen when the middleware chain is kicked off

    # But now we're using this approach, which is maybe more readable, or at least easier to understand.
    # This could probably be done more simply using `reduce`
    return Route(
        path=config.path,
        endpoint=OriginASGIMiddleware(
            endpoint_config=config,
            app=SignatureVerificationASGIMiddleware(
                endpoint_config=config,
                app=AuthASGIMiddleware(
                    endpoint_config=config,
                    app=TeamLookupASGIMiddleware(
                        endpoint_config=config,
                        app=endpoint,
                    )
                )
            )
        )
    )
=======
    if config.team_id_required:
        # Last thing to happen before the Route handler
        endpoint = TeamLookupASGIMiddleware(app=endpoint)

    if config.auth_required:
        endpoint = AuthASGIMiddleware(app=endpoint)

    if config.signature_required:
        # If signature is required, origin is also required.
        assert config.origin_required
        endpoint = SignatureVerificationASGIMiddleware(app=endpoint, audience=EaveApp.eave_api)

    if config.origin_required:
        # First thing to happen when the middleware chain is kicked off
        endpoint = OriginASGIMiddleware(app=endpoint)

    return Route(path=config.path, endpoint=endpoint)
>>>>>>> d2989489


routes = [
    Route(path="/_ah/warmup", endpoint=status.WarmupRequest, methods=["GET"]),
    Route(path="/_ah/start", endpoint=status.StartRequest, methods=["GET"]),
    Route(path="/_ah/stop", endpoint=status.StopRequest, methods=["GET"]),
    Route(path="/status", endpoint=status.StatusRequest, methods=["GET", "POST", "DELETE", "HEAD", "OPTIONS"]),
    # Internal API Endpoints.
    # These endpoints require signature verification.
    make_route(
        config=UpsertDocument.config,
        endpoint=documents.UpsertDocument,
    ),
    make_route(
        config=SearchDocuments.config,
        endpoint=documents.SearchDocuments,
    ),
    make_route(
        config=DeleteDocument.config,
        endpoint=documents.DeleteDocument,
    ),
    make_route(
        config=CreateSubscriptionRequest.config,
        endpoint=subscriptions.CreateSubscription,
    ),
    make_route(
        config=GetSubscriptionRequest.config,
        endpoint=subscriptions.GetSubscription,
    ),
    make_route(
        config=DeleteSubscriptionRequest.config,
        endpoint=subscriptions.DeleteSubscription,
    ),
    make_route(
        config=RegisterConnectIntegrationRequest.config,
        endpoint=connect_integration.RegisterConnectIntegrationEndpoint,
    ),
    make_route(
        config=QueryConnectIntegrationRequest.config,
        endpoint=connect_integration.QueryConnectIntegrationEndpoint,
    ),
    make_route(
        config=GetSlackInstallation.config,
        endpoint=slack_integration.SlackIntegration,
    ),
    make_route(
        config=GetGithubInstallation.config,
        endpoint=eave.core.public.requests.github_integration.GithubIntegration,
    ),
    make_route(
        config=GetAtlassianInstallation.config,
        endpoint=AtlassianIntegration,
    ),
    make_route(
        config=GetTeamRequest.config,
        endpoint=team.GetTeamEndpoint,
    ),
    make_route(
        config=CreateGithubRepoRequest.config,
        endpoint=github_repos.CreateGithubRepoEndpoint,
    ),
    make_route(
        config=GetGithubReposRequest.config,
        endpoint=github_repos.GetGithubRepoEndpoint,
    ),
    make_route(
        config=FeatureStateGithubReposRequest.config,
        endpoint=github_repos.FeatureStateGithubReposEndpoint,
    ),
    # Authenticated API endpoints.
    make_route(
        config=CreateGithubDocumentRequest.config,
        endpoint=github_documents.CreateGithubDocumentEndpoint,
    ),
    make_route(
        config=GetGithubDocumentsRequest.config,
        endpoint=github_documents.GetGithubDocumentsEndpoint,
    ),
    make_route(
        config=UpdateGithubDocumentRequest.config,
        endpoint=github_documents.UpdateGithubDocumentEndpoint,
    ),
    make_route(
        config=DeleteGithubDocumentsByIdsRequest.config,
        endpoint=github_documents.DeleteGithubDocumentsByIdsEndpoint,
    ),
    make_route(
        config=DeleteGithubDocumentsByTypeRequest.config,
        endpoint=github_documents.DeleteGithubDocumentsByTypeEndpoint,
    ),
    make_route(
        config=UpdateGithubReposRequest.config,
        endpoint=github_repos.UpdateGithubReposEndpoint,
    ),
    make_route(
        config=DeleteGithubReposRequest.config,
        endpoint=github_repos.DeleteGithubReposEndpoint,
    ),
    make_route(
        config=UpsertConfluenceDestinationAuthedRequest.config,
        endpoint=team.UpsertConfluenceDestinationAuthedEndpoint,
    ),
    make_route(
        config=GetAuthenticatedAccount.config,
        endpoint=authed_account.GetAuthedAccount,
    ),
    make_route(
        config=GetAuthenticatedAccountTeamIntegrations.config,
        endpoint=authed_account.GetAuthedAccountTeamIntegrations,
    ),
    # OAuth endpoints.
    # These endpoints don't require any verification (except the OAuth flow itself)
    make_route(
        config=CoreApiEndpointConfiguration(
            path="/oauth/google/authorize",
            auth_required=False,
            signature_required=False,
            origin_required=False,
            team_id_required=False,
        ),
        endpoint=google_oauth.GoogleOAuthAuthorize,
    ),
    make_route(
        config=CoreApiEndpointConfiguration(
            path="/oauth/google/callback",
            auth_required=False,
            signature_required=False,
            origin_required=False,
            team_id_required=False,
        ),
        endpoint=google_oauth.GoogleOAuthCallback,
    ),
    make_route(
        config=CoreApiEndpointConfiguration(
            path="/oauth/slack/authorize",
            auth_required=False,
            signature_required=False,
            origin_required=False,
            team_id_required=False,
        ),
        endpoint=slack_oauth.SlackOAuthAuthorize,
    ),
    make_route(
        config=CoreApiEndpointConfiguration(
            path="/oauth/slack/callback",
            auth_required=False,
            signature_required=False,
            origin_required=False,
            team_id_required=False,
        ),
        endpoint=slack_oauth.SlackOAuthCallback,
    ),
    make_route(
        config=CoreApiEndpointConfiguration(
            path="/oauth/atlassian/authorize",
            auth_required=False,
            signature_required=False,
            origin_required=False,
            team_id_required=False,
        ),
        endpoint=atlassian_oauth.AtlassianOAuthAuthorize,
    ),
    make_route(
        config=CoreApiEndpointConfiguration(
            path="/oauth/atlassian/callback",
            auth_required=False,
            signature_required=False,
            origin_required=False,
            team_id_required=False,
        ),
        endpoint=atlassian_oauth.AtlassianOAuthCallback,
    ),
    make_route(
        config=CoreApiEndpointConfiguration(
            path="/oauth/github/authorize",
            auth_required=False,
            signature_required=False,
            origin_required=False,
            team_id_required=False,
        ),
        endpoint=github_oauth.GithubOAuthAuthorize,
    ),
    make_route(
        config=CoreApiEndpointConfiguration(
            path="/oauth/github/callback",
            auth_required=False,
            signature_required=False,
            origin_required=False,
            team_id_required=False,
        ),
        endpoint=github_oauth.GithubOAuthCallback,
    ),
    make_route(
        config=CoreApiEndpointConfiguration(
            path="/favicon.ico",
            auth_required=False,
            signature_required=False,
            origin_required=False,
            team_id_required=False,
        ),
        endpoint=noop.NoopRequest,
    ),
]


async def graceful_shutdown() -> None:
    await async_engine.dispose()

    if cache.initialized():
        await cache.client().close()


app = starlette.applications.Starlette(
    middleware=common_middlewares,
    routes=routes,
    exception_handlers=exception_handlers,
    on_shutdown=[graceful_shutdown],
)<|MERGE_RESOLUTION|>--- conflicted
+++ resolved
@@ -32,11 +32,8 @@
 )
 from eave.stdlib.core_api.operations.team import UpsertConfluenceDestinationAuthedRequest, GetTeamRequest
 from eave.stdlib.core_api.operations.connect import QueryConnectIntegrationRequest, RegisterConnectIntegrationRequest
-<<<<<<< HEAD
 from eave.stdlib.middleware.base import EaveASGIMiddleware
-=======
 from eave.stdlib.eave_origins import EaveApp
->>>>>>> d2989489
 from eave.stdlib.middleware.origin import OriginASGIMiddleware
 from eave.stdlib.middleware.signature_verification import SignatureVerificationASGIMiddleware
 import eave.stdlib.time
@@ -151,50 +148,11 @@
     So, that's a long-winded explanation of the order of the middlewares below.
     """
 
-<<<<<<< HEAD
-    # The above explanation was to explain this approach:
-    # endpoint = TeamLookupASGIMiddleware(app=endpoint, endpoint_config=config) # Last thing to happen before the Route handler
-    # endpoint = AuthASGIMiddleware(app=endpoint, endpoint_config=config)
-    # endpoint = SignatureVerificationASGIMiddleware(app=endpoint, endpoint_config=config)
-    # endpoint = OriginASGIMiddleware(app=endpoint, endpoint_config=config) # First thing to happen when the middleware chain is kicked off
-
-    # But now we're using this approach, which is maybe more readable, or at least easier to understand.
-    # This could probably be done more simply using `reduce`
-    return Route(
-        path=config.path,
-        endpoint=OriginASGIMiddleware(
-            endpoint_config=config,
-            app=SignatureVerificationASGIMiddleware(
-                endpoint_config=config,
-                app=AuthASGIMiddleware(
-                    endpoint_config=config,
-                    app=TeamLookupASGIMiddleware(
-                        endpoint_config=config,
-                        app=endpoint,
-                    )
-                )
-            )
-        )
-    )
-=======
-    if config.team_id_required:
-        # Last thing to happen before the Route handler
-        endpoint = TeamLookupASGIMiddleware(app=endpoint)
-
-    if config.auth_required:
-        endpoint = AuthASGIMiddleware(app=endpoint)
-
-    if config.signature_required:
-        # If signature is required, origin is also required.
-        assert config.origin_required
-        endpoint = SignatureVerificationASGIMiddleware(app=endpoint, audience=EaveApp.eave_api)
-
-    if config.origin_required:
-        # First thing to happen when the middleware chain is kicked off
-        endpoint = OriginASGIMiddleware(app=endpoint)
-
+    endpoint = TeamLookupASGIMiddleware(app=endpoint, endpoint_config=config) # Last thing to happen before the Route handler
+    endpoint = AuthASGIMiddleware(app=endpoint, endpoint_config=config)
+    endpoint = SignatureVerificationASGIMiddleware(app=endpoint, endpoint_config=config, audience=EaveApp.eave_api)
+    endpoint = OriginASGIMiddleware(app=endpoint, endpoint_config=config) # First thing to happen when the middleware chain is kicked off
     return Route(path=config.path, endpoint=endpoint)
->>>>>>> d2989489
 
 
 routes = [
