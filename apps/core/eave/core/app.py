--- conflicted
+++ resolved
@@ -8,11 +8,7 @@
 from eave.core.public.middleware.authentication import AuthASGIMiddleware
 from eave.core.public.middleware.team_lookup import TeamLookupASGIMiddleware
 from eave.core.public.requests.data_ingestion import DataIngestionEndpoint
-<<<<<<< HEAD
-from eave.core.public.requests.oauth.metabase_temp import TEMP_MetabaseOAuthCallback
-=======
 from eave.core.public.requests.oauth.metabase_embedding_sso import MetabaseEmbeddingSSO
->>>>>>> 7739ef5a
 from eave.stdlib import cache, logging
 from eave.stdlib.core_api.operations.account import GetAuthenticatedAccount
 from eave.stdlib.core_api.operations.github_installation import (
@@ -223,16 +219,6 @@
     ),
     make_route(
         config=CoreApiEndpointConfiguration(
-            path="/oauth/temp_metabase",
-            auth_required=False,
-            signature_required=False,
-            origin_required=False,
-            team_id_required=False,
-        ),
-        endpoint=TEMP_MetabaseOAuthCallback,
-    ),
-    make_route(
-        config=CoreApiEndpointConfiguration(
             path=github_oauth.GITHUB_OAUTH_AUTHORIZE_PATH,
             auth_required=False,
             signature_required=False,
