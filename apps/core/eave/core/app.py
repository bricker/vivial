--- conflicted
+++ resolved
@@ -1,11 +1,8 @@
-<<<<<<< HEAD
 from typing import Type
-=======
 from functools import reduce
 from typing import Type
 from eave.core.public.middlewares.body_parser import BodyParserASGIMiddleware
 import eave.stdlib
->>>>>>> f593138c
 import eave.stdlib.api_util
 import eave.stdlib.core_api.operations.base
 import eave.stdlib.logging
@@ -17,7 +14,6 @@
 from starlette.middleware import Middleware
 from starlette.routing import Route
 
-<<<<<<< HEAD
 import eave.core.public.requests.forge_integration
 import eave.core.public.requests.github_integration
 
@@ -25,13 +21,10 @@
 from .public.exception_handlers import exception_handlers
 from .public.requests import authed_account, documents, noop, slack_integration, subscriptions, team
 from .public.requests.oauth import atlassian_oauth, github_oauth, google_oauth, slack_oauth
-=======
 from eave.stdlib.middleware.base import EaveASGIMiddleware
 from .public import middlewares
 from .public.exception_handlers import exception_handlers
 from .public.requests import authed_account, documents, integrations, noop, subscriptions, team, status
-from .public.requests.oauth_handlers import atlassian_oauth, github_oauth, google_oauth, slack_oauth
->>>>>>> f593138c
 
 eave.stdlib.time.set_utc()
 
@@ -46,58 +39,22 @@
     By default, all headers are required. This is an attempt to prevent a developer error from bypassing security mechanisms.
     """
 
-    # The middlewares in this list should be ordered starting with the outermost middleware first.
-    # The outermost middleware is the middleware that will be run first on the request, and last on the response.
-    #
-    # Example:
-    #   wrappers = [ OuterMost, Second, InnerMost ]
-    #
-    # The built route ends up being called like this:
-    #   route = OuterMost(Second(InnerMost(endpoint)))
-
-<<<<<<< HEAD
+    if config.origin_required:
+        endpoint = middlewares.OriginASGIMiddleware(app=endpoint)
+
     if config.signature_required:
         # If signature is required, origin is also required.
         assert config.origin_required
-        route = middlewares.SignatureVerificationASGIMiddleware(app=route)
-
-    if config.origin_required:
-        route = middlewares.OriginASGIMiddleware(app=route)
+        endpoint = middlewares.SignatureVerificationASGIMiddleware(app=endpoint)
 
     if config.auth_required:
-        route = middlewares.AuthASGIMiddleware(app=route)
+        endpoint = middlewares.AuthASGIMiddleware(app=endpoint)
 
     if config.team_id_required:
-        route = middlewares.TeamLookupASGIMiddleware(app=route)
-
-    return Route(path=config.path, endpoint=route)
-=======
-    out_to_in_wrappers: list[Type[EaveASGIMiddleware]] = []
-
-    if origin_required:
-        out_to_in_wrappers.append(middlewares.OriginASGIMiddleware)
-
-    if signature_required:
-        # If signature is required, origin is also required.
-        assert origin_required, "origin header is required for signature"
-        out_to_in_wrappers.append(middlewares.SignatureVerificationASGIMiddleware)
-
-    if auth_required:
-        out_to_in_wrappers.append(middlewares.AuthASGIMiddleware)
-
-    if team_id_required:
-        out_to_in_wrappers.append(middlewares.TeamLookupASGIMiddleware)
-
-    # The middlewares list needs to be reversed before initializing because of the call stack.
-    # Reversing the middlewares is the same as doing this:
-    #   route = InnerMost(endpoint)
-    #   route = Second(route)
-    #   route = OuterMost(route)
-    # Which is the same as:
-    #   route = OuterMost(Second(InnerMost(endpoint)))
-    wrapped_endpoint = reduce(lambda acc, v: v(app=acc), reversed(out_to_in_wrappers), endpoint)
-    return Route(path=path, endpoint=wrapped_endpoint)
->>>>>>> f593138c
+        endpoint = middlewares.TeamLookupASGIMiddleware(app=endpoint)
+
+    return Route(path=config.path, endpoint=endpoint)
+
 
 
 routes = [
@@ -110,22 +67,15 @@
         endpoint=documents.UpsertDocument,
     ),
     make_route(
-<<<<<<< HEAD
+        config=eave_ops.SearchDocuments.config,
+        endpoint=documents.SearchDocuments,
+    ),
+    make_route(
+        config=eave_ops.DeleteDocument.config,
+        endpoint=documents.DeleteDocument,
+    ),
+    make_route(
         config=eave_ops.CreateSubscription.config,
-=======
-        path="/documents/search",
-        auth_required=False,
-        endpoint=documents.SearchDocuments,
-    ),
-    make_route(
-        path="/documents/delete",
-        auth_required=False,
-        endpoint=documents.DeleteDocument,
-    ),
-    make_route(
-        path="/subscriptions/create",
-        auth_required=False,
->>>>>>> f593138c
         endpoint=subscriptions.CreateSubscription,
     ),
     make_route(
