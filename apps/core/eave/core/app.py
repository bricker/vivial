from typing import cast

from starlette.types import ASGIApp
from eave.core.internal.oauth.google import GOOGLE_OAUTH_AUTHORIZE_PATH, GOOGLE_OAUTH_CALLBACK_PATH
from eave.core.public.middleware.authentication import AuthASGIMiddleware
from eave.core.public.middleware.team_lookup import TeamLookupASGIMiddleware
<<<<<<< HEAD
from eave.core.public.requests import connect_integration, github_repos, github_documents, api_documentation_jobs, virtual_event
from eave.core.public.requests.atlassian_integration import AtlassianIntegration
=======
>>>>>>> 65200408
from eave.core.public.requests.data_ingestion import DataIngestionEndpoint
from eave.stdlib import cache, logging
from eave.stdlib.core_api.operations.account import GetAuthenticatedAccount
from eave.stdlib.core_api.operations.github_installation import QueryGithubInstallation, DeleteGithubInstallation
from eave.stdlib.core_api.operations import CoreApiEndpointConfiguration
<<<<<<< HEAD
from eave.stdlib.core_api.operations.subscriptions import (
    CreateSubscriptionRequest,
    DeleteSubscriptionRequest,
    GetSubscriptionRequest,
)
from eave.stdlib.core_api.operations.github_documents import (
    CreateGithubDocumentRequest,
    GetGithubDocumentsRequest,
    UpdateGithubDocumentRequest,
    DeleteGithubDocumentsByIdsRequest,
    DeleteGithubDocumentsByTypeRequest,
)
from eave.stdlib.core_api.operations.github_repos import (
    CreateGithubRepoRequest,
    GetAllTeamsGithubReposRequest,
    GetGithubReposRequest,
    UpdateGithubReposRequest,
    DeleteGithubReposRequest,
    FeatureStateGithubReposRequest,
)
from eave.stdlib.core_api.operations.team import UpsertConfluenceDestinationAuthedRequest, GetTeamRequest
from eave.stdlib.core_api.operations.connect import QueryConnectIntegrationRequest, RegisterConnectIntegrationRequest
from eave.stdlib.core_api.operations.virtual_event import GetVirtualEventsRequest
=======
from eave.stdlib.core_api.operations.team import GetTeamRequest
>>>>>>> 65200408
from eave.stdlib.middleware.origin import OriginASGIMiddleware
from eave.stdlib.middleware.signature_verification import SignatureVerificationASGIMiddleware
import eave.stdlib.time
import starlette.applications
import starlette.endpoints
from asgiref.typing import ASGI3Application
from starlette.routing import Route

from .public.exception_handlers import exception_handlers
from .public.requests import authed_account, noop, team, status, github_installation
from .public.requests.oauth import github_oauth, google_oauth
from .internal.database import async_engine
from eave.stdlib.middleware import common_middlewares

eave.stdlib.time.set_utc()


def make_route(
    config: CoreApiEndpointConfiguration,
    endpoint: ASGI3Application,
) -> Route:
    """
    Defines basic information about the route, passed-through to the Starlette router.
    More importantly, defines which headers are required and validated for this route.
    By default, all headers are required. This is an attempt to prevent a developer error from bypassing security mechanisms.
    """

    """
    The order of these is important! Inner middlewares may have dependencies on outer middlewares.
    The middlewares are ordered here from "inner" to "outer".
    Although we are _initializing_ the middlewares here, we're not _calling_ them.
    It's important to remember that a Middleware is just a Callable object that takes ASGI-specific arguments.
    When we "initialize" a Middleware, we're really just creating a pre-configured Callable.
    It is common to have a Middleware that isn't initialized in this way, and instead a class itself is provided as the Callable.
    In that case, the class's initializer would take the necessary ASGI arguments.

    Consider that for most of these middlewares, the procedure goes something like this:

        1. Middleware (i.e. Callable) is called and given the current request
        1. Middleware modifies the request in some way
        1. Middleware calls the next middleware in the chain, passing the modified request

    With that in mind, consider this example middleware chain:

        1. RequestLoggerMiddleware   # A callable that receives the request and logs the information
        1. BodyParserMiddleware      # A callable that receives the request, parses the body, and attaches the parsed body to the request object
        1. BodyValidationMiddleware  # A callable that receives the request (with the parsed body attached) and validates the data in the body

    This middleware chain should be created like this, _seemingly_ in reverse order:

        endpoint = MyRouteHandler()
        endpoint = BodyValidationMiddleware(app=endpoint)
        endpoint = BodyParserMiddleware(app=endpoint)
        endpoint = RequestLoggerMiddleware(app=endpoint) # < This is the final "endpoint" that gets called by the ASGI server

    BodyValidationMiddleware directly wraps MyRouteHandler, because the validation is the _last_ thing that happens before the route handler runs.
    Similarly, BodyParserMiddleware wraps BodyValidationMiddleware, because the body needs to be parsed before it can be validated.
    And finally, the RequstLoggerMiddleware wraps everything, because it should log the request information before anything else happens.

    Internally, the Middlewares do their work and then hand off the request to the next middleware.
    Although a Middleware is just a Callable, in most cases it needs to be an instance of a class so that it has a reference to the next middleware.
    Often this is an object called "app" attached to the instance.
    In these examples the name "next" is used to help with understanding, but is a reserved keyword in Python so not commonly used.

    Here's what the initialization for the above middleware chain would look like if done all in one call:

        ASGI(
            next = RequestLoggerMiddleware(
                next = BodyParserMiddleware(
                    next = BodyValidationMiddleware(
                        next = MyRouteHandler
        ))))

    Note that MyRouteHandler is not an instance in this example, because it is the last Callable in the chain and
    doesn't need a reference to any other callables.

    The classes might look like this (arguments are simplified for this example)

        class ASGI:
            next: RequestLoggerMiddleware
            def __call__(self, request):
                self.next(request)

        class RequestLoggerMiddleware:
            next: BodyParserMiddleware
            def __call__(self, request):
                logger.log('received request')
                self.next(request)

        class BodyParserMiddleware:
            next: BodyValidationMiddleware
            def __call__(self, request):
                parsed_body = json.loads(request.body)
                request.state.parsed_body = parsed_body
                self.next(request)

        class BodyValidationMiddleware:
            next: MyRouteHandler
            def __call__(self, request):
                parsed_body = request.state.parsed_body
                assert parsed_body["name"] is not None, "Name is required"
                self.next(request)

        class MyRouteHandler:
            def __init__(self, request):
                parsed_body = request.state.parsed_body
                save_to_database(parsed_body)
                return Response(status_code=200)

    So, that's a long-winded explanation of the order of the middlewares below.
    """
    starlette_endpoint = cast(ASGIApp, endpoint)
    starlette_endpoint = TeamLookupASGIMiddleware(
        app=starlette_endpoint, endpoint_config=config
    )  # Last thing to happen before the Route handler
    starlette_endpoint = AuthASGIMiddleware(app=starlette_endpoint, endpoint_config=config)
    starlette_endpoint = SignatureVerificationASGIMiddleware(app=starlette_endpoint, endpoint_config=config)
    starlette_endpoint = OriginASGIMiddleware(
        app=starlette_endpoint, endpoint_config=config
    )  # First thing to happen when the middleware chain is kicked off

    return Route(path=config.path, endpoint=starlette_endpoint)


routes = [
    Route(path="/_ah/warmup", endpoint=status.WarmupRequest, methods=["GET"]),
    Route(path="/_ah/start", endpoint=status.StartRequest, methods=["GET"]),
    Route(path="/_ah/stop", endpoint=status.StopRequest, methods=["GET"]),
    Route(path="/status", endpoint=status.StatusRequest, methods=["GET", "POST", "DELETE", "HEAD", "OPTIONS"]),
    make_route(
        config=CoreApiEndpointConfiguration(
            path="/ingest",
            auth_required=False,
            signature_required=False,
            origin_required=False,
            team_id_required=False,
        ),
        endpoint=DataIngestionEndpoint,
    ),
    make_route(
        config=QueryGithubInstallation.config,
        endpoint=github_installation.QueryGithubInstallationEndpoint,
    ),
    make_route(
        config=DeleteGithubInstallation.config,
        endpoint=github_installation.DeleteGithubInstallationEndpoint,
    ),
    make_route(
        config=GetTeamRequest.config,
        endpoint=team.GetTeamEndpoint,
    ),
    make_route(
<<<<<<< HEAD
        config=CreateGithubRepoRequest.config,
        endpoint=github_repos.CreateGithubRepoEndpoint,
    ),
    make_route(
        config=GetGithubReposRequest.config,
        endpoint=github_repos.GetGithubRepoEndpoint,
    ),
    make_route(
        config=GetAllTeamsGithubReposRequest.config,
        endpoint=github_repos.GetAllTeamsGithubRepoEndpoint,
    ),
    make_route(
        config=FeatureStateGithubReposRequest.config,
        endpoint=github_repos.FeatureStateGithubReposEndpoint,
    ),
    make_route(
        config=UpsertApiDocumentationJobOperation.config,
        endpoint=api_documentation_jobs.UpsertApiDocumentationJobsEndpoint,
    ),
    make_route(
        config=GetApiDocumentationJobsOperation.config,
        endpoint=api_documentation_jobs.GetApiDocumentationJobEndpoint,
    ),
    # Authenticated API endpoints.
    make_route(
        config=GetVirtualEventsRequest.config,
        endpoint=virtual_event.GetVirtualEventsEndpoint,
    ),
    make_route(
        config=CreateGithubDocumentRequest.config,
        endpoint=github_documents.CreateGithubDocumentEndpoint,
    ),
    make_route(
        config=GetGithubDocumentsRequest.config,
        endpoint=github_documents.GetGithubDocumentsEndpoint,
    ),
    make_route(
        config=UpdateGithubDocumentRequest.config,
        endpoint=github_documents.UpdateGithubDocumentEndpoint,
    ),
    make_route(
        config=DeleteGithubDocumentsByIdsRequest.config,
        endpoint=github_documents.DeleteGithubDocumentsByIdsEndpoint,
    ),
    make_route(
        config=DeleteGithubDocumentsByTypeRequest.config,
        endpoint=github_documents.DeleteGithubDocumentsByTypeEndpoint,
    ),
    make_route(
        config=UpdateGithubReposRequest.config,
        endpoint=github_repos.UpdateGithubReposEndpoint,
    ),
    make_route(
        config=DeleteGithubReposRequest.config,
        endpoint=github_repos.DeleteGithubReposEndpoint,
    ),
    make_route(
        config=UpsertConfluenceDestinationAuthedRequest.config,
        endpoint=team.UpsertConfluenceDestinationAuthedEndpoint,
    ),
    make_route(
=======
>>>>>>> 65200408
        config=GetAuthenticatedAccount.config,
        endpoint=authed_account.GetAuthedAccount,
    ),
    make_route(
        config=CoreApiEndpointConfiguration(
            path=GOOGLE_OAUTH_AUTHORIZE_PATH,
            auth_required=False,
            signature_required=False,
            origin_required=False,
            team_id_required=False,
        ),
        endpoint=google_oauth.GoogleOAuthAuthorize,
    ),
    make_route(
        config=CoreApiEndpointConfiguration(
            path=GOOGLE_OAUTH_CALLBACK_PATH,
            auth_required=False,
            signature_required=False,
            origin_required=False,
            team_id_required=False,
        ),
        endpoint=google_oauth.GoogleOAuthCallback,
    ),
    make_route(
        config=CoreApiEndpointConfiguration(
            path=github_oauth.GITHUB_OAUTH_AUTHORIZE_PATH,
            auth_required=False,
            signature_required=False,
            origin_required=False,
            team_id_required=False,
        ),
        endpoint=github_oauth.GithubOAuthAuthorize,
    ),
    make_route(
        config=CoreApiEndpointConfiguration(
            path=github_oauth.GITHUB_OAUTH_CALLBACK_PATH,
            auth_required=False,
            signature_required=False,
            origin_required=False,
            team_id_required=False,
        ),
        endpoint=github_oauth.GithubOAuthCallback,
    ),
    make_route(
        config=CoreApiEndpointConfiguration(
            path="/favicon.ico",
            auth_required=False,
            signature_required=False,
            origin_required=False,
            team_id_required=False,
        ),
        endpoint=noop.NoopRequest,
    ),
]


async def graceful_shutdown() -> None:
    await async_engine.dispose()

    try:
        if client := cache.initialized_client():
            await client.close()
    except Exception as e:
        logging.eaveLogger.exception(e)


app = starlette.applications.Starlette(
    middleware=common_middlewares,
    routes=routes,
    exception_handlers=exception_handlers,
    on_shutdown=[graceful_shutdown],
)<|MERGE_RESOLUTION|>--- conflicted
+++ resolved
@@ -4,43 +4,13 @@
 from eave.core.internal.oauth.google import GOOGLE_OAUTH_AUTHORIZE_PATH, GOOGLE_OAUTH_CALLBACK_PATH
 from eave.core.public.middleware.authentication import AuthASGIMiddleware
 from eave.core.public.middleware.team_lookup import TeamLookupASGIMiddleware
-<<<<<<< HEAD
-from eave.core.public.requests import connect_integration, github_repos, github_documents, api_documentation_jobs, virtual_event
-from eave.core.public.requests.atlassian_integration import AtlassianIntegration
-=======
->>>>>>> 65200408
 from eave.core.public.requests.data_ingestion import DataIngestionEndpoint
 from eave.stdlib import cache, logging
 from eave.stdlib.core_api.operations.account import GetAuthenticatedAccount
 from eave.stdlib.core_api.operations.github_installation import QueryGithubInstallation, DeleteGithubInstallation
 from eave.stdlib.core_api.operations import CoreApiEndpointConfiguration
-<<<<<<< HEAD
-from eave.stdlib.core_api.operations.subscriptions import (
-    CreateSubscriptionRequest,
-    DeleteSubscriptionRequest,
-    GetSubscriptionRequest,
-)
-from eave.stdlib.core_api.operations.github_documents import (
-    CreateGithubDocumentRequest,
-    GetGithubDocumentsRequest,
-    UpdateGithubDocumentRequest,
-    DeleteGithubDocumentsByIdsRequest,
-    DeleteGithubDocumentsByTypeRequest,
-)
-from eave.stdlib.core_api.operations.github_repos import (
-    CreateGithubRepoRequest,
-    GetAllTeamsGithubReposRequest,
-    GetGithubReposRequest,
-    UpdateGithubReposRequest,
-    DeleteGithubReposRequest,
-    FeatureStateGithubReposRequest,
-)
-from eave.stdlib.core_api.operations.team import UpsertConfluenceDestinationAuthedRequest, GetTeamRequest
-from eave.stdlib.core_api.operations.connect import QueryConnectIntegrationRequest, RegisterConnectIntegrationRequest
+from eave.stdlib.core_api.operations.team import GetTeamRequest
 from eave.stdlib.core_api.operations.virtual_event import GetVirtualEventsRequest
-=======
-from eave.stdlib.core_api.operations.team import GetTeamRequest
->>>>>>> 65200408
 from eave.stdlib.middleware.origin import OriginASGIMiddleware
 from eave.stdlib.middleware.signature_verification import SignatureVerificationASGIMiddleware
 import eave.stdlib.time
@@ -50,7 +20,7 @@
 from starlette.routing import Route
 
 from .public.exception_handlers import exception_handlers
-from .public.requests import authed_account, noop, team, status, github_installation
+from .public.requests import authed_account, noop, team, status, github_installation, virtual_event
 from .public.requests.oauth import github_oauth, google_oauth
 from .internal.database import async_engine
 from eave.stdlib.middleware import common_middlewares
@@ -193,70 +163,10 @@
         endpoint=team.GetTeamEndpoint,
     ),
     make_route(
-<<<<<<< HEAD
-        config=CreateGithubRepoRequest.config,
-        endpoint=github_repos.CreateGithubRepoEndpoint,
-    ),
-    make_route(
-        config=GetGithubReposRequest.config,
-        endpoint=github_repos.GetGithubRepoEndpoint,
-    ),
-    make_route(
-        config=GetAllTeamsGithubReposRequest.config,
-        endpoint=github_repos.GetAllTeamsGithubRepoEndpoint,
-    ),
-    make_route(
-        config=FeatureStateGithubReposRequest.config,
-        endpoint=github_repos.FeatureStateGithubReposEndpoint,
-    ),
-    make_route(
-        config=UpsertApiDocumentationJobOperation.config,
-        endpoint=api_documentation_jobs.UpsertApiDocumentationJobsEndpoint,
-    ),
-    make_route(
-        config=GetApiDocumentationJobsOperation.config,
-        endpoint=api_documentation_jobs.GetApiDocumentationJobEndpoint,
-    ),
-    # Authenticated API endpoints.
-    make_route(
         config=GetVirtualEventsRequest.config,
         endpoint=virtual_event.GetVirtualEventsEndpoint,
     ),
     make_route(
-        config=CreateGithubDocumentRequest.config,
-        endpoint=github_documents.CreateGithubDocumentEndpoint,
-    ),
-    make_route(
-        config=GetGithubDocumentsRequest.config,
-        endpoint=github_documents.GetGithubDocumentsEndpoint,
-    ),
-    make_route(
-        config=UpdateGithubDocumentRequest.config,
-        endpoint=github_documents.UpdateGithubDocumentEndpoint,
-    ),
-    make_route(
-        config=DeleteGithubDocumentsByIdsRequest.config,
-        endpoint=github_documents.DeleteGithubDocumentsByIdsEndpoint,
-    ),
-    make_route(
-        config=DeleteGithubDocumentsByTypeRequest.config,
-        endpoint=github_documents.DeleteGithubDocumentsByTypeEndpoint,
-    ),
-    make_route(
-        config=UpdateGithubReposRequest.config,
-        endpoint=github_repos.UpdateGithubReposEndpoint,
-    ),
-    make_route(
-        config=DeleteGithubReposRequest.config,
-        endpoint=github_repos.DeleteGithubReposEndpoint,
-    ),
-    make_route(
-        config=UpsertConfluenceDestinationAuthedRequest.config,
-        endpoint=team.UpsertConfluenceDestinationAuthedEndpoint,
-    ),
-    make_route(
-=======
->>>>>>> 65200408
         config=GetAuthenticatedAccount.config,
         endpoint=authed_account.GetAuthedAccount,
     ),
