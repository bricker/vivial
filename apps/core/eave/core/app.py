from eave.core.public.middlewares.authentication import AuthASGIMiddleware
from eave.core.public.middlewares.team_lookup import TeamLookupASGIMiddleware
<<<<<<< HEAD
from eave.core.public.requests import connect_integration, github_documents
=======
from eave.core.public.requests import connect_integration, github_repos
>>>>>>> d250b75a
from eave.core.public.requests.atlassian_integration import AtlassianIntegration
from eave.stdlib import cache
from eave.stdlib.core_api.operations.account import GetAuthenticatedAccount, GetAuthenticatedAccountTeamIntegrations
from eave.stdlib.core_api.operations.documents import DeleteDocument, SearchDocuments, UpsertDocument
from eave.stdlib.core_api.operations.atlassian import GetAtlassianInstallation
from eave.stdlib.core_api.operations.github import GetGithubInstallation
from eave.stdlib.core_api.operations.slack import GetSlackInstallation
from eave.stdlib.core_api.operations import EndpointConfiguration
from eave.stdlib.core_api.operations.subscriptions import (
    CreateSubscriptionRequest,
    DeleteSubscriptionRequest,
    GetSubscriptionRequest,
)
<<<<<<< HEAD
from eave.stdlib.core_api.operations.github_documents import (
    CreateGithubDocumentRequest,
    GetGithubDocumentsRequest,
    UpdateGithubDocumentRequest,
    DeleteGithubDocumentsRequest,
=======
from eave.stdlib.core_api.operations.github_repos import (
    CreateGithubRepoRequest,
    GetGithubReposRequest,
    UpdateGithubReposRequest,
    DeleteGithubReposRequest,
    FeatureStateGithubReposRequest,
>>>>>>> d250b75a
)
from eave.stdlib.core_api.operations.team import UpsertConfluenceDestinationAuthedRequest, GetTeamRequest
from eave.stdlib.core_api.operations.connect import QueryConnectIntegrationRequest, RegisterConnectIntegrationRequest
from eave.stdlib.middleware.origin import OriginASGIMiddleware
from eave.stdlib.middleware.signature_verification import SignatureVerificationASGIMiddleware
import eave.stdlib.time
import starlette.applications
import starlette.endpoints
from asgiref.typing import ASGI3Application
from starlette.routing import Route

import eave.core.public.requests.github_integration

from .public.exception_handlers import exception_handlers
from .public.requests import authed_account, documents, noop, slack_integration, subscriptions, team, status
from .public.requests.oauth import atlassian_oauth, github_oauth, google_oauth, slack_oauth
from .internal.database import async_engine
from eave.stdlib.middleware import standard_middleware_starlette

eave.stdlib.time.set_utc()


def make_route(
    config: EndpointConfiguration,
    endpoint: ASGI3Application,
) -> Route:
    """
    Defines basic information about the route, passed-through to the Starlette router.
    More importantly, defines which headers are required and validated for this route.
    By default, all headers are required. This is an attempt to prevent a developer error from bypassing security mechanisms.
    """

    """
    The order of these is important! Inner middlewares may have dependencies on outer middlewares.
    The middlewares are ordered here from "inner" to "outer".
    Although we are _initializing_ the middlewares here, we're not _calling_ them.
    It's important to remember that a Middleware is just a Callable object that takes ASGI specific arguments.
    When we "initialize" a Middleware, we're really just creating a pre-configured Callable.
    It is common to have a Middleware that isn't initialized in this way, and instead a class itself is provided as the Callable.
    In that case, the class's initializer would take the necessary ASGI arguments.

    Consider that for most of these middlewares, the procedure goes something like this:

        1. Middleware (i.e. Callable) is called and given the current request
        1. Middleware modifies the request in some way
        1. Middleware calls the next middleware in the chain, passing the modified request

    With that in mind, consider this example middleware chain:

        1. RequestLoggerMiddleware   # A callable that receives the request and logs the information
        1. BodyParserMiddleware      # A callable that receives the request, parses the body, and attaches the parsed body to the request object
        1. BodyValidationMiddleware  # A callable that receives the request (with the parsed body attached) and validates the data in the body

    This middleware chain should be created like this, _seemingly_ in reverse order:

        endpoint = MyRouteHandler()
        endpoint = BodyValidationMiddleware(app=endpoint)
        endpoint = BodyParserMiddleware(app=endpoint)
        endpoint = RequestLoggerMiddleware(app=endpoint) # < This is the final "endpoint" that gets called by the ASGI server

    BodyValidationMiddleware directly wraps MyRouteHandler, because the validation is the _last_ thing that happens before the route handler runs.
    Similarly, BodyParserMiddleware wraps BodyValidationMiddleware, because the body needs to be parsed before it can be validated.
    And finally, the RequstLoggerMiddleware wraps everything, because it should log the request information before anything else happens.

    Internally, the Middlewares do their work and then hand off the request to the next middleware.
    Although a Middleware is just a Callable, in most cases it needs to be an instance of a class so that it has a reference to the next middleware.
    Often this is an object called "app" attached to the instance.
    In these examples the name "next" is used to help with understanding, but is a reserved keyword in Python so not commonly used.

    Here's what the initialization for the above middleware chain would look like if done all in one call:

        ASGI(
            next = RequestLoggerMiddleware(
                next = BodyParserMiddleware(
                    next = BodyValidationMiddleware(
                        next = MyRouteHandler
        ))))

    Note that MyRouteHandler is not an instance in this example, because it is the last Callable in the chain and
    doesn't need a reference to any other callables.

    The classes might look like this (arguments are simplified for this example)

        class ASGI:
            next: RequestLoggerMiddleware
            def __call__(self, request):
                self.next(request)

        class RequestLoggerMiddleware:
            next: BodyParserMiddleware
            def __call__(self, request):
                logger.log('received request')
                self.next(request)

        class BodyParserMiddleware:
            next: BodyValidationMiddleware
            def __call__(self, request):
                parsed_body = json.loads(request.body)
                request.state.parsed_body = parsed_body
                self.next(request)

        class BodyValidationMiddleware:
            next: MyRouteHandler
            def __call__(self, request):
                parsed_body = request.state.parsed_body
                assert parsed_body["name"] is not None, "Name is required"
                self.next(request)

        class MyRouteHandler:
            def __init__(self, request):
                parsed_body = request.state.parsed_body
                save_to_database(parsed_body)
                return Response(status_code=200)

    So, that's a long-winded explanation of the order of the middlewares below.
    """

    if config.team_id_required:
        # Last thing to happen before the Route handler
        endpoint = TeamLookupASGIMiddleware(app=endpoint)

    if config.auth_required:
        endpoint = AuthASGIMiddleware(app=endpoint)

    if config.signature_required:
        # If signature is required, origin is also required.
        assert config.origin_required
        endpoint = SignatureVerificationASGIMiddleware(app=endpoint)

    if config.origin_required:
        # First thing to happen when the middleware chain is kicked off
        endpoint = OriginASGIMiddleware(app=endpoint)

    return Route(path=config.path, endpoint=endpoint)


routes = [
    Route(path="/status", endpoint=status.StatusRequest, methods=["GET", "POST", "DELETE", "HEAD", "OPTIONS"]),
    Route(path="/_ah/warmup", endpoint=status.WarmupRequest, methods=["GET"]),
    Route(path="/_ah/start", endpoint=status.StartRequest, methods=["GET"]),
    Route(path="/_ah/stop", endpoint=status.StopRequest, methods=["GET"]),
    # Internal API Endpoints.
    # These endpoints require signature verification.
    make_route(
        config=UpsertDocument.config,
        endpoint=documents.UpsertDocument,
    ),
    make_route(
        config=SearchDocuments.config,
        endpoint=documents.SearchDocuments,
    ),
    make_route(
        config=DeleteDocument.config,
        endpoint=documents.DeleteDocument,
    ),
    make_route(
        config=CreateSubscriptionRequest.config,
        endpoint=subscriptions.CreateSubscription,
    ),
    make_route(
        config=GetSubscriptionRequest.config,
        endpoint=subscriptions.GetSubscription,
    ),
    make_route(
        config=DeleteSubscriptionRequest.config,
        endpoint=subscriptions.DeleteSubscription,
    ),
    make_route(
        config=RegisterConnectIntegrationRequest.config,
        endpoint=connect_integration.RegisterConnectIntegrationEndpoint,
    ),
    make_route(
        config=QueryConnectIntegrationRequest.config,
        endpoint=connect_integration.QueryConnectIntegrationEndpoint,
    ),
    make_route(
        config=GetSlackInstallation.config,
        endpoint=slack_integration.SlackIntegration,
    ),
    make_route(
        config=GetGithubInstallation.config,
        endpoint=eave.core.public.requests.github_integration.GithubIntegration,
    ),
    make_route(
        config=GetAtlassianInstallation.config,
        endpoint=AtlassianIntegration,
    ),
    make_route(
        config=GetTeamRequest.config,
        endpoint=team.GetTeamEndpoint,
    ),
    # Authenticated API endpoints.
    make_route(
<<<<<<< HEAD
        config=CreateGithubDocumentRequest.config,
        endpoint=github_documents.CreateGithubDocumentsEndpoint,
    ),
    make_route(
        config=GetGithubDocumentsRequest.config,
        endpoint=github_documents.GetGithubDocumentsEndpoint,
    ),
    make_route(
        config=UpdateGithubDocumentRequest.config,
        endpoint=github_documents.UpdateGithubDocumentEndpoint,
    ),
    make_route(
        config=DeleteGithubDocumentsRequest.config,
        endpoint=github_documents.DeleteGithubDocumentsEndpoint,
=======
        config=CreateGithubRepoRequest.config,
        endpoint=github_repos.CreateGithubRepoEndpoint,
    ),
    make_route(
        config=GetGithubReposRequest.config,
        endpoint=github_repos.GetGithubRepoEndpoint,
    ),
    make_route(
        config=UpdateGithubReposRequest.config,
        endpoint=github_repos.UpdateGithubReposEndpoint,
    ),
    make_route(
        config=DeleteGithubReposRequest.config,
        endpoint=github_repos.DeleteGithubReposEndpoint,
    ),
    make_route(
        config=FeatureStateGithubReposRequest.config,
        endpoint=github_repos.FeatureStateGithubReposEndpoint,
>>>>>>> d250b75a
    ),
    make_route(
        config=UpsertConfluenceDestinationAuthedRequest.config,
        endpoint=team.UpsertConfluenceDestinationAuthedEndpoint,
    ),
    make_route(
        config=GetAuthenticatedAccount.config,
        endpoint=authed_account.GetAuthedAccount,
    ),
    make_route(
        config=GetAuthenticatedAccountTeamIntegrations.config,
        endpoint=authed_account.GetAuthedAccountTeamIntegrations,
    ),
    # OAuth endpoints.
    # These endpoints don't require any verification (except the OAuth flow itself)
    make_route(
        config=EndpointConfiguration(
            path="/oauth/google/authorize",
            auth_required=False,
            signature_required=False,
            origin_required=False,
            team_id_required=False,
        ),
        endpoint=google_oauth.GoogleOAuthAuthorize,
    ),
    make_route(
        config=EndpointConfiguration(
            path="/oauth/google/callback",
            auth_required=False,
            signature_required=False,
            origin_required=False,
            team_id_required=False,
        ),
        endpoint=google_oauth.GoogleOAuthCallback,
    ),
    make_route(
        config=EndpointConfiguration(
            path="/oauth/slack/authorize",
            auth_required=False,
            signature_required=False,
            origin_required=False,
            team_id_required=False,
        ),
        endpoint=slack_oauth.SlackOAuthAuthorize,
    ),
    make_route(
        config=EndpointConfiguration(
            path="/oauth/slack/callback",
            auth_required=False,
            signature_required=False,
            origin_required=False,
            team_id_required=False,
        ),
        endpoint=slack_oauth.SlackOAuthCallback,
    ),
    make_route(
        config=EndpointConfiguration(
            path="/oauth/atlassian/authorize",
            auth_required=False,
            signature_required=False,
            origin_required=False,
            team_id_required=False,
        ),
        endpoint=atlassian_oauth.AtlassianOAuthAuthorize,
    ),
    make_route(
        config=EndpointConfiguration(
            path="/oauth/atlassian/callback",
            auth_required=False,
            signature_required=False,
            origin_required=False,
            team_id_required=False,
        ),
        endpoint=atlassian_oauth.AtlassianOAuthCallback,
    ),
    make_route(
        config=EndpointConfiguration(
            path="/oauth/github/authorize",
            auth_required=False,
            signature_required=False,
            origin_required=False,
            team_id_required=False,
        ),
        endpoint=github_oauth.GithubOAuthAuthorize,
    ),
    make_route(
        config=EndpointConfiguration(
            path="/oauth/github/callback",
            auth_required=False,
            signature_required=False,
            origin_required=False,
            team_id_required=False,
        ),
        endpoint=github_oauth.GithubOAuthCallback,
    ),
    make_route(
        config=EndpointConfiguration(
            path="/favicon.ico",
            auth_required=False,
            signature_required=False,
            origin_required=False,
            team_id_required=False,
        ),
        endpoint=noop.NoopRequest,
    ),
]


async def graceful_shutdown() -> None:
    await async_engine.dispose()

    if cache.initialized():
        await cache.client().close()


app = starlette.applications.Starlette(
    middleware=standard_middleware_starlette,
    routes=routes,
    exception_handlers=exception_handlers,
    on_shutdown=[graceful_shutdown],
)<|MERGE_RESOLUTION|>--- conflicted
+++ resolved
@@ -1,10 +1,6 @@
 from eave.core.public.middlewares.authentication import AuthASGIMiddleware
 from eave.core.public.middlewares.team_lookup import TeamLookupASGIMiddleware
-<<<<<<< HEAD
-from eave.core.public.requests import connect_integration, github_documents
-=======
-from eave.core.public.requests import connect_integration, github_repos
->>>>>>> d250b75a
+from eave.core.public.requests import connect_integration, github_repos, github_documents
 from eave.core.public.requests.atlassian_integration import AtlassianIntegration
 from eave.stdlib import cache
 from eave.stdlib.core_api.operations.account import GetAuthenticatedAccount, GetAuthenticatedAccountTeamIntegrations
@@ -18,20 +14,18 @@
     DeleteSubscriptionRequest,
     GetSubscriptionRequest,
 )
-<<<<<<< HEAD
 from eave.stdlib.core_api.operations.github_documents import (
     CreateGithubDocumentRequest,
     GetGithubDocumentsRequest,
     UpdateGithubDocumentRequest,
     DeleteGithubDocumentsRequest,
-=======
+)
 from eave.stdlib.core_api.operations.github_repos import (
     CreateGithubRepoRequest,
     GetGithubReposRequest,
     UpdateGithubReposRequest,
     DeleteGithubReposRequest,
     FeatureStateGithubReposRequest,
->>>>>>> d250b75a
 )
 from eave.stdlib.core_api.operations.team import UpsertConfluenceDestinationAuthedRequest, GetTeamRequest
 from eave.stdlib.core_api.operations.connect import QueryConnectIntegrationRequest, RegisterConnectIntegrationRequest
@@ -225,7 +219,6 @@
     ),
     # Authenticated API endpoints.
     make_route(
-<<<<<<< HEAD
         config=CreateGithubDocumentRequest.config,
         endpoint=github_documents.CreateGithubDocumentsEndpoint,
     ),
@@ -240,7 +233,8 @@
     make_route(
         config=DeleteGithubDocumentsRequest.config,
         endpoint=github_documents.DeleteGithubDocumentsEndpoint,
-=======
+    ),
+    make_route(
         config=CreateGithubRepoRequest.config,
         endpoint=github_repos.CreateGithubRepoEndpoint,
     ),
@@ -259,7 +253,6 @@
     make_route(
         config=FeatureStateGithubReposRequest.config,
         endpoint=github_repos.FeatureStateGithubReposEndpoint,
->>>>>>> d250b75a
     ),
     make_route(
         config=UpsertConfluenceDestinationAuthedRequest.config,
