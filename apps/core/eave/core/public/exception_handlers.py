import http
from typing import Any, Callable, Mapping

import eave.stdlib.api_util
import eave.stdlib.cookies
import pydantic
from starlette.requests import Request
from starlette.responses import Response

from eave.stdlib.core_api.models.error import ErrorResponse
from eave.stdlib.logging import eaveLogger
from eave.stdlib.request_state import EaveRequestState


def internal_server_error(request: Request, exc: Exception) -> Response:
<<<<<<< HEAD
    eave_state = request_state.get_eave_state(request=request)
    eaveLogger.error(exc, eave_state.log_context)
=======
    eave_state = EaveRequestState.load(request=request)
    eaveLogger.error(exc, eave_state.ctx)
>>>>>>> 382e02cb

    model = ErrorResponse(
        status_code=http.HTTPStatus.INTERNAL_SERVER_ERROR,
        error_message=http.HTTPStatus.INTERNAL_SERVER_ERROR.phrase,
        context=eave_state.ctx.public,
    )

    return eave.stdlib.api_util.json_response(model=model, status_code=model.status_code)


def not_found(request: Request, exc: Exception) -> Response:
<<<<<<< HEAD
    eave_state = request_state.get_eave_state(request=request)
    eaveLogger.warning(exc, eave_state.log_context)
=======
    eave_state = EaveRequestState.load(request=request)
    eaveLogger.warning(exc, eave_state.ctx)
>>>>>>> 382e02cb

    model = ErrorResponse(
        status_code=http.HTTPStatus.NOT_FOUND,
        error_message=http.HTTPStatus.NOT_FOUND.phrase,
        context=eave_state.ctx.public,
    )

    return eave.stdlib.api_util.json_response(model=model, status_code=model.status_code)


def bad_request(request: Request, exc: Exception) -> Response:
<<<<<<< HEAD
    eave_state = request_state.get_eave_state(request=request)
    eaveLogger.warning(exc, eave_state.log_context)
=======
    eave_state = EaveRequestState.load(request=request)
    eaveLogger.warning(exc, eave_state.ctx)
>>>>>>> 382e02cb

    model = ErrorResponse(
        status_code=http.HTTPStatus.BAD_REQUEST,
        error_message=http.HTTPStatus.BAD_REQUEST.phrase,
        context=eave_state.ctx.public,
    )

    return eave.stdlib.api_util.json_response(model=model, status_code=model.status_code)


def unauthorized(request: Request, exc: Exception) -> Response:
<<<<<<< HEAD
    eave_state = request_state.get_eave_state(request=request)
    eaveLogger.warning(exc, eave_state.log_context)
=======
    eave_state = EaveRequestState.load(request=request)
    eaveLogger.warning(exc, eave_state.ctx)
>>>>>>> 382e02cb

    model = ErrorResponse(
        status_code=http.HTTPStatus.UNAUTHORIZED,
        error_message=http.HTTPStatus.UNAUTHORIZED.phrase,
        context=eave_state.ctx.public,
    )
    response = eave.stdlib.api_util.json_response(model=model, status_code=model.status_code)
    eave.stdlib.cookies.delete_auth_cookies(response=response)
    return response


def validation_error(request: Request, exc: Exception) -> Response:
<<<<<<< HEAD
    eave_state = request_state.get_eave_state(request=request)
    eaveLogger.warning(exc, eave_state.log_context)
=======
    eave_state = EaveRequestState.load(request=request)
    eaveLogger.warning(exc, eave_state.ctx)
>>>>>>> 382e02cb

    if isinstance(exc, pydantic.ValidationError):
        eave_state.ctx.public["validation_errors"] = exc.json()

    model = ErrorResponse(
        status_code=http.HTTPStatus.UNPROCESSABLE_ENTITY,
        error_message="validation errors",
        context=eave_state.ctx.public,
    )

    return eave.stdlib.api_util.json_response(model=model, status_code=model.status_code)


exception_handlers: Mapping[Any, Callable[[Request, Exception], Response]] = {
    # eave.stdlib.exceptions.NotFoundError: not_found,
    # eave.stdlib.exceptions.BadRequestError: bad_request,
    # eave.stdlib.exceptions.UnauthorizedError: unauthorized,
    pydantic.ValidationError: validation_error,
    # This special case is used by Starlette for the ServerErrorMiddleware, which always re-raises the error.
    # This generic handler allows us to define our own Internal Server Error response.
    Exception: internal_server_error,
}<|MERGE_RESOLUTION|>--- conflicted
+++ resolved
@@ -13,13 +13,8 @@
 
 
 def internal_server_error(request: Request, exc: Exception) -> Response:
-<<<<<<< HEAD
-    eave_state = request_state.get_eave_state(request=request)
-    eaveLogger.error(exc, eave_state.log_context)
-=======
     eave_state = EaveRequestState.load(request=request)
     eaveLogger.error(exc, eave_state.ctx)
->>>>>>> 382e02cb
 
     model = ErrorResponse(
         status_code=http.HTTPStatus.INTERNAL_SERVER_ERROR,
@@ -31,13 +26,8 @@
 
 
 def not_found(request: Request, exc: Exception) -> Response:
-<<<<<<< HEAD
-    eave_state = request_state.get_eave_state(request=request)
-    eaveLogger.warning(exc, eave_state.log_context)
-=======
     eave_state = EaveRequestState.load(request=request)
     eaveLogger.warning(exc, eave_state.ctx)
->>>>>>> 382e02cb
 
     model = ErrorResponse(
         status_code=http.HTTPStatus.NOT_FOUND,
@@ -49,13 +39,8 @@
 
 
 def bad_request(request: Request, exc: Exception) -> Response:
-<<<<<<< HEAD
-    eave_state = request_state.get_eave_state(request=request)
-    eaveLogger.warning(exc, eave_state.log_context)
-=======
     eave_state = EaveRequestState.load(request=request)
     eaveLogger.warning(exc, eave_state.ctx)
->>>>>>> 382e02cb
 
     model = ErrorResponse(
         status_code=http.HTTPStatus.BAD_REQUEST,
@@ -67,13 +52,8 @@
 
 
 def unauthorized(request: Request, exc: Exception) -> Response:
-<<<<<<< HEAD
-    eave_state = request_state.get_eave_state(request=request)
-    eaveLogger.warning(exc, eave_state.log_context)
-=======
     eave_state = EaveRequestState.load(request=request)
     eaveLogger.warning(exc, eave_state.ctx)
->>>>>>> 382e02cb
 
     model = ErrorResponse(
         status_code=http.HTTPStatus.UNAUTHORIZED,
@@ -86,13 +66,8 @@
 
 
 def validation_error(request: Request, exc: Exception) -> Response:
-<<<<<<< HEAD
-    eave_state = request_state.get_eave_state(request=request)
-    eaveLogger.warning(exc, eave_state.log_context)
-=======
     eave_state = EaveRequestState.load(request=request)
     eaveLogger.warning(exc, eave_state.ctx)
->>>>>>> 382e02cb
 
     if isinstance(exc, pydantic.ValidationError):
         eave_state.ctx.public["validation_errors"] = exc.json()
