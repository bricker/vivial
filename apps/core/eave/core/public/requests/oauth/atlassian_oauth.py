# INSTALL URL: https://developer.atlassian.com/console/install/e3c57ac8-296e-4392-b128-4330b1ab2883?signature=9e7204e3d1f2898b576427da60ab2182353879b1173469f1b59e0e9cab271d5439c0ff55d59dab60621d9c871125afe79fac266aa532eb29778a2d751bbe0508&product=confluence&product=jira

import json
from typing import Sequence

from sqlalchemy import or_, select
from sqlalchemy.ext.asyncio import AsyncSession
from eave.core.internal.orm.atlassian_installation import AtlassianInstallationOrm
from eave.core.internal.orm.confluence_destination import ConfluenceDestinationOrm
from eave.core.internal.orm.connect_installation import ConnectInstallationOrm
import eave.pubsub_schemas
import eave.stdlib.analytics
import eave.stdlib.exceptions
import eave.stdlib.atlassian
import eave.stdlib.core_api
from starlette.requests import Request
from starlette.responses import RedirectResponse, Response

import eave.core.internal
import eave.core.internal.oauth.atlassian as oauth_atlassian
import eave.core.internal.oauth.state_cookies as oauth_cookies
from eave.stdlib.core_api.models.account import AuthProvider
from eave.stdlib.core_api.models.connect import AtlassianProduct
from eave.stdlib.core_api.models.integrations import Integration
from eave.stdlib.core_api.models.team import DocumentPlatform

from ...http_endpoint import HTTPEndpoint
from . import EaveOnboardingErrorCode, base, shared
from eave.stdlib.confluence_api.operations import GetAvailableSpacesRequest
from eave.core.internal.config import app_config
from eave.stdlib.logging import eaveLogger

_AUTH_PROVIDER = AuthProvider.atlassian


class AtlassianOAuthAuthorize(HTTPEndpoint):
    async def get(self, request: Request) -> Response:
        oauth_session = oauth_atlassian.AtlassianOAuthSession()
        flow_info = oauth_session.oauth_flow_info()
        response = RedirectResponse(url=flow_info.authorization_url)

        oauth_cookies.save_state_cookie(
            response=response,
            state=flow_info.state,
            provider=_AUTH_PROVIDER,
        )
        return response


class AtlassianOAuthCallback(base.BaseOAuthCallback):
    auth_provider = _AUTH_PROVIDER

    async def get(self, request: Request) -> Response:
        await super().get(request=request)

        if not self._check_valid_callback():
            return self.response

        self.oauth_session = oauth_session = oauth_atlassian.AtlassianOAuthSession(state=self.state)
        oauth_session.fetch_token(code=self.code)
        token = oauth_session.get_token()
        self.atlassian_cloud_id = oauth_session.atlassian_cloud_id

        access_token = token.get("access_token")
        refresh_token = token.get("refresh_token")

        if not access_token or not refresh_token:
            raise eave.stdlib.exceptions.MissingOAuthCredentialsError("atlassian access or refresh token")

        userinfo = oauth_session.get_userinfo()
        if not userinfo.account_id:
            eaveLogger.warning(msg := "atlassian account_id missing; can't create account.", self.eave_state.ctx)
            raise eave.stdlib.exceptions.InvalidAuthError(msg)

        self.atlassian_resources = oauth_session.get_available_resources()
        self.atlassian_resource = next(iter(self.atlassian_resources), None)

        if self.atlassian_resource and self.atlassian_resource.name:
            eave_team_name = self.atlassian_resource.name
        else:
            name = userinfo.display_name
            eave_team_name = f"{name}'s Team" if name else "Your Team"

        self.eave_account = await shared.get_or_create_eave_account(
            request=self.request,
            response=self.response,
            eave_team_name=eave_team_name,
            user_email=userinfo.email,
            auth_provider=self.auth_provider,
            auth_id=userinfo.account_id,
            access_token=access_token,
            refresh_token=refresh_token,
        )

        await self._link_connect_installation()
        await self._update_or_create_atlassian_install()

        return self.response

    async def _link_connect_installation(
        self,
    ) -> None:
        # First, check if this team already has a linked ConnectInstallation.
        # If so, nothing else to do.
        async with eave.core.internal.database.async_session.begin() as db_session:
            connect_install = (
                await ConnectInstallationOrm.query(
                    session=db_session,
                    product=AtlassianProduct.confluence,
                    team_id=self.eave_account.team_id,
                )
            ).first()

            if not connect_install:
                connect_installs = await self._get_matching_connect_installations(session=db_session)
                if len(connect_installs) > 0:
                    for connect_install in connect_installs:
                        if connect_install.team_id and connect_install.team_id != self.eave_account.team_id:
                            eaveLogger.warning(
                                f"A {connect_install.product} connect integration for org {connect_install.org_url} already exists for a different team",
                                self.eave_state.ctx,
                            )
                            eave.stdlib.analytics.log_event(
                                event_name="duplicate_integration_attempt",
                                eave_account_id=self.eave_account.id,
                                eave_team_id=self.eave_account.team_id,
                                opaque_params={"integration": connect_install.product},
                                ctx=self.eave_state.ctx,
                            )
                            shared.set_error_code(
                                response=self.response, error_code=EaveOnboardingErrorCode.already_linked
                            )
                            return

                        else:
                            # Link the Connect installation with this team
                            connect_install.team_id = self.eave_account.team_id
                            await self._update_eave_team_document_platform(session=db_session)

                            eave.stdlib.analytics.log_event(
                                event_name="eave_application_integration",
                                event_description="An integration was added for a team",
                                eave_account_id=self.eave_account.id,
                                eave_team_id=self.eave_account.team_id,
                                eave_visitor_id=self.eave_account.visitor_id,
                                event_source="core api oauth",
                                opaque_params={
                                    "integration_name": Integration.confluence.value,
                                    "atlassian_site_name": self.atlassian_resource.name
                                    if self.atlassian_resource
                                    else None,
                                },
                                ctx=self.eave_state.ctx,
                            )

                else:
                    # TODO: This probably means they didn't complete the connect install, how should we handle this case?
<<<<<<< HEAD
                    eaveLogger.warning("connect install not found", self.eave_state.log_context)
=======
                    eaveLogger.warning("connect install not found", self.eave_state.ctx)
>>>>>>> 382e02cb

            # TODO: The transaction needs to be closed, because the team ID needs to be saved to the database before we
            # call out to the Confluence API to get the available spaces.

        if connect_install:
            await self._maybe_set_default_confluence_space(connect_installation=connect_install)

    async def _get_matching_connect_installations(self, session: AsyncSession) -> Sequence[ConnectInstallationOrm]:
        lookup = select(ConnectInstallationOrm).where(
            or_(
                *[ConnectInstallationOrm.org_url == resource.url for resource in self.atlassian_resources],
            )
        )

        results = await session.scalars(lookup)
        return results.all()

    async def _update_eave_team_document_platform(self, session: AsyncSession) -> None:
        eave_team = await eave.core.internal.orm.TeamOrm.one_or_exception(
            session=session, team_id=self.eave_account.team_id
        )
        eave_team.document_platform = DocumentPlatform.confluence

    async def _maybe_set_default_confluence_space(self, connect_installation: ConnectInstallationOrm) -> None:
        try:
            async with eave.core.internal.database.async_session.begin() as db_session:
                existing_dest = await ConfluenceDestinationOrm.one_or_none(
                    session=db_session, team_id=self.eave_account.team_id
                )
                if existing_dest:
                    return

                response = await GetAvailableSpacesRequest.perform(
                    ctx=self.eave_state.ctx,
                    origin=app_config.eave_origin,
                    team_id=self.eave_account.team_id,
                )
                available_spaces = response.confluence_spaces

                if len(available_spaces) == 1:
                    space_key = available_spaces[0].key

                    await ConfluenceDestinationOrm.create(
                        session=db_session,
                        connect_installation_id=connect_installation.id,
                        team_id=self.eave_account.team_id,
                        space_key=space_key,
                    )

                    eave.stdlib.analytics.log_event(
                        event_name="default_confluence_space_used",
                        event_description="A team's confluence space was set automatically",
                        eave_account_id=self.eave_account.id,
                        eave_team_id=self.eave_account.team_id,
                        eave_visitor_id=self.eave_account.visitor_id,
                        event_source="core api oauth",
                        opaque_params={
                            "integration_name": Integration.confluence.value,
                            "atlassian_site_name": self.atlassian_resource.name if self.atlassian_resource else None,
                            "confluence_space_key": space_key,
                        },
                        ctx=self.eave_state.ctx,
                    )
        except Exception as e:
            # Aggressively rescue any type of error, as this is a non-essential procedure.
            eaveLogger.exception(e, self.eave_state.ctx)

    async def _update_or_create_atlassian_install(self) -> None:
        oauth_token_encoded = json.dumps(self.oauth_session.get_token())

        async with eave.core.internal.database.async_session.begin() as db_session:
            existing_install = await AtlassianInstallationOrm.one_or_none(
                session=db_session,
                atlassian_cloud_id=self.atlassian_cloud_id,
            )

            if existing_install:
                existing_install.oauth_token_encoded = oauth_token_encoded
                return

            if self.atlassian_resource:
                site_name = self.atlassian_resource.name or self.atlassian_resource.url
            else:
                site_name = None

            await eave.core.internal.orm.AtlassianInstallationOrm.create(
                session=db_session,
                team_id=self.eave_account.team_id,
                atlassian_cloud_id=self.atlassian_cloud_id,
                oauth_token_encoded=oauth_token_encoded,
                atlassian_site_name=site_name,
            )<|MERGE_RESOLUTION|>--- conflicted
+++ resolved
@@ -155,11 +155,7 @@
 
                 else:
                     # TODO: This probably means they didn't complete the connect install, how should we handle this case?
-<<<<<<< HEAD
-                    eaveLogger.warning("connect install not found", self.eave_state.log_context)
-=======
                     eaveLogger.warning("connect install not found", self.eave_state.ctx)
->>>>>>> 382e02cb
 
             # TODO: The transaction needs to be closed, because the team ID needs to be saved to the database before we
             # call out to the Confluence API to get the available spaces.
