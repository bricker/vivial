import eave.stdlib
import eave.core.internal
import eave.core.public
from starlette.requests import Request
from starlette.responses import Response
from apps.core.eave.core.internal.orm.team import TeamOrm

<<<<<<< HEAD
import eave.core.internal.database as eave_db
import eave.stdlib.lib.request_state as eave_request_util
=======
>>>>>>> ef4cb1e6

class GetTeam(eave.core.public.http_endpoint.HTTPEndpoint):
    async def post(self, request: Request) -> Response:
<<<<<<< HEAD
        eave_state = eave_request_util.get_eave_state(request=request)

        async with eave_db.async_session.begin() as db_session:
            eave_team_orm = await TeamOrm.one_or_exception(
                session=db_session,
                team_id=eave_state.eave_team_id,
=======
        eave_state = eave.core.public.request_state.get_eave_state(request=request)

        async with eave.core.internal.database.async_session.begin() as db_session:
            eave_team_orm = await eave.core.internal.orm.TeamOrm.one_or_exception(
                session=db_session, team_id=eave.stdlib.util.unwrap(eave_state.eave_team_id)
>>>>>>> ef4cb1e6
            )
            integrations = await eave_team_orm.get_integrations(session=db_session)

        eave_team = eave.stdlib.core_api.models.Team.from_orm(eave_team_orm)

        return eave.stdlib.api_util.json_response(
            eave.stdlib.core_api.operations.GetTeam.ResponseBody(
                team=eave_team,
                integrations=integrations,
            )
        )<|MERGE_RESOLUTION|>--- conflicted
+++ resolved
@@ -3,30 +3,16 @@
 import eave.core.public
 from starlette.requests import Request
 from starlette.responses import Response
-from apps.core.eave.core.internal.orm.team import TeamOrm
+import eave.stdlib.lib.request_state
 
-<<<<<<< HEAD
-import eave.core.internal.database as eave_db
-import eave.stdlib.lib.request_state as eave_request_util
-=======
->>>>>>> ef4cb1e6
 
 class GetTeam(eave.core.public.http_endpoint.HTTPEndpoint):
     async def post(self, request: Request) -> Response:
-<<<<<<< HEAD
-        eave_state = eave_request_util.get_eave_state(request=request)
-
-        async with eave_db.async_session.begin() as db_session:
-            eave_team_orm = await TeamOrm.one_or_exception(
-                session=db_session,
-                team_id=eave_state.eave_team_id,
-=======
-        eave_state = eave.core.public.request_state.get_eave_state(request=request)
+        eave_state = eave.stdlib.lib.request_state.get_eave_state(request=request)
 
         async with eave.core.internal.database.async_session.begin() as db_session:
             eave_team_orm = await eave.core.internal.orm.TeamOrm.one_or_exception(
                 session=db_session, team_id=eave.stdlib.util.unwrap(eave_state.eave_team_id)
->>>>>>> ef4cb1e6
             )
             integrations = await eave_team_orm.get_integrations(session=db_session)
 
