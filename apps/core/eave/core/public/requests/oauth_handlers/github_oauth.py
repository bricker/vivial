--- conflicted
+++ resolved
@@ -1,8 +1,4 @@
 import json
-<<<<<<< HEAD
-import typing
-=======
->>>>>>> 75eb1369
 import urllib.parse
 
 import eave.pubsub_schemas
@@ -21,74 +17,6 @@
 from . import shared
 
 _AUTH_PROVIDER = eave.stdlib.core_api.enums.AuthProvider.github
-<<<<<<< HEAD
-_special_redirect_uri_cookie = "ev_github_oauth_redirect_uri"
-
-
-async def github_oauth_authorize() -> fastapi.Response:
-    # random value for verifying request wasnt tampered with via CSRF
-    token: str = oauthlib.common.generate_token()
-
-    # For GitHub, there is a problem: The combined Installation + Authorization flow doesn't allow us
-    # to specify a redirect_uri; it chooses the first one configured. So it always redirects to eave.fyi,
-    # which makes it practically impossible to test in development (without some proxy configuration).
-    # So instead, we're going to set a special cookie and read it on the other side (callback), and redirect if necessary.
-    # https://docs.github.com/en/apps/creating-github-apps/authenticating-with-a-github-app/generating-a-user-access-token-for-a-github-app#generating-a-user-access-token-when-a-user-installs-your-app
-    redirect_uri = f"{eave.core.internal.app_config.eave_api_base}/oauth/github/callback"
-    state_json = json.dumps({"token": token, "redirect_uri": redirect_uri})
-    state = eave.stdlib.util.b64encode(state_json, urlsafe=True)
-
-    authorization_url = f"https://github.com/apps/eave-fyi/installations/new?state={state}"
-    # authorization_url = f"https://github.com/login/oauth/authorize?{qp}"
-    response = fastapi.responses.RedirectResponse(url=authorization_url)
-    oauth_cookies.save_state_cookie(
-        response=response,
-        state=state,
-        provider=_AUTH_PROVIDER,
-    )
-
-    return response
-
-
-async def github_oauth_callback(
-    request: fastapi.Request,
-    response: fastapi.Response,
-    state: str,
-    installation_id: typing.Optional[str] = None,
-    setup_action: typing.Optional[str] = None,
-    code: typing.Optional[str] = None,
-    error: typing.Optional[str] = None,
-    error_description: typing.Optional[str] = None,
-) -> fastapi.Response:
-    # Because of the GitHub redirect_uri issue described in this file, we need to get the redirect_uri from state,
-    # and redirect if it's on a different host.
-    # Reminder that in this scenario, the cookies from your local environment won't be available here (because we're probably at eave.fyi)
-    state_decoded = json.loads(eave.stdlib.util.b64decode(state, urlsafe=True))
-    if redirect_uri := state_decoded.get("redirect_uri"):
-        url = urllib.parse.urlparse(redirect_uri)
-        if url.hostname != request.url.hostname:
-            return shared.set_redirect(response=response, location=redirect_uri)
-
-    shared.verify_oauth_state_or_exception(
-        state=state, auth_provider=_AUTH_PROVIDER, request=request, response=response
-    )
-
-    eave_state = eave.core.public.requests.util.get_eave_state(request=request)
-    auth_cookies = eave.stdlib.cookies.get_auth_cookies(cookies=request.cookies)
-
-    # TODO: Allow GitHub as real auth provider.
-    # For GitHub, we don't actually do OAuth (despite the name and location of this file), so if they
-    # arrive here then they're expect to be already logged in.
-    if not auth_cookies.access_token or not auth_cookies.account_id:
-        eave.stdlib.logger.error(
-            "Auth cookies not set in GitHub callback, can't proceed.", extra=eave_state.log_context
-        )
-        return shared.cancel_flow(response=response)
-
-    async with eave.core.internal.database.async_session.begin() as db_session:
-        eave_account = await eave.core.internal.orm.AccountOrm.one_or_exception(
-            session=db_session, id=auth_cookies.account_id, access_token=auth_cookies.access_token
-=======
 
 
 class GithubOAuthAuthorize(HTTPEndpoint):
@@ -112,20 +40,10 @@
             response=response,
             state=state,
             provider=_AUTH_PROVIDER,
->>>>>>> 75eb1369
         )
 
         return response
 
-<<<<<<< HEAD
-    if not installation_id:
-        eave.stdlib.logger.warn(
-            f"github installation_id not provided for action {setup_action}. Cannot proceed.",
-            extra=eave_state.log_context,
-        )
-        return shared.cancel_flow(response=response)
-=======
->>>>>>> 75eb1369
 
 class GithubOAuthCallback(HTTPEndpoint):
     auth_provider = _AUTH_PROVIDER
