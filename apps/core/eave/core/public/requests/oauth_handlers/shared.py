--- conflicted
+++ resolved
@@ -29,21 +29,13 @@
     return True
 
 
-<<<<<<< HEAD
-def set_redirect(response: fastapi.Response, location: str) -> fastapi.Response:
-=======
 def set_redirect(response: Response, location: str) -> Response:
->>>>>>> 75eb1369
     response.headers["Location"] = location
     response.status_code = http.HTTPStatus.TEMPORARY_REDIRECT
     return response
 
 
-<<<<<<< HEAD
-def cancel_flow(response: fastapi.Response) -> fastapi.Response:
-=======
 def cancel_flow(response: Response) -> Response:
->>>>>>> 75eb1369
     return set_redirect(response=response, location=eave.core.internal.app_config.eave_www_base)
 
 
