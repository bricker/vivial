from typing import Optional

import eave.core.internal.database as eave_db
import eave.core.internal.orm as eave_orm
import fastapi
import oauthlib.common
from eave.core.internal.config import app_config
from eave.core.internal.oauth import cookies as oauth_cookies
from eave.core.internal.oauth import models as oauth_models
from slack_sdk.oauth import AuthorizeUrlGenerator
from slack_sdk.web.async_client import AsyncWebClient
from slack_sdk.web.async_slack_response import AsyncSlackResponse

# Build https://slack.com/oauth/v2/authorize with sufficient query parameters
redirect_uri = f"{app_config.eave_api_base}/oauth/slack/callback"
authorize_url_generator = AuthorizeUrlGenerator(
    client_id=app_config.eave_slack_client_id,
    scopes=[
        "app_mentions:read",
        "channels:history",
        "channels:read",
        "chat:write",
        "commands",
        "files:read",
        "groups:history",
        "groups:read",
        "im:history",
        "im:read",
        "im:write",
        "links.embed:write",
        "links:read",
        "links:write",
        "metadata.message:read",
        "mpim:history",
        "mpim:read",
        "mpim:write",
        "pins:read",
        "reactions:read",
        "reactions:write",
        "team:read",
        "usergroups:read",
        "users.profile:read",
        "users:read",
        "users:read.email",
    ],
    user_scopes=[
        "openid",
        "profile",
        "email",
    ],
    redirect_uri=redirect_uri,
)


class SlackTeam:
    id: str
    name: str

    def __init__(self, **kwargs: str):
        assert "id" in kwargs
        self.id = kwargs["id"]
        assert "name" in kwargs
        self.name = kwargs["name"]


class SlackAuthorizedUser:
    id: str
    access_token: str

    def __init__(self, **kwargs: str):
        assert "id" in kwargs
        self.id = kwargs["id"]
        assert "access_token" in kwargs
        self.access_token = kwargs["access_token"]


class SlackOAuthResponse:
    access_token: str
    team: SlackTeam
    authed_user: SlackAuthorizedUser

    def __init__(self, response: AsyncSlackResponse):
        access_token: Optional[str] = response.get("access_token")
        assert access_token is not None
        installed_team: dict[str, str] = response.get("team", {})
        installer: dict[str, str] = response.get("authed_user", {})

        self.access_token = access_token
        self.team = SlackTeam(**installed_team)
        self.authed_user = SlackAuthorizedUser(**installer)


async def slack_oauth_authorize() -> fastapi.Response:
    # random value for verifying request wasnt tampered with via CSRF
    state: str = oauthlib.common.generate_token()
    authorization_url = authorize_url_generator.generate(state)
    response = fastapi.responses.RedirectResponse(url=authorization_url)
    oauth_cookies.save_state_cookie(
        response=response,
        state=state,
        provider=oauth_models.AuthProvider.slack,
    )
    return response


async def slack_oauth_callback(
    state: str, code: str, request: fastapi.Request, response: fastapi.Response
) -> fastapi.Response:
    # verify request not tampered
    cookie_state = oauth_cookies.get_state_cookie(request=request, provider=oauth_models.AuthProvider.slack)
    assert state == cookie_state

    client = AsyncWebClient()
    # Complete the installation by calling oauth.v2.access API method
    raw_response = await client.oauth_v2_access(
        client_id=app_config.eave_slack_client_id,
        client_secret=app_config.eave_slack_client_secret,
        code=code,
        redirect_uri=redirect_uri,
    )

    oauth_data = SlackOAuthResponse(response=raw_response)
    bot_token = oauth_data.access_token
    slack_user_id = oauth_data.authed_user.id
    oauth_token = oauth_data.authed_user.access_token
    slack_team_id = oauth_data.team.id

    # oauth.v2.access doesn't include bot_id in response, so we have to fetch it
    auth_test = await client.auth_test(token=bot_token)
    bot_id: Optional[str] = auth_test.get("bot_id")
    assert bot_id is not None
    bot_user_id: Optional[str] = auth_test.get("user_id")

    # save our shiny new oauth token in db
<<<<<<< HEAD
    async with await eave_db.get_session() as db_session:
=======
    async with eave_db.get_async_session() as session:
>>>>>>> 52019dac
        # try fetch existing team account from db
        # TODO: check session token once exists
        # https://github.com/eave-fyi/eave-monorepo/pull/3#discussion_r1160880115
        account_orm = await eave_orm.AccountOrm.one_or_none(
<<<<<<< HEAD
            session=db_session,
            auth_provider=eave_orm.AuthProvider.slack,
            auth_id=slack_user_id,
=======
            session=session,
            auth_provider=oauth_models.AuthProvider.slack,
            auth_id=user_id,
>>>>>>> 52019dac
        )

        if account_orm is None:
            # If this is a new account, then also create a new team.
            # The Team is what is used for integrations, not an individual account.
            team = eave_orm.TeamOrm(
                name=team_name if (team_name := oauth_data.team.name) else "Your Team",
                document_platform=None,
            )

            db_session.add(team)
            await db_session.commit()

            account_orm = eave_orm.AccountOrm(
                team_id=team.id,
<<<<<<< HEAD
                auth_provider=eave_orm.AuthProvider.slack,
                auth_id=slack_user_id,
=======
                auth_provider=oauth_models.AuthProvider.slack,
                auth_id=user_id,
>>>>>>> 52019dac
                oauth_token=oauth_token,
            )

            db_session.add(account_orm)
        else:
            account_orm.oauth_token = oauth_token

        # try fetch slack installation for eave team
        slack_installation = await eave_orm.SlackInstallationOrm.one_or_none(
            team_id=account_orm.team_id,
            session=db_session,
        )

        if slack_installation is None:
            # create new slack installation associated with the TeamOrm
            slack_installation = eave_orm.SlackInstallationOrm(
                team_id=account_orm.team_id,
                slack_team_id=slack_team_id,
                bot_token=bot_token,
                bot_id=bot_id,
                bot_user_id=bot_user_id,
            )
            db_session.add(slack_installation)
        else:
            slack_installation.slack_team_id = slack_team_id
            slack_installation.bot_token = bot_token
            slack_installation.bot_id = bot_id
            slack_installation.bot_user_id = bot_user_id

        await db_session.commit()

    response = fastapi.responses.RedirectResponse(url=f"{app_config.eave_www_base}/dashboard")
    # clear state cookie now that it's been verified
    oauth_cookies.delete_state_cookie(response=response, provider=oauth_models.AuthProvider.slack)
    return response<|MERGE_RESOLUTION|>--- conflicted
+++ resolved
@@ -132,24 +132,14 @@
     bot_user_id: Optional[str] = auth_test.get("user_id")
 
     # save our shiny new oauth token in db
-<<<<<<< HEAD
-    async with await eave_db.get_session() as db_session:
-=======
-    async with eave_db.get_async_session() as session:
->>>>>>> 52019dac
+    async with eave_db.get_async_session() as db_session:
         # try fetch existing team account from db
         # TODO: check session token once exists
         # https://github.com/eave-fyi/eave-monorepo/pull/3#discussion_r1160880115
         account_orm = await eave_orm.AccountOrm.one_or_none(
-<<<<<<< HEAD
             session=db_session,
-            auth_provider=eave_orm.AuthProvider.slack,
+            auth_provider=oauth_models.AuthProvider.slack,
             auth_id=slack_user_id,
-=======
-            session=session,
-            auth_provider=oauth_models.AuthProvider.slack,
-            auth_id=user_id,
->>>>>>> 52019dac
         )
 
         if account_orm is None:
@@ -165,13 +155,8 @@
 
             account_orm = eave_orm.AccountOrm(
                 team_id=team.id,
-<<<<<<< HEAD
-                auth_provider=eave_orm.AuthProvider.slack,
+                auth_provider=oauth_models.AuthProvider.slack,
                 auth_id=slack_user_id,
-=======
-                auth_provider=oauth_models.AuthProvider.slack,
-                auth_id=user_id,
->>>>>>> 52019dac
                 oauth_token=oauth_token,
             )
 
