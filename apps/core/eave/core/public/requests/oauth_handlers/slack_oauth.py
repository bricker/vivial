--- conflicted
+++ resolved
@@ -1,10 +1,7 @@
-<<<<<<< HEAD
 import typing
 
 import eave.core.internal
-=======
 import eave.core.internal.database as eave_db
->>>>>>> 45fa56e2
 import eave.core.internal.oauth.slack
 import eave.core.internal.orm
 import eave.core.public.requests.util
@@ -44,18 +41,7 @@
         state=state, auth_provider=_AUTH_PROVIDER, request=request, response=response
     )
 
-<<<<<<< HEAD
     eave_state = eave.core.public.requests.util.get_eave_state(request=request)
-=======
-    slack_oauth_data = await eave.core.internal.oauth.slack.get_access_token(code=code)
-    auth_cookies = eave_auth_cookies.get_auth_cookies(cookies=request.cookies)
-
-    if auth_cookies.access_token and auth_cookies.account_id:
-        async with eave_db.async_session.begin() as db_session:
-            eave_account = await AccountOrm.one_or_exception(
-                session=db_session, id=auth_cookies.account_id, access_token=auth_cookies.access_token
-            )
->>>>>>> 45fa56e2
 
     slack_oauth_data = await eave.core.internal.oauth.slack.get_access_token(code=code)
     slack_team_name = slack_oauth_data["team"]["name"]
@@ -85,7 +71,6 @@
         refresh_token=slack_user_refresh_token,
     )
 
-<<<<<<< HEAD
     await _update_or_create_slack_installation(
         eave_state=eave_state,
         eave_account=eave_account,
@@ -93,9 +78,6 @@
         slack_bot_access_token=slack_bot_access_token,
         slack_bot_refresh_token=slack_bot_refresh_token,
     )
-=======
-    await _update_or_create_slack_installation(eave_account=eave_account, slack_oauth_data=slack_oauth_data)
->>>>>>> 45fa56e2
 
     return response
 
