<<<<<<< HEAD
import typing

import eave.core.internal
import eave.core.internal.oauth.slack
import eave.core.internal.orm
import eave.core.public.requests.util
=======
>>>>>>> 75eb1369
import eave.pubsub_schemas
import eave.stdlib
import eave.stdlib.core_api
import oauthlib.common
from starlette.requests import Request
from starlette.responses import RedirectResponse, Response

import eave.core.internal
import eave.core.internal.oauth.slack
import eave.core.internal.orm
import eave.core.public.request_state
from eave.core.internal.oauth import state_cookies as oauth_cookies

from ...http_endpoint import HTTPEndpoint
from . import base, shared

_AUTH_PROVIDER = eave.stdlib.core_api.enums.AuthProvider.slack


<<<<<<< HEAD
async def slack_oauth_authorize() -> fastapi.Response:
    # random value for verifying request wasnt tampered with via CSRF
    state: str = oauthlib.common.generate_token()
    authorization_url = eave.core.internal.oauth.slack.authorize_url_generator.generate(state)
    response = fastapi.responses.RedirectResponse(url=authorization_url)
    oauth_cookies.save_state_cookie(
        response=response,
        state=state,
        provider=_AUTH_PROVIDER,
    )
    return response


async def slack_oauth_callback(
    request: fastapi.Request,
    response: fastapi.Response,
    state: str,
    code: typing.Optional[str] = None,
    error: typing.Optional[str] = None,
    error_description: typing.Optional[str] = None,
) -> fastapi.Response:
    shared.verify_oauth_state_or_exception(
        state=state, auth_provider=_AUTH_PROVIDER, request=request, response=response
    )

    eave_state = eave.core.public.requests.util.get_eave_state(request=request)

    if error or not code:
        eave.stdlib.logger.warning(
            f"Error response from Slack OAuth flow or code missing. {error}: {error_description}",
            extra=eave_state.log_context,
        )
        shared.set_redirect(response=response, location=eave.core.internal.app_config.eave_www_base)
        return response

    slack_oauth_data = await eave.core.internal.oauth.slack.get_access_token_or_exception(code=code)
    slack_team_name = slack_oauth_data["team"]["name"]
    slack_user_id = slack_oauth_data["authed_user"]["id"]
    slack_user_access_token = slack_oauth_data["authed_user"]["access_token"]
    slack_user_refresh_token = slack_oauth_data["authed_user"]["refresh_token"]

    slack_client = eave.core.internal.oauth.slack.get_authenticated_client(access_token=slack_user_access_token)
    user_identity = await eave.core.internal.oauth.slack.get_userinfo_or_exception(client=slack_client)

    slack_user_name = user_identity.given_name
    slack_user_email = user_identity.email

    if slack_team_name:
        eave_team_name = slack_team_name
    elif slack_user_name:
        eave_team_name = f"{slack_user_name}'s Team"
    else:
        eave_team_name = "Your Team"

    eave_account = await shared.get_or_create_eave_account(
        request=request,
        response=response,
        eave_team_name=eave_team_name,
        user_email=slack_user_email,
        auth_provider=_AUTH_PROVIDER,
        auth_id=slack_user_id,
        access_token=slack_user_access_token,
        refresh_token=slack_user_refresh_token,
    )

    await _update_or_create_slack_installation(
        request=request, slack_oauth_data=slack_oauth_data, eave_account=eave_account
    )

    return response


async def _update_or_create_slack_installation(
    request: fastapi.Request,
    slack_oauth_data: eave.core.internal.oauth.slack.SlackOAuthResponse,
    eave_account: eave.core.internal.orm.AccountOrm,
) -> None:
    eave_state = eave.core.public.requests.util.get_eave_state(request=request)

    slack_team_id = slack_oauth_data["team"]["id"]
    slack_bot_access_token = slack_oauth_data["access_token"]
    slack_bot_refresh_token = slack_oauth_data["refresh_token"]

    async with eave.core.internal.database.async_session.begin() as db_session:
        # try fetch existing slack installation
        slack_installation = await eave.core.internal.orm.SlackInstallationOrm.one_or_none(
            session=db_session,
            slack_team_id=slack_team_id,
=======
class SlackOAuthAuthorize(HTTPEndpoint):
    async def get(self, request: Request) -> Response:
        # random value for verifying request wasnt tampered with via CSRF
        state: str = oauthlib.common.generate_token()
        authorization_url = eave.core.internal.oauth.slack.authorize_url_generator.generate(state)
        response = RedirectResponse(url=authorization_url)
        oauth_cookies.save_state_cookie(
            response=response,
            state=state,
            provider=_AUTH_PROVIDER,
        )
        return response


class SlackOAuthCallback(base.BaseOAuthCallback):
    auth_provider = _AUTH_PROVIDER

    async def get(self, request: Request) -> Response:
        await super().get(request=request)

        self.slack_oauth_data = slack_oauth_data = await eave.core.internal.oauth.slack.get_access_token_or_exception(
            code=self.code
>>>>>>> 75eb1369
        )
        slack_team_name = slack_oauth_data["team"]["name"]
        slack_user_id = slack_oauth_data["authed_user"]["id"]
        slack_user_access_token = slack_oauth_data["authed_user"]["access_token"]
        slack_user_refresh_token = slack_oauth_data["authed_user"]["refresh_token"]

        slack_client = eave.core.internal.oauth.slack.get_authenticated_client(access_token=slack_user_access_token)
        user_identity = await eave.core.internal.oauth.slack.get_userinfo_or_exception(client=slack_client)

        slack_user_name = user_identity.given_name
        slack_user_email = user_identity.email

        if slack_team_name:
            eave_team_name = slack_team_name
        elif slack_user_name:
            eave_team_name = f"{slack_user_name}'s Team"
        else:
            eave_team_name = "Your Team"

        self.eave_account = await shared.get_or_create_eave_account(
            request=self.request,
            response=self.response,
            eave_team_name=eave_team_name,
            user_email=slack_user_email,
            auth_provider=_AUTH_PROVIDER,
            auth_id=slack_user_id,
            access_token=slack_user_access_token,
            refresh_token=slack_user_refresh_token,
        )

        await self._update_or_create_slack_installation()

<<<<<<< HEAD
            await _run_post_install_procedures(
                request=request, slack_oauth_data=slack_oauth_data, eave_account=eave_account
            )


async def _run_post_install_procedures(
    request: fastapi.Request,
    slack_oauth_data: eave.core.internal.oauth.slack.SlackOAuthResponse,
    eave_account: eave.core.internal.orm.AccountOrm,
) -> None:
    eave_state = eave.core.public.requests.util.get_eave_state(request=request)

    slack_bot_access_token = slack_oauth_data["access_token"]
    slack_client = eave.core.internal.oauth.slack.get_authenticated_client(access_token=slack_bot_access_token)

    approximate_num_members = 0

    try:
        # Try to get the number of members in the Slack workspace.
        # This counts the number of people in the #general channel, but you can only find the #general channel by
        # looping through the entire list of channels.
        # Anyways, if there is any error for any reason, just abort and move on.
        cursor = None
        while True:
            channels_response = await slack_client.conversations_list(
                cursor=cursor,
                exclude_archived=True,
                types="public_channel",
=======
        return self.response

    async def _update_or_create_slack_installation(
        self,
    ) -> None:
        slack_team_id = self.slack_oauth_data["team"]["id"]
        slack_bot_access_token = self.slack_oauth_data["access_token"]
        slack_bot_refresh_token = self.slack_oauth_data["refresh_token"]

        async with eave.core.internal.database.async_session.begin() as db_session:
            # try fetch existing slack installation
            slack_installation = await eave.core.internal.orm.SlackInstallationOrm.one_or_none(
                session=db_session,
                slack_team_id=slack_team_id,
>>>>>>> 75eb1369
            )

            if slack_installation and slack_installation.team_id != self.eave_account.team_id:
                eave.stdlib.logger.warning(
                    f"A Slack integration already exists with slack team id {slack_team_id}",
                    extra=self.eave_state.log_context,
                )
                return

            if slack_installation:
                if slack_bot_access_token:
                    slack_installation.bot_token = slack_bot_access_token
                if slack_bot_refresh_token:
                    slack_installation.bot_refresh_token = slack_bot_refresh_token
            else:
                # create new slack installation associated with the TeamOrm
                slack_installation = await eave.core.internal.orm.SlackInstallationOrm.create(
                    session=db_session,
                    team_id=self.eave_account.team_id,
                    slack_team_id=slack_team_id,
                    bot_token=slack_bot_access_token,
                    bot_refresh_token=slack_bot_refresh_token,
                )

                await self._run_post_install_procedures()

    async def _run_post_install_procedures(
        self,
    ) -> None:
        slack_bot_access_token = self.slack_oauth_data["access_token"]
        slack_client = eave.core.internal.oauth.slack.get_authenticated_client(access_token=slack_bot_access_token)

        approximate_num_members = 0

        try:
            # Try to get the number of members in the Slack workspace.
            # This counts the number of people in the #general channel, but you can only find the #general channel by
            # looping through the entire list of channels.
            # Anyways, if there is any error for any reason, just abort and move on.
            cursor = None
            while True:
                channels_response = await slack_client.conversations_list(
                    cursor=cursor,
                    exclude_archived=True,
                    types="public_channel",
                )
                assert isinstance(channels := channels_response.get("channels"), list), "Unexpected response data"
                candidates = list(filter(lambda c: c.get("name") == "general", channels))
                if len(candidates) > 0:
                    approximate_num_members = candidates[0].get("num_members")
                    break
                else:
                    response_metadata = channels_response.get("response_metadata")
                    if not response_metadata:
                        break
                    assert isinstance(response_metadata, dict)
                    cursor = response_metadata.get("next_cursor")
                    if not cursor:
                        break

        except Exception as e:
            eave.stdlib.logger.error(
                "Error fetching Slack workspace user count", exc_info=e, extra=self.eave_state.log_context
            )

<<<<<<< HEAD
    except Exception as e:
        eave.stdlib.logger.error("Error fetching Slack workspace user count", exc_info=e, extra=eave_state.log_context)

    eave.stdlib.analytics.log_event(
        event_name="eave_application_integration",
        event_description="An integration was added for a team",
        eave_account_id=eave_account.id,
        eave_team_id=eave_account.team_id,
        eave_visitor_id=eave_account.visitor_id,
        event_source="core api oauth",
        opaque_params={
            "integration_name": eave.stdlib.core_api.enums.Integration.slack.value,
            "approximate_num_members": approximate_num_members,
        },
    )

    try:
        slack_user_id = slack_oauth_data["authed_user"]["id"]
        await slack_client.chat_postMessage(
            channel=slack_user_id,
            text="Hey there! I’m Eave, and here to help with any of your documentation needs. Add me to channels or DMs, and simply tag me in a thread you want documented.",
=======
        eave.stdlib.analytics.log_event(
            event_name="eave_application_integration",
            event_description="An integration was added for a team",
            eave_account_id=self.eave_account.id,
            eave_team_id=self.eave_account.team_id,
            eave_visitor_id=self.eave_account.visitor_id,
            event_source="core api oauth",
            opaque_params={
                "integration_name": eave.stdlib.core_api.enums.Integration.slack.value,
                "approximate_num_members": approximate_num_members,
            },
>>>>>>> 75eb1369
        )

        try:
            slack_user_id = self.slack_oauth_data["authed_user"]["id"]
            await slack_client.chat_postMessage(
                channel=slack_user_id,
                text="Hey there! I’m Eave, and here to help with any of your documentation needs. Add me to channels or DMs, and simply tag me in a thread you want documented.",
            )
        except Exception as e:
            eave.stdlib.logger.error(
                "Error sending welcome message on Slack", exc_info=e, extra=self.eave_state.log_context
            )<|MERGE_RESOLUTION|>--- conflicted
+++ resolved
@@ -1,12 +1,3 @@
-<<<<<<< HEAD
-import typing
-
-import eave.core.internal
-import eave.core.internal.oauth.slack
-import eave.core.internal.orm
-import eave.core.public.requests.util
-=======
->>>>>>> 75eb1369
 import eave.pubsub_schemas
 import eave.stdlib
 import eave.stdlib.core_api
@@ -26,96 +17,6 @@
 _AUTH_PROVIDER = eave.stdlib.core_api.enums.AuthProvider.slack
 
 
-<<<<<<< HEAD
-async def slack_oauth_authorize() -> fastapi.Response:
-    # random value for verifying request wasnt tampered with via CSRF
-    state: str = oauthlib.common.generate_token()
-    authorization_url = eave.core.internal.oauth.slack.authorize_url_generator.generate(state)
-    response = fastapi.responses.RedirectResponse(url=authorization_url)
-    oauth_cookies.save_state_cookie(
-        response=response,
-        state=state,
-        provider=_AUTH_PROVIDER,
-    )
-    return response
-
-
-async def slack_oauth_callback(
-    request: fastapi.Request,
-    response: fastapi.Response,
-    state: str,
-    code: typing.Optional[str] = None,
-    error: typing.Optional[str] = None,
-    error_description: typing.Optional[str] = None,
-) -> fastapi.Response:
-    shared.verify_oauth_state_or_exception(
-        state=state, auth_provider=_AUTH_PROVIDER, request=request, response=response
-    )
-
-    eave_state = eave.core.public.requests.util.get_eave_state(request=request)
-
-    if error or not code:
-        eave.stdlib.logger.warning(
-            f"Error response from Slack OAuth flow or code missing. {error}: {error_description}",
-            extra=eave_state.log_context,
-        )
-        shared.set_redirect(response=response, location=eave.core.internal.app_config.eave_www_base)
-        return response
-
-    slack_oauth_data = await eave.core.internal.oauth.slack.get_access_token_or_exception(code=code)
-    slack_team_name = slack_oauth_data["team"]["name"]
-    slack_user_id = slack_oauth_data["authed_user"]["id"]
-    slack_user_access_token = slack_oauth_data["authed_user"]["access_token"]
-    slack_user_refresh_token = slack_oauth_data["authed_user"]["refresh_token"]
-
-    slack_client = eave.core.internal.oauth.slack.get_authenticated_client(access_token=slack_user_access_token)
-    user_identity = await eave.core.internal.oauth.slack.get_userinfo_or_exception(client=slack_client)
-
-    slack_user_name = user_identity.given_name
-    slack_user_email = user_identity.email
-
-    if slack_team_name:
-        eave_team_name = slack_team_name
-    elif slack_user_name:
-        eave_team_name = f"{slack_user_name}'s Team"
-    else:
-        eave_team_name = "Your Team"
-
-    eave_account = await shared.get_or_create_eave_account(
-        request=request,
-        response=response,
-        eave_team_name=eave_team_name,
-        user_email=slack_user_email,
-        auth_provider=_AUTH_PROVIDER,
-        auth_id=slack_user_id,
-        access_token=slack_user_access_token,
-        refresh_token=slack_user_refresh_token,
-    )
-
-    await _update_or_create_slack_installation(
-        request=request, slack_oauth_data=slack_oauth_data, eave_account=eave_account
-    )
-
-    return response
-
-
-async def _update_or_create_slack_installation(
-    request: fastapi.Request,
-    slack_oauth_data: eave.core.internal.oauth.slack.SlackOAuthResponse,
-    eave_account: eave.core.internal.orm.AccountOrm,
-) -> None:
-    eave_state = eave.core.public.requests.util.get_eave_state(request=request)
-
-    slack_team_id = slack_oauth_data["team"]["id"]
-    slack_bot_access_token = slack_oauth_data["access_token"]
-    slack_bot_refresh_token = slack_oauth_data["refresh_token"]
-
-    async with eave.core.internal.database.async_session.begin() as db_session:
-        # try fetch existing slack installation
-        slack_installation = await eave.core.internal.orm.SlackInstallationOrm.one_or_none(
-            session=db_session,
-            slack_team_id=slack_team_id,
-=======
 class SlackOAuthAuthorize(HTTPEndpoint):
     async def get(self, request: Request) -> Response:
         # random value for verifying request wasnt tampered with via CSRF
@@ -138,7 +39,6 @@
 
         self.slack_oauth_data = slack_oauth_data = await eave.core.internal.oauth.slack.get_access_token_or_exception(
             code=self.code
->>>>>>> 75eb1369
         )
         slack_team_name = slack_oauth_data["team"]["name"]
         slack_user_id = slack_oauth_data["authed_user"]["id"]
@@ -171,36 +71,6 @@
 
         await self._update_or_create_slack_installation()
 
-<<<<<<< HEAD
-            await _run_post_install_procedures(
-                request=request, slack_oauth_data=slack_oauth_data, eave_account=eave_account
-            )
-
-
-async def _run_post_install_procedures(
-    request: fastapi.Request,
-    slack_oauth_data: eave.core.internal.oauth.slack.SlackOAuthResponse,
-    eave_account: eave.core.internal.orm.AccountOrm,
-) -> None:
-    eave_state = eave.core.public.requests.util.get_eave_state(request=request)
-
-    slack_bot_access_token = slack_oauth_data["access_token"]
-    slack_client = eave.core.internal.oauth.slack.get_authenticated_client(access_token=slack_bot_access_token)
-
-    approximate_num_members = 0
-
-    try:
-        # Try to get the number of members in the Slack workspace.
-        # This counts the number of people in the #general channel, but you can only find the #general channel by
-        # looping through the entire list of channels.
-        # Anyways, if there is any error for any reason, just abort and move on.
-        cursor = None
-        while True:
-            channels_response = await slack_client.conversations_list(
-                cursor=cursor,
-                exclude_archived=True,
-                types="public_channel",
-=======
         return self.response
 
     async def _update_or_create_slack_installation(
@@ -215,7 +85,6 @@
             slack_installation = await eave.core.internal.orm.SlackInstallationOrm.one_or_none(
                 session=db_session,
                 slack_team_id=slack_team_id,
->>>>>>> 75eb1369
             )
 
             if slack_installation and slack_installation.team_id != self.eave_account.team_id:
@@ -281,29 +150,6 @@
                 "Error fetching Slack workspace user count", exc_info=e, extra=self.eave_state.log_context
             )
 
-<<<<<<< HEAD
-    except Exception as e:
-        eave.stdlib.logger.error("Error fetching Slack workspace user count", exc_info=e, extra=eave_state.log_context)
-
-    eave.stdlib.analytics.log_event(
-        event_name="eave_application_integration",
-        event_description="An integration was added for a team",
-        eave_account_id=eave_account.id,
-        eave_team_id=eave_account.team_id,
-        eave_visitor_id=eave_account.visitor_id,
-        event_source="core api oauth",
-        opaque_params={
-            "integration_name": eave.stdlib.core_api.enums.Integration.slack.value,
-            "approximate_num_members": approximate_num_members,
-        },
-    )
-
-    try:
-        slack_user_id = slack_oauth_data["authed_user"]["id"]
-        await slack_client.chat_postMessage(
-            channel=slack_user_id,
-            text="Hey there! I’m Eave, and here to help with any of your documentation needs. Add me to channels or DMs, and simply tag me in a thread you want documented.",
-=======
         eave.stdlib.analytics.log_event(
             event_name="eave_application_integration",
             event_description="An integration was added for a team",
@@ -315,7 +161,6 @@
                 "integration_name": eave.stdlib.core_api.enums.Integration.slack.value,
                 "approximate_num_members": approximate_num_members,
             },
->>>>>>> 75eb1369
         )
 
         try:
