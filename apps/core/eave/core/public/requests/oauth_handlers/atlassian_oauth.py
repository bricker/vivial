import json
import typing

import atlassian
import eave.pubsub_schemas
import eave.stdlib
import eave.stdlib.atlassian
import eave.stdlib.core_api
from eave.stdlib import logger
from starlette.requests import Request
from starlette.responses import RedirectResponse, Response

import eave.core.internal
import eave.core.internal.oauth.atlassian as oauth_atlassian
import eave.core.internal.oauth.state_cookies as oauth_cookies
import eave.core.internal.orm
import eave.core.public.request_state

from ...http_endpoint import HTTPEndpoint
from . import base, shared

_AUTH_PROVIDER = eave.stdlib.core_api.enums.AuthProvider.atlassian


<<<<<<< HEAD
async def atlassian_oauth_authorize(request: fastapi.Request) -> fastapi.Response:
    oauth_session = oauth_atlassian.AtlassianOAuthSession()
    flow_info = oauth_session.oauth_flow_info()
    response = fastapi.responses.RedirectResponse(url=flow_info.authorization_url)

    oauth_cookies.save_state_cookie(
        response=response,
        state=flow_info.state,
        provider=_AUTH_PROVIDER,
    )
    return response


async def atlassian_oauth_callback(
    request: fastapi.Request,
    response: fastapi.Response,
    state: str,
    code: typing.Optional[str] = None,
    error: typing.Optional[str] = None,
    error_description: typing.Optional[str] = None,
) -> fastapi.Response:
    shared.verify_oauth_state_or_exception(
        state=state, auth_provider=_AUTH_PROVIDER, request=request, response=response
    )

    eave_state = eave.core.public.requests.util.get_eave_state(request=request)

    if error or not code:
        eave.stdlib.logger.warning(
            f"Error response from Atlassian OAuth flow or code missing. {error}: {error_description}",
            extra=eave_state.log_context,
        )
        shared.set_redirect(response=response, location=eave.core.internal.app_config.eave_www_base)
=======
class AtlassianOAuthAuthorize(HTTPEndpoint):
    async def get(self, request: Request) -> Response:
        oauth_session = oauth_atlassian.AtlassianOAuthSession()
        flow_info = oauth_session.oauth_flow_info()
        response = RedirectResponse(url=flow_info.authorization_url)

        oauth_cookies.save_state_cookie(
            response=response,
            state=flow_info.state,
            provider=_AUTH_PROVIDER,
        )
>>>>>>> 75eb1369
        return response


class AtlassianOAuthCallback(base.BaseOAuthCallback):
    auth_provider = _AUTH_PROVIDER

    async def get(self, request: Request) -> Response:
        await super().get(request=request)

        self.oauth_session = oauth_session = oauth_atlassian.AtlassianOAuthSession(state=self.state)
        oauth_session.fetch_token(code=self.code)
        token = oauth_session.get_token()
        self.atlassian_cloud_id = oauth_session.atlassian_cloud_id

        access_token = token.get("access_token")
        refresh_token = token.get("refresh_token")

        if not access_token or not refresh_token:
            eave.stdlib.logger.warning(msg := "missing tokens.", extra=self.eave_state.log_context)
            raise eave.stdlib.exceptions.InvalidAuthError(msg)

        userinfo = oauth_session.get_userinfo()
        if not userinfo.account_id:
            eave.stdlib.logger.warning(
                msg := "atlassian account_id missing; can't create account.", extra=self.eave_state.log_context
            )
            raise eave.stdlib.exceptions.InvalidAuthError(msg)

        resources = oauth_session.get_available_resources()
        resource = next(iter(resources), None)

        if resource and resource.name:
            eave_team_name = resource.name
        else:
            name = userinfo.display_name
            eave_team_name = f"{name}'s Team" if name else "Your Team"

        self.eave_account = await shared.get_or_create_eave_account(
            request=self.request,
            response=self.response,
            eave_team_name=eave_team_name,
            user_email=userinfo.email,
            auth_provider=self.auth_provider,
            auth_id=userinfo.account_id,
            access_token=access_token,
            refresh_token=refresh_token,
        )

        await self._update_or_create_installation()
        return self.response

    async def _update_or_create_installation(
        self,
    ) -> None:
        oauth_token_encoded = json.dumps(self.oauth_session.get_token())

        async with eave.core.internal.database.async_session.begin() as db_session:
            installation = await eave.core.internal.orm.AtlassianInstallationOrm.one_or_none(
                session=db_session,
                atlassian_cloud_id=self.atlassian_cloud_id,
            )

            if installation and installation.team_id != self.eave_account.team_id:
                logger.warning(
                    f"An Atlassian integration already exists for atlassian_cloud_id {self.atlassian_cloud_id}",
                    extra=self.eave_state.log_context,
                )
                return

            if installation and oauth_token_encoded:
                installation.oauth_token_encoded = oauth_token_encoded

            else:
                default_space_key = None

                try:
                    # If the confluence site only has one global space, then use it.
                    confluence_client = atlassian.Confluence(
                        url=self.oauth_session.api_base_url,
                        session=self.oauth_session,
                    )

                    spaces_response = confluence_client.get_all_spaces(space_status="current", space_type="global")
                    spaces_response_json = typing.cast(eave.stdlib.util.JsonObject, spaces_response)
                    spaces = [
                        eave.stdlib.atlassian.ConfluenceSpace(s, self.oauth_session.confluence_context)
                        for s in spaces_response_json["results"]
                    ]
                    if len(spaces) == 1 and (first_space := next(iter(spaces), None)):
                        default_space_key = first_space.key

                except Exception as e:
                    # We aggressively catch any error because this space fetching procedure is a convenience, but failure shouldn't prevent sign-up.
                    eave.stdlib.logger.error(
                        "error while fetching confluence spaces", exc_info=e, extra=self.eave_state.log_context
                    )

                installation = await eave.core.internal.orm.AtlassianInstallationOrm.create(
                    session=db_session,
                    team_id=self.eave_account.team_id,
                    atlassian_cloud_id=self.atlassian_cloud_id,
                    oauth_token_encoded=oauth_token_encoded,
                    confluence_space_key=default_space_key,
                )

                eave.stdlib.analytics.log_event(
                    event_name="eave_application_integration",
                    event_description="An integration was added for a team",
                    eave_account_id=self.eave_account.id,
                    eave_team_id=self.eave_account.team_id,
                    eave_visitor_id=self.eave_account.visitor_id,
                    event_source="core api oauth",
                    opaque_params={
                        "integration_name": eave.stdlib.core_api.enums.Integration.atlassian.value,
                        "default_confluence_space_was_used": default_space_key is not None,
                    },
                )<|MERGE_RESOLUTION|>--- conflicted
+++ resolved
@@ -22,41 +22,6 @@
 _AUTH_PROVIDER = eave.stdlib.core_api.enums.AuthProvider.atlassian
 
 
-<<<<<<< HEAD
-async def atlassian_oauth_authorize(request: fastapi.Request) -> fastapi.Response:
-    oauth_session = oauth_atlassian.AtlassianOAuthSession()
-    flow_info = oauth_session.oauth_flow_info()
-    response = fastapi.responses.RedirectResponse(url=flow_info.authorization_url)
-
-    oauth_cookies.save_state_cookie(
-        response=response,
-        state=flow_info.state,
-        provider=_AUTH_PROVIDER,
-    )
-    return response
-
-
-async def atlassian_oauth_callback(
-    request: fastapi.Request,
-    response: fastapi.Response,
-    state: str,
-    code: typing.Optional[str] = None,
-    error: typing.Optional[str] = None,
-    error_description: typing.Optional[str] = None,
-) -> fastapi.Response:
-    shared.verify_oauth_state_or_exception(
-        state=state, auth_provider=_AUTH_PROVIDER, request=request, response=response
-    )
-
-    eave_state = eave.core.public.requests.util.get_eave_state(request=request)
-
-    if error or not code:
-        eave.stdlib.logger.warning(
-            f"Error response from Atlassian OAuth flow or code missing. {error}: {error_description}",
-            extra=eave_state.log_context,
-        )
-        shared.set_redirect(response=response, location=eave.core.internal.app_config.eave_www_base)
-=======
 class AtlassianOAuthAuthorize(HTTPEndpoint):
     async def get(self, request: Request) -> Response:
         oauth_session = oauth_atlassian.AtlassianOAuthSession()
@@ -68,7 +33,6 @@
             state=flow_info.state,
             provider=_AUTH_PROVIDER,
         )
->>>>>>> 75eb1369
         return response
 
 
