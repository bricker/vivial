--- conflicted
+++ resolved
@@ -5,31 +5,18 @@
 import eave.core.internal
 import eave.core.internal.oauth.atlassian as oauth_atlassian
 import eave.core.internal.oauth.state_cookies as oauth_cookies
-<<<<<<< HEAD
 import eave.core.internal.orm
 import eave.core.public.requests.util
 import eave.pubsub_schemas
 import eave.stdlib
 import eave.stdlib.core_api
+import eave.stdlib.atlassian
 import fastapi
 from eave.stdlib import logger
-=======
-import eave.core.public.requests.util
-import eave.stdlib.auth_cookies
-import eave.stdlib.core_api.enums as eave_enums
-import fastapi
-from eave.core.internal.config import app_config
-from eave.core.internal.orm.account import AccountOrm
-from eave.core.internal.orm.atlassian_installation import AtlassianInstallationOrm
-from eave.core.internal.orm.team import TeamOrm
-from eave.stdlib import logger
-
->>>>>>> 45fa56e2
 
 from . import shared
 
 _AUTH_PROVIDER = eave.stdlib.core_api.enums.AuthProvider.atlassian
-
 
 async def atlassian_oauth_authorize(request: fastapi.Request) -> fastapi.Response:
     oauth_session = oauth_atlassian.AtlassianOAuthSession()
@@ -119,7 +106,6 @@
             atlassian_cloud_id=atlassian_cloud_id,
         )
 
-<<<<<<< HEAD
         if installation and installation.team_id != eave_account.team_id:
             await eave_state.add_note(
                 msg := f"An Atlassian integration already exists for atlassian_cloud_id {atlassian_cloud_id}"
@@ -154,13 +140,6 @@
                 eave.stdlib.logger.error(
                     "error while fetching confluence spaces", exc_info=e, extra=eave_state.log_context
                 )
-=======
-        if installation and installation.atlassian_cloud_id == atlassian_cloud_id:
-            logger.warning(
-                f"an atlassian installation already exists for atlassian_cloud_id {atlassian_cloud_id}",
-                extra=eave_state.log_context,
-            )
->>>>>>> 45fa56e2
 
             installation = await eave.core.internal.orm.AtlassianInstallationOrm.create(
                 session=db_session,
