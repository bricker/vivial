<<<<<<< HEAD
import eave.stdlib.api_util as autil
import eave.stdlib.core_api.models as eave_models
import eave.stdlib.core_api.operations as ops
from starlette.requests import Request
from starlette.responses import Response

import eave.core.internal.database as db
import eave.core.internal.orm as orm
import eave.stdlib.lib.request_state as rutil
=======
import eave.stdlib
import eave.core.internal
import eave.core.public
from starlette.requests import Request
from starlette.responses import Response

>>>>>>> ef4cb1e6

class GetAuthedAccount(eave.core.public.http_endpoint.HTTPEndpoint):
    async def post(self, request: Request) -> Response:
        eave_state = eave.core.public.request_state.get_eave_state(request=request)

        async with eave.core.internal.database.async_session.begin() as db_session:
            eave_team_orm = await eave.core.internal.orm.TeamOrm.one_or_exception(
                session=db_session, team_id=eave.stdlib.util.unwrap(eave_state.eave_team_id)
            )
            eave_account_orm = await eave.core.internal.orm.AccountOrm.one_or_exception(
                session=db_session, id=eave.stdlib.util.unwrap(eave_state.eave_account_id)
            )

<<<<<<< HEAD
        eave_team = eave_models.Team.from_orm(eave_team_orm)
        eave_account = eave_models.AuthenticatedAccount.from_orm(eave_account_orm)
=======
        eave_team = eave.stdlib.core_api.models.Team.from_orm(eave_team_orm)
        eave_account = eave.stdlib.core_api.models.AuthenticatedAccount.from_orm(eave_account_orm)
>>>>>>> ef4cb1e6

        return eave.stdlib.api_util.json_response(
            eave.stdlib.core_api.operations.GetAuthenticatedAccount.ResponseBody(
                account=eave_account,
                team=eave_team,
            )
        )


class GetAuthedAccountTeamIntegrations(eave.core.public.http_endpoint.HTTPEndpoint):
    async def post(self, request: Request) -> Response:
        eave_state = eave.core.public.request_state.get_eave_state(request=request)

        async with eave.core.internal.database.async_session.begin() as db_session:
            eave_team_orm = await eave.core.internal.orm.TeamOrm.one_or_exception(
                session=db_session, team_id=eave.stdlib.util.unwrap(eave_state.eave_team_id)
            )
            eave_account_orm = await eave.core.internal.orm.AccountOrm.one_or_exception(
                session=db_session, id=eave.stdlib.util.unwrap(eave_state.eave_account_id)
            )
            integrations = await eave_team_orm.get_integrations(session=db_session)

<<<<<<< HEAD
        eave_team = eave_models.Team.from_orm(eave_team_orm)
        eave_account = eave_models.AuthenticatedAccount.from_orm(eave_account_orm)
=======
        eave_team = eave.stdlib.core_api.models.Team.from_orm(eave_team_orm)
        eave_account = eave.stdlib.core_api.models.AuthenticatedAccount.from_orm(eave_account_orm)
>>>>>>> ef4cb1e6

        return eave.stdlib.api_util.json_response(
            eave.stdlib.core_api.operations.GetAuthenticatedAccountTeamIntegrations.ResponseBody(
                account=eave_account,
                team=eave_team,
                integrations=integrations,
            )
        )


class UpdateAtlassianIntegration(eave.core.public.http_endpoint.HTTPEndpoint):
    async def post(self, request: Request) -> Response:
        eave_state = eave.core.public.request_state.get_eave_state(request=request)
        body = await request.json()
        input = eave.stdlib.core_api.operations.UpdateAtlassianInstallation.RequestBody.parse_obj(body)

        async with eave.core.internal.database.async_session.begin() as db_session:
            eave_team_orm = await eave.core.internal.orm.TeamOrm.one_or_exception(
                session=db_session, team_id=eave.stdlib.util.unwrap(eave_state.eave_team_id)
            )
            eave_account_orm = await eave.core.internal.orm.AccountOrm.one_or_exception(
                session=db_session, id=eave.stdlib.util.unwrap(eave_state.eave_account_id)
            )

            installation = await eave.core.internal.orm.AtlassianInstallationOrm.one_or_exception(
                session=db_session,
                team_id=eave_team_orm.id,
            )

            if input.atlassian_integration.confluence_space_key is not None:
                installation.confluence_space_key = input.atlassian_integration.confluence_space_key

<<<<<<< HEAD
        eave_team = eave_models.Team.from_orm(eave_team_orm)
        eave_account = eave_models.AuthenticatedAccount.from_orm(eave_account_orm)
        atlassian_integration = eave_models.AtlassianInstallation.from_orm(installation)
=======
        eave_team = eave.stdlib.core_api.models.Team.from_orm(eave_team_orm)
        eave_account = eave.stdlib.core_api.models.AuthenticatedAccount.from_orm(eave_account_orm)
        atlassian_integration = eave.stdlib.core_api.models.AtlassianInstallation.from_orm(installation)
>>>>>>> ef4cb1e6

        return eave.stdlib.api_util.json_response(
            eave.stdlib.core_api.operations.UpdateAtlassianInstallation.ResponseBody(
                account=eave_account,
                team=eave_team,
                atlassian_integration=atlassian_integration,
            )
        )<|MERGE_RESOLUTION|>--- conflicted
+++ resolved
@@ -1,25 +1,13 @@
-<<<<<<< HEAD
-import eave.stdlib.api_util as autil
-import eave.stdlib.core_api.models as eave_models
-import eave.stdlib.core_api.operations as ops
-from starlette.requests import Request
-from starlette.responses import Response
-
-import eave.core.internal.database as db
-import eave.core.internal.orm as orm
-import eave.stdlib.lib.request_state as rutil
-=======
 import eave.stdlib
 import eave.core.internal
 import eave.core.public
 from starlette.requests import Request
 from starlette.responses import Response
-
->>>>>>> ef4cb1e6
+import eave.stdlib.lib.request_state as request_state
 
 class GetAuthedAccount(eave.core.public.http_endpoint.HTTPEndpoint):
     async def post(self, request: Request) -> Response:
-        eave_state = eave.core.public.request_state.get_eave_state(request=request)
+        eave_state = request_state.get_eave_state(request=request)
 
         async with eave.core.internal.database.async_session.begin() as db_session:
             eave_team_orm = await eave.core.internal.orm.TeamOrm.one_or_exception(
@@ -29,13 +17,8 @@
                 session=db_session, id=eave.stdlib.util.unwrap(eave_state.eave_account_id)
             )
 
-<<<<<<< HEAD
-        eave_team = eave_models.Team.from_orm(eave_team_orm)
-        eave_account = eave_models.AuthenticatedAccount.from_orm(eave_account_orm)
-=======
         eave_team = eave.stdlib.core_api.models.Team.from_orm(eave_team_orm)
         eave_account = eave.stdlib.core_api.models.AuthenticatedAccount.from_orm(eave_account_orm)
->>>>>>> ef4cb1e6
 
         return eave.stdlib.api_util.json_response(
             eave.stdlib.core_api.operations.GetAuthenticatedAccount.ResponseBody(
@@ -47,7 +30,7 @@
 
 class GetAuthedAccountTeamIntegrations(eave.core.public.http_endpoint.HTTPEndpoint):
     async def post(self, request: Request) -> Response:
-        eave_state = eave.core.public.request_state.get_eave_state(request=request)
+        eave_state = request_state.get_eave_state(request=request)
 
         async with eave.core.internal.database.async_session.begin() as db_session:
             eave_team_orm = await eave.core.internal.orm.TeamOrm.one_or_exception(
@@ -58,13 +41,8 @@
             )
             integrations = await eave_team_orm.get_integrations(session=db_session)
 
-<<<<<<< HEAD
-        eave_team = eave_models.Team.from_orm(eave_team_orm)
-        eave_account = eave_models.AuthenticatedAccount.from_orm(eave_account_orm)
-=======
         eave_team = eave.stdlib.core_api.models.Team.from_orm(eave_team_orm)
         eave_account = eave.stdlib.core_api.models.AuthenticatedAccount.from_orm(eave_account_orm)
->>>>>>> ef4cb1e6
 
         return eave.stdlib.api_util.json_response(
             eave.stdlib.core_api.operations.GetAuthenticatedAccountTeamIntegrations.ResponseBody(
@@ -77,7 +55,7 @@
 
 class UpdateAtlassianIntegration(eave.core.public.http_endpoint.HTTPEndpoint):
     async def post(self, request: Request) -> Response:
-        eave_state = eave.core.public.request_state.get_eave_state(request=request)
+        eave_state = request_state.get_eave_state(request=request)
         body = await request.json()
         input = eave.stdlib.core_api.operations.UpdateAtlassianInstallation.RequestBody.parse_obj(body)
 
@@ -97,15 +75,9 @@
             if input.atlassian_integration.confluence_space_key is not None:
                 installation.confluence_space_key = input.atlassian_integration.confluence_space_key
 
-<<<<<<< HEAD
-        eave_team = eave_models.Team.from_orm(eave_team_orm)
-        eave_account = eave_models.AuthenticatedAccount.from_orm(eave_account_orm)
-        atlassian_integration = eave_models.AtlassianInstallation.from_orm(installation)
-=======
         eave_team = eave.stdlib.core_api.models.Team.from_orm(eave_team_orm)
         eave_account = eave.stdlib.core_api.models.AuthenticatedAccount.from_orm(eave_account_orm)
         atlassian_integration = eave.stdlib.core_api.models.AtlassianInstallation.from_orm(installation)
->>>>>>> ef4cb1e6
 
         return eave.stdlib.api_util.json_response(
             eave.stdlib.core_api.operations.UpdateAtlassianInstallation.ResponseBody(
