import eave.stdlib.api_util as eave_api_util
import eave.stdlib.core_api as eave_core
from starlette.requests import Request
from starlette.responses import Response

import eave.core.internal.database as eave_db
import eave.core.internal.orm as eave_orm
import eave.core.public.request_state as eave_rutil

from ..http_endpoint import HTTPEndpoint


class SlackIntegration(HTTPEndpoint):
    async def post(self, request: Request) -> Response:
        eave_rutil.get_eave_state(request=request)
        body = await request.json()
        input = eave_core.operations.GetSlackInstallation.RequestBody.parse_obj(body)

<<<<<<< HEAD
    eave_team = eave.stdlib.core_api.models.Team.from_orm(eave_team_orm)
    integration = eave.stdlib.core_api.models.SlackInstallation.from_orm(installation)

    return eave.stdlib.core_api.operations.GetSlackInstallation.ResponseBody(
        slack_integration=integration,
        team=eave_team,
    )


async def github(
    input: eave.stdlib.core_api.operations.GetGithubInstallation.RequestBody,
    request: fastapi.Request,
) -> eave.stdlib.core_api.operations.GetGithubInstallation.ResponseBody:
    async with eave.core.internal.database.async_session.begin() as db_session:
        installation = await eave.core.internal.orm.github_installation.GithubInstallationOrm.one_or_exception(
            session=db_session,
            github_install_id=input.github_integration.github_install_id,
        )

        eave_team = await eave.core.internal.orm.team.TeamOrm.one_or_exception(
            session=db_session,
            team_id=installation.team_id,
        )

    return eave.stdlib.core_api.operations.GetGithubInstallation.ResponseBody(
        github_integration=eave.stdlib.core_api.models.GithubInstallation.from_orm(installation),
        team=eave.stdlib.core_api.models.Team.from_orm(eave_team),
    )


async def atlassian(
    input: eave.stdlib.core_api.operations.GetAtlassianInstallation.RequestBody,
    request: fastapi.Request,
) -> eave.stdlib.core_api.operations.GetAtlassianInstallation.ResponseBody:
    async with eave.core.internal.database.async_session.begin() as db_session:
        installation = await eave.core.internal.orm.atlassian_installation.AtlassianInstallationOrm.one_or_exception(
            session=db_session,
            atlassian_cloud_id=input.atlassian_integration.atlassian_cloud_id,
=======
        async with eave_db.async_session.begin() as db_session:
            installation = await eave_orm.SlackInstallationOrm.one_or_exception(
                session=db_session,
                slack_team_id=input.slack_integration.slack_team_id,
            )

            eave_team_orm = await eave_orm.TeamOrm.one_or_exception(
                session=db_session,
                team_id=installation.team_id,
            )

        eave_team = eave_core.models.Team.from_orm(eave_team_orm)
        integration = eave_core.models.SlackInstallation.from_orm(installation)

        model = eave_core.operations.GetSlackInstallation.ResponseBody(
            slack_integration=integration,
            team=eave_team,
>>>>>>> 75eb1369
        )

        return eave_api_util.json_response(model=model)


class GithubIntegration(HTTPEndpoint):
    async def post(self, request: Request) -> Response:
        eave_rutil.get_eave_state(request=request)
        body = await request.json()
        input = eave_core.operations.GetGithubInstallation.RequestBody.parse_obj(body)

        async with eave_db.async_session.begin() as db_session:
            installation = await eave_orm.GithubInstallationOrm.one_or_exception(
                session=db_session,
                github_install_id=input.github_integration.github_install_id,
            )

            eave_team = await eave_orm.TeamOrm.one_or_exception(
                session=db_session,
                team_id=installation.team_id,
            )

        eave_team = eave_core.models.Team.from_orm(eave_team)
        integration = eave_core.models.GithubInstallation.from_orm(installation)

        return eave_api_util.json_response(
            eave_core.operations.GetGithubInstallation.ResponseBody(
                github_integration=integration,
                team=eave_team,
            )
        )


class AtlassianIntegration(HTTPEndpoint):
    async def post(self, request: Request) -> Response:
        eave_rutil.get_eave_state(request=request)
        body = await request.json()
        input = eave_core.operations.GetAtlassianInstallation.RequestBody.parse_obj(body)

        async with eave_db.async_session.begin() as db_session:
            installation = await eave_orm.AtlassianInstallationOrm.one_or_exception(
                session=db_session,
                atlassian_cloud_id=input.atlassian_integration.atlassian_cloud_id,
            )

            eave_team = await eave_orm.TeamOrm.one_or_exception(
                session=db_session,
                team_id=installation.team_id,
            )

        eave_team = eave_core.models.Team.from_orm(eave_team)
        integration = eave_core.models.AtlassianInstallation.from_orm(installation)

        return eave_api_util.json_response(
            eave_core.operations.GetAtlassianInstallation.ResponseBody(
                atlassian_integration=integration,
                team=eave_team,
            )
        )<|MERGE_RESOLUTION|>--- conflicted
+++ resolved
@@ -16,46 +16,6 @@
         body = await request.json()
         input = eave_core.operations.GetSlackInstallation.RequestBody.parse_obj(body)
 
-<<<<<<< HEAD
-    eave_team = eave.stdlib.core_api.models.Team.from_orm(eave_team_orm)
-    integration = eave.stdlib.core_api.models.SlackInstallation.from_orm(installation)
-
-    return eave.stdlib.core_api.operations.GetSlackInstallation.ResponseBody(
-        slack_integration=integration,
-        team=eave_team,
-    )
-
-
-async def github(
-    input: eave.stdlib.core_api.operations.GetGithubInstallation.RequestBody,
-    request: fastapi.Request,
-) -> eave.stdlib.core_api.operations.GetGithubInstallation.ResponseBody:
-    async with eave.core.internal.database.async_session.begin() as db_session:
-        installation = await eave.core.internal.orm.github_installation.GithubInstallationOrm.one_or_exception(
-            session=db_session,
-            github_install_id=input.github_integration.github_install_id,
-        )
-
-        eave_team = await eave.core.internal.orm.team.TeamOrm.one_or_exception(
-            session=db_session,
-            team_id=installation.team_id,
-        )
-
-    return eave.stdlib.core_api.operations.GetGithubInstallation.ResponseBody(
-        github_integration=eave.stdlib.core_api.models.GithubInstallation.from_orm(installation),
-        team=eave.stdlib.core_api.models.Team.from_orm(eave_team),
-    )
-
-
-async def atlassian(
-    input: eave.stdlib.core_api.operations.GetAtlassianInstallation.RequestBody,
-    request: fastapi.Request,
-) -> eave.stdlib.core_api.operations.GetAtlassianInstallation.ResponseBody:
-    async with eave.core.internal.database.async_session.begin() as db_session:
-        installation = await eave.core.internal.orm.atlassian_installation.AtlassianInstallationOrm.one_or_exception(
-            session=db_session,
-            atlassian_cloud_id=input.atlassian_integration.atlassian_cloud_id,
-=======
         async with eave_db.async_session.begin() as db_session:
             installation = await eave_orm.SlackInstallationOrm.one_or_exception(
                 session=db_session,
@@ -73,7 +33,6 @@
         model = eave_core.operations.GetSlackInstallation.ResponseBody(
             slack_integration=integration,
             team=eave_team,
->>>>>>> 75eb1369
         )
 
         return eave_api_util.json_response(model=model)
