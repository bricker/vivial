--- conflicted
+++ resolved
@@ -51,13 +51,8 @@
 
         handle: BigQueryTableHandle | None = None
         match input.event_type:
-<<<<<<< HEAD
-            case EventType.dbevent:
+            case EventType.db_event:
                 handle = DatabaseChangesTableHandle(team=eave_team)
-=======
-            case EventType.db_event:
-                handle = DatabaseChangesTableHandle(team_id=creds.team_id)
->>>>>>> 17cd77b6
 
         if handle:
             await handle.insert(events=input.events)
