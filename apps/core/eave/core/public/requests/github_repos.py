from http import HTTPStatus
from eave.core.internal import database
from eave.core.internal.orm.github_installation import GithubInstallationOrm
from eave.core.internal.orm.github_repos import GithubRepoOrm
from eave.stdlib.config import GITHUB_EVENT_QUEUE_NAME
from eave.stdlib.core_api.models.github_repos import Feature, FeatureState
from eave.stdlib.eave_origins import EaveApp
from eave.stdlib.github_api.models import GithubRepoInput
from eave.stdlib.github_api.operations.tasks import RunApiDocumentationTask
from eave.stdlib.headers import EAVE_REQUEST_ID_HEADER, EAVE_TEAM_ID_HEADER
from eave.stdlib.http_endpoint import HTTPEndpoint
from starlette.requests import Request
from starlette.responses import Response
from eave.stdlib.analytics import log_event
from eave.stdlib.api_util import json_response
from eave.stdlib.core_api.operations.github_repos import (
    CreateGithubRepoRequest,
    GetAllTeamsGithubReposRequest,
    GetGithubReposRequest,
    UpdateGithubReposRequest,
    DeleteGithubReposRequest,
    FeatureStateGithubReposRequest,
)
from eave.stdlib.logging import LogContext
from eave.stdlib.request_state import EaveRequestState
from eave.stdlib.task_queue import create_task
from eave.stdlib.util import ensure_uuid
from eave.core.internal.config import app_config


class CreateGithubRepoEndpoint(HTTPEndpoint):
    async def post(self, request: Request) -> Response:
        eave_state = EaveRequestState.load(request=request)
        body = await request.json()
        input = CreateGithubRepoRequest.RequestBody.parse_obj(body)

        async with database.async_session.begin() as db_session:
            github_installation_orm = await GithubInstallationOrm.one_or_exception(
                session=db_session,
                team_id=ensure_uuid(eave_state.ctx.eave_team_id),
            )

            gh_repo_orm = await GithubRepoOrm.create(
                session=db_session,
                team_id=ensure_uuid(eave_state.ctx.eave_team_id),
                external_repo_id=input.repo.external_repo_id,
                github_installation_id=github_installation_orm.id,
                display_name=input.repo.display_name,
                api_documentation_state=input.repo.api_documentation_state,
                inline_code_documentation_state=input.repo.inline_code_documentation_state,
                architecture_documentation_state=input.repo.architecture_documentation_state,
            )

        await _trigger_api_documentation(github_repo_orm=gh_repo_orm, ctx=eave_state.ctx)

        return json_response(
            CreateGithubRepoRequest.ResponseBody(
                repo=gh_repo_orm.api_model,
            )
        )


class GetGithubRepoEndpoint(HTTPEndpoint):
    async def post(self, request: Request) -> Response:
        eave_state = EaveRequestState.load(request=request)
        body = await request.json()
        input = GetGithubReposRequest.RequestBody.parse_obj(body)

        external_repo_ids = [repo.external_repo_id for repo in repos] if (repos := input.repos) else None

        async with database.async_session.begin() as db_session:
            gh_repo_orms = await GithubRepoOrm.query(
                session=db_session,
                params=GithubRepoOrm.QueryParams(
                    team_id=ensure_uuid(eave_state.ctx.eave_team_id),
                    external_repo_ids=external_repo_ids,
                ),
            )

        repo_list = list(gh_repo_orms)
        _sort_repos(repo_list)

        return json_response(
            GetGithubReposRequest.ResponseBody(
                repos=[orm.api_model for orm in repo_list],
            )
        )


class GetAllTeamsGithubRepoEndpoint(HTTPEndpoint):
    async def post(self, request: Request) -> Response:
        body = await request.json()
        input = GetAllTeamsGithubReposRequest.RequestBody.parse_obj(body)

        async with database.async_session.begin() as db_session:
            feature = input.query_params.feature
            state = input.query_params.state

            gh_repo_orms = await GithubRepoOrm.query(
                session=db_session,
                params=GithubRepoOrm.QueryParams(
                    team_id=None,
                    api_documentation_state=state if feature is Feature.API_DOCUMENTATION else None,
                    inline_code_documentation_state=state if feature is Feature.INLINE_CODE_DOCUMENTATION else None,
                    architecture_documentation_state=state if feature is Feature.ARCHITECTURE_DOCUMENTATION else None,
                ),
            )

        repo_list = list(gh_repo_orms)
        _sort_repos(repo_list)

        return json_response(
            GetAllTeamsGithubReposRequest.ResponseBody(
                repos=[orm.api_model for orm in repo_list],
            )
        )


class FeatureStateGithubReposEndpoint(HTTPEndpoint):
    """Query if for a given `team_id` all their repos have the specified `state` for the provided `feature`."""

    async def post(self, request: Request) -> Response:
        eave_state = EaveRequestState.load(request=request)
        body = await request.json()
        input = FeatureStateGithubReposRequest.RequestBody.parse_obj(body)

        async with database.async_session.begin() as db_session:
            state = await GithubRepoOrm.all_repos_match_feature_state(
                session=db_session,
                team_id=ensure_uuid(eave_state.ctx.eave_team_id),
                feature=input.query_params.feature,
                state=input.query_params.state,
            )

        return json_response(
            FeatureStateGithubReposRequest.ResponseBody(
                states_match=state,
            )
        )


class UpdateGithubReposEndpoint(HTTPEndpoint):
    async def post(self, request: Request) -> Response:
        eave_state = EaveRequestState.load(request=request)
        body = await request.json()
        input = UpdateGithubReposRequest.RequestBody.parse_obj(body)
        assert eave_state.ctx.eave_team_id, "eave_team_id unexpectedly missing"

        # transform to dict for ease of use
        update_values = {repo.id: repo.new_values for repo in input.repos}

        async with database.async_session.begin() as db_session:
            gh_repo_orms = await GithubRepoOrm.query(
                session=db_session,
                params=GithubRepoOrm.QueryParams(
                    team_id=ensure_uuid(eave_state.ctx.eave_team_id),
                    ids=list(map(lambda r: r.id, input.repos)),
                ),
            )

            for gh_repo_orm in gh_repo_orms:
                assert gh_repo_orm.id in update_values, "Received a GithubRepo ORM that was not requested"
                new_values = update_values[gh_repo_orm.id]

                # fire analytics event for each changed feature
                _event_name = "eave_github_feature_state_change"
                _event_description = "An Eave GitHub App feature was activated/deactivated"
                _event_source = "eave core api"
                if (
                    new_values.api_documentation_state
                    and new_values.api_documentation_state.value != gh_repo_orm.api_documentation_state
                ):
                    await log_event(
                        event_name=_event_name,
                        event_description=_event_description,
                        event_source=_event_source,
                        opaque_params={
                            "feature": Feature.API_DOCUMENTATION.value,
                            "new_state": new_values.api_documentation_state.value,
                            "external_repo_id": gh_repo_orm.external_repo_id,
                        },
                        ctx=eave_state.ctx,
                    )
                if (
                    new_values.architecture_documentation_state
                    and new_values.architecture_documentation_state.value
                    != gh_repo_orm.architecture_documentation_state
                ):
                    await log_event(
                        event_name=_event_name,
                        event_description=_event_description,
                        event_source=_event_source,
                        opaque_params={
                            "feature": Feature.ARCHITECTURE_DOCUMENTATION.value,
                            "new_state": new_values.architecture_documentation_state.value,
                            "external_repo_id": gh_repo_orm.external_repo_id,
                        },
                        ctx=eave_state.ctx,
                    )
                if (
                    new_values.inline_code_documentation_state
                    and new_values.inline_code_documentation_state.value != gh_repo_orm.inline_code_documentation_state
                ):
                    await log_event(
                        event_name=_event_name,
                        event_description=_event_description,
                        event_source=_event_source,
                        opaque_params={
                            "feature": Feature.INLINE_CODE_DOCUMENTATION.value,
                            "new_state": new_values.inline_code_documentation_state.value,
                            "external_repo_id": gh_repo_orm.external_repo_id,
                        },
                        ctx=eave_state.ctx,
                    )

                if (
                    gh_repo_orm.api_documentation_state == FeatureState.DISABLED
                    and new_values.api_documentation_state == FeatureState.ENABLED
                ):
                    await _trigger_api_documentation(github_repo_orm=gh_repo_orm, ctx=eave_state.ctx)

                gh_repo_orm.update(new_values)

        return json_response(
            UpdateGithubReposRequest.ResponseBody(
                repos=[orm.api_model for orm in gh_repo_orms],
            )
        )


class DeleteGithubReposEndpoint(HTTPEndpoint):
    async def post(self, request: Request) -> Response:
        eave_state = EaveRequestState.load(request=request)
        body = await request.json()
        input = DeleteGithubReposRequest.RequestBody.parse_obj(body)

        ids = [repo.id for repo in input.repos]

        async with database.async_session.begin() as db_session:
            await GithubRepoOrm.delete_by_ids(
                session=db_session,
                team_id=ensure_uuid(eave_state.ctx.eave_team_id),
                ids=ids,
            )

        return Response(status_code=HTTPStatus.OK)


<<<<<<< HEAD
async def _trigger_api_documentation(github_repo_orm: GithubRepoOrm, ctx: LogContext) -> None:
    assert ctx.eave_team_id, "eave_team_id unexpectedly missing"

    await create_task(
        target_path=RunApiDocumentationTask.config.path,
        queue_name=GITHUB_EVENT_QUEUE_NAME,
        audience=EaveApp.eave_github_app,
        origin=app_config.eave_origin,
        payload=RunApiDocumentationTask.RequestBody(
            repo=GithubRepoInput(external_repo_id=github_repo_orm.external_repo_id)
        ).json(),
        headers={
            EAVE_TEAM_ID_HEADER: ctx.eave_team_id,
            EAVE_REQUEST_ID_HEADER: ctx.eave_request_id,
        },
        ctx=ctx,
    )
=======
def _sort_repos(repos: list[GithubRepoOrm]) -> None:
    repos.sort(key=lambda r: r.display_name.lower() if r.display_name else str(r.created))
>>>>>>> 2992dfd1
<|MERGE_RESOLUTION|>--- conflicted
+++ resolved
@@ -246,7 +246,6 @@
         return Response(status_code=HTTPStatus.OK)
 
 
-<<<<<<< HEAD
 async def _trigger_api_documentation(github_repo_orm: GithubRepoOrm, ctx: LogContext) -> None:
     assert ctx.eave_team_id, "eave_team_id unexpectedly missing"
 
@@ -264,7 +263,6 @@
         },
         ctx=ctx,
     )
-=======
+
 def _sort_repos(repos: list[GithubRepoOrm]) -> None:
-    repos.sort(key=lambda r: r.display_name.lower() if r.display_name else str(r.created))
->>>>>>> 2992dfd1
+    repos.sort(key=lambda r: r.display_name.lower() if r.display_name else str(r.created))