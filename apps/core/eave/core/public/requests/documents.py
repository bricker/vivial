--- conflicted
+++ resolved
@@ -2,83 +2,41 @@
 
 import eave.pubsub_schemas
 import eave.stdlib
+import eave.stdlib.lib.request_state
 import eave.core.internal
 import eave.core.public
 from starlette.requests import Request
 from starlette.responses import Response
-from eave.core.internal.orm.team import TeamOrm
 
-<<<<<<< HEAD
-import eave.core.internal.database as eave_db
-import eave.stdlib.lib.request_state as request_state
-from eave.core.internal.orm.subscription import SubscriptionOrm
-import eave.stdlib.core_api.models as eave_models
-import eave.stdlib.api_util
-=======
 from eave.stdlib.exceptions import UnexpectedMissingValue
 from eave.stdlib.logging import eaveLogger
 
->>>>>>> 5a6b0da9
 
 class UpsertDocument(eave.core.public.http_endpoint.HTTPEndpoint):
     async def post(self, request: Request) -> Response:
-        eave_state = request_state.get_eave_state(request=request)
+        eave_state = eave.stdlib.lib.request_state.get_eave_state(request=request)
         body = await request.json()
         input = eave.stdlib.core_api.operations.UpsertDocument.RequestBody.parse_obj(body)
 
-        async with eave_db.async_session.begin() as db_session:
-            team = await TeamOrm.one_or_exception(
-                session=db_session,
-                team_id=eave.stdlib.util.unwrap(eave_state.eave_team_id),
+        async with eave.core.internal.database.async_session.begin() as db_session:
+            team = await eave.core.internal.orm.TeamOrm.one_or_exception(
+                session=db_session, team_id=eave.stdlib.util.unwrap(eave_state.eave_team_id)
             )
-            # get all subscriptions we wish to associate the new document with
-            subscriptions = [
-                await SubscriptionOrm.one_or_exception(
-                    team_id=team.id,
-                    source=subscription.source,
-                    session=db_session,
-                )
-                for subscription in input.subscriptions
-            ]
-
-            # make sure we got even 1 subscription
-            assert len(subscriptions) > 0, "Expected to have at least 1 subscription input"
+            subscription = await eave.core.internal.orm.SubscriptionOrm.one_or_exception(
+                team_id=team.id, source=input.subscription.source, session=db_session
+            )
 
             destination = await team.get_document_destination(session=db_session)
-<<<<<<< HEAD
-            assert destination is not None, "You have not setup a document destination"
-=======
             if destination is None:
                 # TODO: Error message: "You have not setup a document destination"
                 raise UnexpectedMissingValue("document destination")
->>>>>>> 5a6b0da9
 
-            # TODO: boldly assuming all subscriptions have the same value for document_reference_id
-            existing_document_reference = await subscriptions[0].get_document_reference(session=db_session)
+            existing_document_reference = await subscription.get_document_reference(session=db_session)
 
             if existing_document_reference is None:
                 try:
                     document_metadata = await destination.create_document(input=input.document)
 
-<<<<<<< HEAD
-                eave.stdlib.analytics.log_event(
-                    event_name="eave_created_documentation",
-                    event_description="Eave created some documentation",
-                    event_source="core api",
-                    eave_team_id=team.id,
-                    opaque_params={
-                        "destination_platform": team.document_platform.value if team.document_platform else None,
-                        "subscription_sources": [
-                            {
-                                "platform": subscription.source.platform.value,
-                                "event": subscription.source.event.value,
-                                "id": subscription.source.id,
-                            }
-                            for subscription in input.subscriptions
-                        ],
-                    },
-                )
-=======
                     eave.stdlib.analytics.log_event(
                         event_name="eave_created_documentation",
                         event_description="Eave created some documentation",
@@ -95,7 +53,6 @@
                     eaveLogger.exception("Error while creating document. Subscription will be deleted.")
                     await db_session.delete(subscription)
                     raise
->>>>>>> 5a6b0da9
 
                 document_reference = await eave.core.internal.orm.DocumentReferenceOrm.create(
                     session=db_session,
@@ -103,6 +60,9 @@
                     document_id=document_metadata.id,
                     document_url=document_metadata.url,
                 )
+
+                subscription.document_reference_id = document_reference.id
+
             else:
                 await destination.update_document(
                     input=input.document,
@@ -116,33 +76,14 @@
                     eave_team_id=team.id,
                     opaque_params={
                         "destination_platform": team.document_platform.value if team.document_platform else None,
-                        "subscription_sources": [
-                            {
-                                "platform": subscription.source.platform.value,
-                                "event": subscription.source.event.value,
-                                "id": subscription.source.id,
-                            }
-                            for subscription in input.subscriptions
-                        ],
+                        "subscription_source.platform": input.subscription.source.platform.value,
+                        "subscription_source.event": input.subscription.source.event.value,
+                        "subscription_source.id": input.subscription.source.id,
                     },
                 )
 
                 document_reference = existing_document_reference
 
-<<<<<<< HEAD
-            # update all subscriptions without a document reference
-            for subscription in subscriptions:
-                if subscription.document_reference_id is None:
-                    subscription.document_reference_id = document_reference.id
-
-            model = eave.stdlib.core_api.operations.UpsertDocument.ResponseBody(
-                team=eave_models.Team.from_orm(team),
-                subscriptions=[eave_models.Subscription.from_orm(subscription) for subscription in subscriptions],
-                document_reference=eave_models.DocumentReference.from_orm(document_reference),
-            )
-
-            return eave.stdlib.api_util.json_response(status_code=http.HTTPStatus.ACCEPTED, model=model)
-=======
         model = eave.stdlib.core_api.operations.UpsertDocument.ResponseBody(
             team=team.api_model,
             subscription=subscription.api_model,
@@ -172,5 +113,4 @@
             documents=search_results,
         )
 
-        return eave.stdlib.api_util.json_response(status_code=http.HTTPStatus.OK, model=model)
->>>>>>> 5a6b0da9
+        return eave.stdlib.api_util.json_response(status_code=http.HTTPStatus.OK, model=model)