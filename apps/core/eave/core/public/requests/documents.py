--- conflicted
+++ resolved
@@ -14,123 +14,35 @@
 from eave.core.internal.orm.document_reference import DocumentReferenceOrm
 from eave.core.internal.orm.subscription import SubscriptionOrm
 
-<<<<<<< HEAD
-from . import util as request_util
-
-
-async def upsert_document(
-    input: eave_ops.UpsertDocument.RequestBody, request: fastapi.Request, response: fastapi.Response
-) -> eave_ops.UpsertDocument.ResponseBody:
-    eave_state = request_util.get_eave_state(request=request)
-    team = eave_state.eave_team
-
-    async with eave_db.async_session.begin() as db_session:
-        # get all subscriptions we wish to associate the new document with
-        subscriptions = [
-            await SubscriptionOrm.one_or_exception(
-                team_id=team.id,
-                source=subscription.source,
-                session=db_session,
-            )
-            for subscription in input.subscriptions
-        ]
-
-        # make sure we got even 1 subscription
-        assert len(subscriptions) > 0, "Expected to have at least 1 subscription input"
-
-        destination = await team.get_document_destination(session=db_session)
-        assert destination is not None, "You have not setup a document destination"
-
-        # TODO: boldly assuming all subscriptions have the same value for document_reference_id
-        existing_document_reference = await subscriptions[0].get_document_reference(session=db_session)
-
-        if existing_document_reference is None:
-            document_metadata = await destination.create_document(input=input.document)
-
-            eave.stdlib.analytics.log_event(
-                event_name="eave_created_documentation",
-                event_description="Eave created some documentation",
-                event_source="core api",
-                eave_team_id=team.id,
-                opaque_params={
-                    "destination_platform": team.document_platform.value if team.document_platform else None,
-                    "subscription_sources": [
-                        {
-                            "platform": subscription.source.platform.value,
-                            "event": subscription.source.event.value,
-                            "id": subscription.source.id,
-                        }
-                        for subscription in input.subscriptions
-                    ],
-                },
-            )
-
-            document_reference = await DocumentReferenceOrm.create(
-                session=db_session,
-                team_id=team.id,
-                document_id=document_metadata.id,
-                document_url=document_metadata.url,
-            )
-        else:
-            await destination.update_document(
-                input=input.document,
-                document_id=existing_document_reference.document_id,
-            )
-
-            eave.stdlib.analytics.log_event(
-                event_name="eave_updated_documentation",
-                event_description="Eave updated some existing documentation",
-                event_source="core api",
-                eave_team_id=team.id,
-                opaque_params={
-                    "destination_platform": team.document_platform.value if team.document_platform else None,
-                    "subscription_sources": [
-                        {
-                            "platform": subscription.source.platform.value,
-                            "event": subscription.source.event.value,
-                            "id": subscription.source.id,
-                        }
-                        for subscription in input.subscriptions
-                    ],
-                },
-            )
-
-            document_reference = existing_document_reference
-
-        # update all subscriptions without a document reference
-        for subscription in subscriptions:
-            if subscription.document_reference_id is None:
-                subscription.document_reference_id = document_reference.id
-
-    response.status_code = HTTPStatus.ACCEPTED
-
-    return eave_ops.UpsertDocument.ResponseBody(
-        team=eave_models.Team.from_orm(team),
-        subscriptions=[eave_models.Subscription.from_orm(subscription) for subscription in subscriptions],
-        document_reference=eave_models.DocumentReference.from_orm(document_reference),
-    )
-=======
 from ..http_endpoint import HTTPEndpoint
 
 
 class UpsertDocument(HTTPEndpoint):
     async def post(self, request: Request) -> Response:
         eave_state = eave_rutil.get_eave_state(request=request)
+        team = eave_state.eave_team
         body = await request.json()
         input = eave_ops.UpsertDocument.RequestBody.parse_obj(body)
 
-        team = eave_state.eave_team
+        async with eave_db.async_session.begin() as db_session:
+            # get all subscriptions we wish to associate the new document with
+            subscriptions = [
+                await SubscriptionOrm.one_or_exception(
+                    team_id=team.id,
+                    source=subscription.source,
+                    session=db_session,
+                )
+                for subscription in input.subscriptions
+            ]
 
-        async with eave_db.async_session.begin() as db_session:
-            subscription = await SubscriptionOrm.one_or_exception(
-                team_id=team.id, source=input.subscription.source, session=db_session
-            )
+            # make sure we got even 1 subscription
+            assert len(subscriptions) > 0, "Expected to have at least 1 subscription input"
 
             destination = await team.get_document_destination(session=db_session)
-            # TODO: Error message: "You have not setup a document destination"
-            assert destination is not None
+            assert destination is not None, "You have not setup a document destination"
 
-            existing_document_reference = await subscription.get_document_reference(session=db_session)
+            # TODO: boldly assuming all subscriptions have the same value for document_reference_id
+            existing_document_reference = await subscriptions[0].get_document_reference(session=db_session)
 
             if existing_document_reference is None:
                 document_metadata = await destination.create_document(input=input.document)
@@ -142,9 +54,14 @@
                     eave_team_id=team.id,
                     opaque_params={
                         "destination_platform": team.document_platform.value if team.document_platform else None,
-                        "subscription_source.platform": input.subscription.source.platform.value,
-                        "subscription_source.event": input.subscription.source.event.value,
-                        "subscription_source.id": input.subscription.source.id,
+                        "subscription_sources": [
+                            {
+                                "platform": subscription.source.platform.value,
+                                "event": subscription.source.event.value,
+                                "id": subscription.source.id,
+                            }
+                            for subscription in input.subscriptions
+                        ],
                     },
                 )
 
@@ -154,9 +71,6 @@
                     document_id=document_metadata.id,
                     document_url=document_metadata.url,
                 )
-
-                subscription.document_reference_id = document_reference.id
-
             else:
                 await destination.update_document(
                     input=input.document,
@@ -170,18 +84,28 @@
                     eave_team_id=team.id,
                     opaque_params={
                         "destination_platform": team.document_platform.value if team.document_platform else None,
-                        "subscription_source.platform": input.subscription.source.platform.value,
-                        "subscription_source.event": input.subscription.source.event.value,
-                        "subscription_source.id": input.subscription.source.id,
+                        "subscription_sources": [
+                            {
+                                "platform": subscription.source.platform.value,
+                                "event": subscription.source.event.value,
+                                "id": subscription.source.id,
+                            }
+                            for subscription in input.subscriptions
+                        ],
                     },
                 )
 
                 document_reference = existing_document_reference
 
-        model = eave_ops.UpsertDocument.ResponseBody(
-            team=eave_models.Team.from_orm(team),
-            subscription=eave_models.Subscription.from_orm(subscription),
-            document_reference=eave_models.DocumentReference.from_orm(document_reference),
-        )
-        return eave_api_util.json_response(status_code=http.HTTPStatus.ACCEPTED, model=model)
->>>>>>> 75eb1369
+            # update all subscriptions without a document reference
+            for subscription in subscriptions:
+                if subscription.document_reference_id is None:
+                    subscription.document_reference_id = document_reference.id
+
+            model = eave_ops.UpsertDocument.ResponseBody(
+                team=eave_models.Team.from_orm(team),
+                subscriptions=[eave_models.Subscription.from_orm(subscription) for subscription in subscriptions],
+                document_reference=eave_models.DocumentReference.from_orm(document_reference),
+            )
+
+            return eave_api_util.json_response(status_code=http.HTTPStatus.ACCEPTED, model=model)