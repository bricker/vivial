import enum
import urllib.parse
from collections.abc import Sequence
from datetime import datetime, timedelta
from typing import TypedDict
from uuid import UUID
from zoneinfo import ZoneInfo

import googlemaps.geocoding
from google.maps.places import (
    GetPhotoMediaRequest,
    GetPlaceRequest,
    Place,
    PlacesAsyncClient,
    SearchNearbyRequest,
)
from google.maps.places import (
    Photo as PlacePhoto,
)
from google.maps.routing import RoutesAsyncClient

from eave.core.config import CORE_API_APP_CONFIG
from eave.core.graphql.types.activity import Activity, ActivityCategoryGroup, ActivityVenue
from eave.core.graphql.types.address import GraphQLAddress
from eave.core.graphql.types.location import Location
from eave.core.graphql.types.photos import Photo, Photos
from eave.core.graphql.types.restaurant import Restaurant
from eave.core.orm.activity_category_group import ActivityCategoryGroupOrm
from eave.core.shared.enums import ActivitySource, RestaurantSource
from eave.core.shared.geo import GeoArea, GeoPoint
<<<<<<< HEAD
=======
from eave.stdlib.config import SHARED_CONFIG
>>>>>>> 8f3da7fe
from eave.stdlib.logging import LOGGER

# You must pass a field mask to the Google Places API to specify the list of fields to return in the response.
# Reference: https://developers.google.com/maps/documentation/places/web-service/nearby-search
_PLACE_FIELDS = [
    "id",
    "displayName",
    "accessibilityOptions",
    "addressComponents",
    "formattedAddress",
    "businessStatus",
    "googleMapsUri",
    "location",
    "photos",
    "primaryType",
    "primaryTypeDisplayName",
    "types",
    "nationalPhoneNumber",
    "priceLevel",
    "rating",
    "regularOpeningHours",
    "currentOpeningHours",
    "userRatingCount",
    "websiteUri",
    "reservable",
]
_SEARCH_NEARBY_FIELD_MASK = ",".join([f"places.{s}" for s in _PLACE_FIELDS])
_PLACE_FIELD_MASK = ",".join(_PLACE_FIELDS)


class GeocodeLocation(TypedDict, total=False):
    lat: float
    lng: float


class GeocodeGeometry(TypedDict, total=False):
    location: GeocodeLocation


class GeocodeResult(TypedDict, total=False):
    place_id: str | None
    geometry: GeocodeGeometry


class GooglePlaceAddressComponentType(enum.StrEnum):
    administrative_area_level_1 = "administrative_area_level_1"
    country = "country"
    locality = "locality"
    postal_code = "postal_code"
    street_address = "street_address"
    street_number = "street_number"
    route = "route"
    subpremise = "subpremise"


class GoogleMapsUtility:
    client: googlemaps.Client

    def __init__(self) -> None:
        self.client = googlemaps.Client(key=CORE_API_APP_CONFIG.google_maps_api_key)

    def geocode(self, address: str) -> list[GeocodeResult]:
        results: list[GeocodeResult] = googlemaps.geocoding.geocode(client=self.client, address=address)
        return results


class GoogleRoutesUtility:
    client: RoutesAsyncClient

    def __init__(self) -> None:
        self.client = RoutesAsyncClient()


class GooglePlacesUtility:
    client: PlacesAsyncClient
    _maps: GoogleMapsUtility

    def __init__(self) -> None:
        self.client = PlacesAsyncClient()
        self._maps = GoogleMapsUtility()

    async def restaurant_from_google_place(self, place: Place) -> Restaurant:
        photos = await self.photos_from_google_place(place)

        return Restaurant(
            source_id=place.id,
            source=RestaurantSource.GOOGLE_PLACES,
            location=self.location_from_google_place(place),
            photos=photos,
            name=place.display_name.text,
            reservable=place.reservable,
            rating=place.rating,
            primary_type_name=place.primary_type_display_name.text,
            website_uri=place.website_uri,
            description=place.editorial_summary,
            parking_tips=None,
            customer_favorites=None,
        )

    async def activity_from_google_place(self, place: Place) -> Activity:
        photos = await self.photos_from_google_place(place=place)

        activity = Activity(
            source_id=place.id,
            source=ActivitySource.GOOGLE_PLACES,
            is_bookable=place.reservable,
            name=place.display_name.text,
            description=place.editorial_summary,
            photos=photos,
            ticket_info=None,  # No tickets for activity from Google Places
            venue=ActivityVenue(name=place.display_name.text, location=self.location_from_google_place(place)),
            website_uri=place.website_uri,
            door_tips=None,
            insider_tips=None,
            parking_tips=None,
            primary_type_name=place.primary_type_display_name.text,
            category_group=ActivityCategoryGroup.from_orm(
                # NOTE: assumes all google places activities will be a food/drink thing
                ActivityCategoryGroupOrm.one_or_exception(
                    activity_category_group_id=UUID("f3a21e9638d2401ebc290fee6fe44384")
                )
            ),
        )

        return activity

    async def photos_from_google_place(self, place: Place) -> Photos:
        photos = Photos(cover_photo=None, supplemental_photos=[])

        # We catch these requests because if the photos can't be fetched, we should still show the Place result.
        if len(place.photos) > 0:
            try:
                photos.cover_photo = await self.photo_from_google_place_photo(
                    place.photos[0],
                )
            except Exception as e:
                if SHARED_CONFIG.is_local:
                    raise
                else:
                    LOGGER.exception(e)

        for place_photo in place.photos[1:]:
            try:
                supplemental_photo = await self.photo_from_google_place_photo(
                    place_photo,
                )
                photos.supplemental_photos.append(supplemental_photo)
            except Exception as e:
                if SHARED_CONFIG.is_local:
                    raise
                else:
                    LOGGER.exception(e)

        return photos

    def location_from_google_place(self, place: Place) -> Location:
        address = GraphQLAddress(
            country=next(
                (
                    component.short_text
                    for component in place.address_components
                    if GooglePlaceAddressComponentType.country.value in component.types
                ),
                None,
            ),
            state=next(
                (
                    component.short_text
                    for component in place.address_components
                    if GooglePlaceAddressComponentType.administrative_area_level_1.value in component.types
                ),
                None,
            ),
            city=next(
                (
                    component.long_text
                    for component in place.address_components
                    if GooglePlaceAddressComponentType.locality.value in component.types
                ),
                "",
            ),
            zip_code=next(
                (
                    component.long_text
                    for component in place.address_components
                    if GooglePlaceAddressComponentType.postal_code.value in component.types
                ),
                None,
            ),
            address1=next(
                (
                    component.long_text
                    for component in place.address_components
                    if GooglePlaceAddressComponentType.street_address.value in component.types
                ),
                None,
            )
            or " ".join(  # fallback to constructing address from more granular components
                [
                    next(
                        (
                            component.long_text
                            for component in place.address_components
                            if GooglePlaceAddressComponentType.street_number.value in component.types
                        ),
                        "",
                    ),
                    next(
                        (
                            component.long_text
                            for component in place.address_components
                            if GooglePlaceAddressComponentType.route.value in component.types
                        ),
                        "",
                    ),
                ]
            ),
            address2=next(
                (
                    component.long_text
                    for component in place.address_components
                    if GooglePlaceAddressComponentType.subpremise.value in component.types
                ),
                None,
            ),
        )
<<<<<<< HEAD
    )

    return Photo(
        id=photo_res.name,
        src=photo_res.photo_uri,
        alt=None,
        attributions=[attribution.display_name for attribution in photo.author_attributions]
        if photo.author_attributions
        else [],
    )


async def get_google_place(
    places_client: PlacesAsyncClient,
    *,
    place_id: str,
) -> Place | None:
    try:
        place = await places_client.get_place(
            request=GetPlaceRequest(name=f"places/{place_id}"), metadata=[("x-goog-fieldmask", _PLACE_FIELD_MASK)]
        )
        return place
    except Exception as e:
        LOGGER.error(e)
        return None


async def get_google_places_activity(places_client: PlacesAsyncClient, *, event_id: str) -> Activity | None:
    place = await get_google_place(
        places_client=places_client,
        place_id=event_id,
    )
    if not place:
        return None

    activity = await activity_from_google_place(places_client, place=place)
    return activity


async def get_google_places_restaurant(places_client: PlacesAsyncClient, *, restaurant_id: str) -> Restaurant | None:
    place = await get_google_place(
        places_client=places_client,
        place_id=restaurant_id,
    )
    if not place:
        return None

    restaurant = await restaurant_from_google_place(places_client=places_client, place=place)
    return restaurant


async def get_places_nearby(
    places_client: PlacesAsyncClient,
    *,
    area: GeoArea,
    included_primary_types: Sequence[str],
) -> list[Place]:
    """
    Given a Google Places API client, use it to search for places nearby the
    given latitude and longitude that meet the given constraints.

    https://developers.google.com/maps/documentation/places/web-service/nearby-search
    """
    location_restriction = SearchNearbyRequest.LocationRestriction()
    location_restriction.circle.radius = area.rad.meters
    location_restriction.circle.center.latitude = area.center.lat
    location_restriction.circle.center.longitude = area.center.lon
    request = SearchNearbyRequest(
        location_restriction=location_restriction,
        included_primary_types=included_primary_types[0:50],
    )
    response = await places_client.search_nearby(
        request=request, metadata=[("x-goog-fieldmask", _SEARCH_NEARBY_FIELD_MASK)]
    )
    return list(response.places)


def place_will_be_open(*, place: Place, arrival_time: datetime, departure_time: datetime, timezone: ZoneInfo) -> bool:
    """
    Given a place from the Google Places API, determine whether or not that
    place will be open during the given time period.

    https://developers.google.com/maps/documentation/places/web-service/reference/rest/v1/places#OpeningHours
    """
    if place.regular_opening_hours is None:
        return False
=======
>>>>>>> 8f3da7fe

        return Location(
            directions_uri=place.google_maps_uri,
            coordinates=GeoPoint(
                lat=place.location.latitude,
                lon=place.location.longitude,
            ),
            address=address,
        )

    # Warning: This function cannot be cached, because the photo media response contains temporary, expiring image URLs
    async def photo_from_google_place_photo(
        self,
        photo: PlacePhoto,
    ) -> Photo:
        photo_res = await self.client.get_photo_media(
            request=GetPhotoMediaRequest(
                name=f"{photo.name}/media",
                max_width_px=1000,  # This value was chosen arbitrarily
            )
        )

        return Photo(
            id=photo_res.name,
            src=photo_res.photo_uri,
            alt=None,
            attributions=[attribution.display_name for attribution in photo.author_attributions]
            if photo.author_attributions
            else [],
        )

    async def get_google_place(
        self,
        place_id: str,
    ) -> Place:
        return await self.client.get_place(
            request=GetPlaceRequest(name=f"places/{place_id}"), metadata=[("x-goog-fieldmask", _PLACE_FIELD_MASK)]
        )

    async def get_google_places_activity(self, *, event_id: str) -> Activity | None:
        place = await self.get_google_place(
            place_id=event_id,
        )

        activity = await self.activity_from_google_place(place)
        return activity

    async def get_google_places_restaurant(self, *, restaurant_id: str) -> Restaurant:
        place = await self.get_google_place(
            place_id=restaurant_id,
        )

        restaurant = await self.restaurant_from_google_place(place)
        return restaurant

    async def get_places_nearby(
        self,
        *,
        area: GeoArea,
        included_primary_types: Sequence[str],
    ) -> list[Place]:
        """
        Given a Google Places API client, use it to search for places nearby the
        given latitude and longitude that meet the given constraints.

        https://developers.google.com/maps/documentation/places/web-service/nearby-search
        """

        location_restriction = SearchNearbyRequest.LocationRestriction()
        location_restriction.circle.radius = area.rad.meters
        location_restriction.circle.center.latitude = area.center.lat
        location_restriction.circle.center.longitude = area.center.lon
        request = SearchNearbyRequest(
            location_restriction=location_restriction,
            included_primary_types=included_primary_types[0:50],
        )

        response = await self.client.search_nearby(
            request=request, metadata=[("x-goog-fieldmask", _SEARCH_NEARBY_FIELD_MASK)]
        )
        return list(response.places)

    def place_will_be_open(
        self, *, place: Place, arrival_time: datetime, departure_time: datetime, timezone: ZoneInfo
    ) -> bool:
        """
        Given a place from the Google Places API, determine whether or not that
        place will be open during the given time period.

        https://developers.google.com/maps/documentation/places/web-service/reference/rest/v1/places#OpeningHours
        """
        arrival_time_local = arrival_time.astimezone(timezone)
        departure_time_local = departure_time.astimezone(timezone)

        for period in place.regular_opening_hours.periods:
            is_relevant = period.open_.day == arrival_time_local.weekday()

            if is_relevant:
                open_time = arrival_time_local.replace(hour=period.open_.hour, minute=period.open_.minute)
                close_time = arrival_time_local.replace(hour=period.close.hour, minute=period.close.minute)

                if period.close.day != arrival_time_local.weekday():
                    close_time = close_time + timedelta(days=1)  # Place closes the next day.

                if open_time <= arrival_time_local and close_time >= departure_time_local:
                    return True

        return False

    def place_is_accessible(self, place: Place) -> bool:
        """
        Given a place from the Google Places API, determine whether or not that
        place is accessible for people in wheelchairs.

        https://developers.google.com/maps/documentation/places/web-service/reference/rest/v1/places#AccessibilityOptions
        """
        accessibility_options = place.accessibility_options
        if accessibility_options is None:
            return False

        can_enter = accessibility_options.wheelchair_accessible_entrance
        can_park = accessibility_options.wheelchair_accessible_parking
        can_pee = accessibility_options.wheelchair_accessible_restroom
        can_sit = accessibility_options.wheelchair_accessible_seating

        return can_enter and can_park and can_pee and can_sit

    async def google_maps_directions_url(self, address: str) -> str:
        try:
            geocode_results: list[GeocodeResult] = googlemaps.geocoding.geocode(
                client=self._maps.client, address=address
            )

            for result in geocode_results:
                if place_id := result.get("place_id"):
                    place = await self.get_google_place(place_id)
                    if place.google_maps_uri:
                        return place.google_maps_uri
        except Exception as e:
            if SHARED_CONFIG.is_local:
                raise
            else:
                LOGGER.exception(e)

        urlsafe_addr = urllib.parse.quote_plus(address)
        return f"https://www.google.com/maps/place/{urlsafe_addr}"<|MERGE_RESOLUTION|>--- conflicted
+++ resolved
@@ -28,10 +28,7 @@
 from eave.core.orm.activity_category_group import ActivityCategoryGroupOrm
 from eave.core.shared.enums import ActivitySource, RestaurantSource
 from eave.core.shared.geo import GeoArea, GeoPoint
-<<<<<<< HEAD
-=======
 from eave.stdlib.config import SHARED_CONFIG
->>>>>>> 8f3da7fe
 from eave.stdlib.logging import LOGGER
 
 # You must pass a field mask to the Google Places API to specify the list of fields to return in the response.
@@ -258,95 +255,6 @@
                 None,
             ),
         )
-<<<<<<< HEAD
-    )
-
-    return Photo(
-        id=photo_res.name,
-        src=photo_res.photo_uri,
-        alt=None,
-        attributions=[attribution.display_name for attribution in photo.author_attributions]
-        if photo.author_attributions
-        else [],
-    )
-
-
-async def get_google_place(
-    places_client: PlacesAsyncClient,
-    *,
-    place_id: str,
-) -> Place | None:
-    try:
-        place = await places_client.get_place(
-            request=GetPlaceRequest(name=f"places/{place_id}"), metadata=[("x-goog-fieldmask", _PLACE_FIELD_MASK)]
-        )
-        return place
-    except Exception as e:
-        LOGGER.error(e)
-        return None
-
-
-async def get_google_places_activity(places_client: PlacesAsyncClient, *, event_id: str) -> Activity | None:
-    place = await get_google_place(
-        places_client=places_client,
-        place_id=event_id,
-    )
-    if not place:
-        return None
-
-    activity = await activity_from_google_place(places_client, place=place)
-    return activity
-
-
-async def get_google_places_restaurant(places_client: PlacesAsyncClient, *, restaurant_id: str) -> Restaurant | None:
-    place = await get_google_place(
-        places_client=places_client,
-        place_id=restaurant_id,
-    )
-    if not place:
-        return None
-
-    restaurant = await restaurant_from_google_place(places_client=places_client, place=place)
-    return restaurant
-
-
-async def get_places_nearby(
-    places_client: PlacesAsyncClient,
-    *,
-    area: GeoArea,
-    included_primary_types: Sequence[str],
-) -> list[Place]:
-    """
-    Given a Google Places API client, use it to search for places nearby the
-    given latitude and longitude that meet the given constraints.
-
-    https://developers.google.com/maps/documentation/places/web-service/nearby-search
-    """
-    location_restriction = SearchNearbyRequest.LocationRestriction()
-    location_restriction.circle.radius = area.rad.meters
-    location_restriction.circle.center.latitude = area.center.lat
-    location_restriction.circle.center.longitude = area.center.lon
-    request = SearchNearbyRequest(
-        location_restriction=location_restriction,
-        included_primary_types=included_primary_types[0:50],
-    )
-    response = await places_client.search_nearby(
-        request=request, metadata=[("x-goog-fieldmask", _SEARCH_NEARBY_FIELD_MASK)]
-    )
-    return list(response.places)
-
-
-def place_will_be_open(*, place: Place, arrival_time: datetime, departure_time: datetime, timezone: ZoneInfo) -> bool:
-    """
-    Given a place from the Google Places API, determine whether or not that
-    place will be open during the given time period.
-
-    https://developers.google.com/maps/documentation/places/web-service/reference/rest/v1/places#OpeningHours
-    """
-    if place.regular_opening_hours is None:
-        return False
-=======
->>>>>>> 8f3da7fe
 
         return Location(
             directions_uri=place.google_maps_uri,
@@ -381,23 +289,34 @@
     async def get_google_place(
         self,
         place_id: str,
-    ) -> Place:
-        return await self.client.get_place(
-            request=GetPlaceRequest(name=f"places/{place_id}"), metadata=[("x-goog-fieldmask", _PLACE_FIELD_MASK)]
-        )
+    ) -> Place | None:
+        try:
+            place = await self.client.get_place(
+                request=GetPlaceRequest(name=f"places/{place_id}"), metadata=[("x-goog-fieldmask", _PLACE_FIELD_MASK)]
+            )
+            return place
+        except Exception as e:
+            LOGGER.error(e)
+            return None
 
     async def get_google_places_activity(self, *, event_id: str) -> Activity | None:
         place = await self.get_google_place(
             place_id=event_id,
         )
 
+        if not place:
+            return None
+
         activity = await self.activity_from_google_place(place)
         return activity
 
-    async def get_google_places_restaurant(self, *, restaurant_id: str) -> Restaurant:
+    async def get_google_places_restaurant(self, *, restaurant_id: str) -> Restaurant | None:
         place = await self.get_google_place(
             place_id=restaurant_id,
         )
+
+        if not place:
+            return None
 
         restaurant = await self.restaurant_from_google_place(place)
         return restaurant
@@ -483,7 +402,7 @@
             for result in geocode_results:
                 if place_id := result.get("place_id"):
                     place = await self.get_google_place(place_id)
-                    if place.google_maps_uri:
+                    if place and place.google_maps_uri:
                         return place.google_maps_uri
         except Exception as e:
             if SHARED_CONFIG.is_local:
