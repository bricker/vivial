<<<<<<< HEAD
from eave.core.graphql.types.activity import Activity, ActivityVenue
from eave.core.graphql.types.address import GraphQLAddress
from eave.core.graphql.types.location import Location
from eave.core.graphql.types.photos import Photo, Photos
from eave.core.graphql.types.pricing import CostBreakdown
from eave.core.graphql.types.ticket_info import TicketInfo
from eave.core.lib.address import format_address
=======
from uuid import UUID

from eave.core.graphql.types.activity import Activity, ActivityCategoryGroup, ActivityVenue
from eave.core.graphql.types.location import Location
from eave.core.graphql.types.photos import Photos
from eave.core.lib.geo import GeoPoint
>>>>>>> fd38707d
from eave.core.lib.google_places import google_maps_directions_url
from eave.core.orm.activity_category_group import ActivityCategoryGroupOrm
from eave.core.shared.enums import ActivitySource
from eave.core.shared.geo import GeoPoint
from eave.stdlib.eventbrite.client import EventbriteClient, GetEventQuery, ListTicketClassesForSaleQuery
from eave.stdlib.eventbrite.models.event import Event, EventStatus
from eave.stdlib.eventbrite.models.expansions import Expansion
from eave.stdlib.eventbrite.models.ticket_class import PointOfSale, TicketClass
from eave.stdlib.logging import LOGGER


async def get_eventbrite_activity(eventbrite_client: EventbriteClient, *, event_id: str) -> Activity | None:
    event = await eventbrite_client.get_event_by_id(event_id=event_id, query=GetEventQuery(expand=Expansion.all()))
    activity = await activity_from_eventbrite_event(eventbrite_client=eventbrite_client, event=event)
    return activity


async def activity_from_eventbrite_event(eventbrite_client: EventbriteClient, *, event: Event) -> Activity | None:
    if not (event_id := event.get("id")):
        LOGGER.warning(
            "Missing event_id; excluding event.",
            {"eventbrite_event_id": event_id},
        )
        return

    if not (ticket_availability := event.get("ticket_availability")):
        LOGGER.warning(
            "Missing ticket_availability; excluding event.",
            {"eventbrite_event_id": event_id},
        )
        return

    if not ticket_availability.get("has_available_tickets"):
        LOGGER.warning(
            "has_available_tickets=False; excluding event.",
            {"eventbrite_event_id": event_id},
        )
        return

    if not (event_name := event.get("name")):
        LOGGER.warning(
            "event name missing; excluding event.",
            {"eventbrite_event_id": event_id},
        )
        return

    if event.get("status") != EventStatus.LIVE:
        LOGGER.warning("status != live; excluding event.", {"eventbrite_event_id": event_id})
        return

    if not (venue := event.get("venue")):
        LOGGER.warning("Missing venue; excluding event.", {"eventbrite_event_id": event_id})
        return

    if (venue_address := venue.get("address")) is None:
        LOGGER.warning(
            "Missing venue address; excluding event.",
            {"eventbrite_event_id": event_id},
        )
        return

    if (venue_lat := venue.get("latitude")) is None:
        LOGGER.warning(
            "Missing venue latitude; excluding event.",
            {"eventbrite_event_id": event_id},
        )
        return

    if (venue_lon := venue.get("longitude")) is None:
        LOGGER.warning(
            "Missing venue longitude; excluding event.",
            {"eventbrite_event_id": event_id},
        )
        return

    ticket_classes_paginator = eventbrite_client.list_ticket_classes_for_sale_for_event(
        event_id=event_id,
        query=ListTicketClassesForSaleQuery(
            pos=PointOfSale.ONLINE,
        ),
    )

    # Start with a price with all 0's
    max_pricing: CostBreakdown = CostBreakdown()
    chosen_ticket_class: TicketClass | None = None

    async for batch in ticket_classes_paginator:
        for ticket_class in batch:
            base_cost = ticket_class.get("cost")
            if base_cost is None:
                continue

            cost_breakdown = CostBreakdown(base_cost_cents=base_cost["value"])

            if (fee := ticket_class.get("fee")) is not None:
                cost_breakdown.fee_cents = fee["value"]

            if (tax := ticket_class.get("tax")) is not None:
                cost_breakdown.tax_cents = tax["value"]

            if cost_breakdown.total_cost_cents_internal > max_pricing.total_cost_cents_internal:
                max_pricing = cost_breakdown
                chosen_ticket_class = ticket_class

    description = await eventbrite_client.get_event_description(event_id=event_id)
    event["description"] = description
    category_group_id = event.get("category_id")
    category_group = (
        ActivityCategoryGroupOrm.one_or_none(activity_category_group_id=UUID(category_group_id))
        if category_group_id
        else None
    )

    logo = event.get("logo")

    address = GraphQLAddress(
        address1=venue_address.get("address_1"),
        address2=venue_address.get("address_2"),
        city=venue_address.get("city"),
        state=venue_address.get("region"),
        zip_code=venue_address.get("postal_code"),
        country=venue_address.get("country"),
    )

    photos = Photos(
        cover_photo=Photo(
            id=logo["id"],
            src=logo["url"],
            alt=None,
            attributions=[],
        )
        if logo
        else None,
        supplemental_photos=[],  # Eventbrite only gives one image
    )

    activity = Activity(
        source_id=event_id,
        source=ActivitySource.EVENTBRITE,
        name=event_name["text"],
        description=event["description"]["text"],
        photos=photos,
        ticket_info=TicketInfo(
            name=chosen_ticket_class.get("display_name"),
            notes=chosen_ticket_class.get(
                "description"
            ),  # FIXME: This is probably not the info we want for this field.
            cost_breakdown=max_pricing,
        )
        if chosen_ticket_class
        else None,
        venue=ActivityVenue(
            name=venue["name"],
            location=Location(
<<<<<<< HEAD
                directions_uri=google_maps_directions_url(format_address(address, singleline=True)),
                address=address,
=======
                directions_uri=google_maps_directions_url(venue_formatted_address),
>>>>>>> fd38707d
                coordinates=GeoPoint(
                    lat=float(venue_lat),
                    lon=float(venue_lon),
                ),
<<<<<<< HEAD
=======
                formatted_address=venue_formatted_address,
>>>>>>> fd38707d
            ),
        ),
        website_uri=event.get("vanity_url"),
        door_tips=None,
        insider_tips=None,
        parking_tips=None,
        category_group=ActivityCategoryGroup.from_orm(category_group) if category_group else None,
    )

    return activity<|MERGE_RESOLUTION|>--- conflicted
+++ resolved
@@ -1,19 +1,13 @@
-<<<<<<< HEAD
-from eave.core.graphql.types.activity import Activity, ActivityVenue
 from eave.core.graphql.types.address import GraphQLAddress
-from eave.core.graphql.types.location import Location
-from eave.core.graphql.types.photos import Photo, Photos
 from eave.core.graphql.types.pricing import CostBreakdown
 from eave.core.graphql.types.ticket_info import TicketInfo
 from eave.core.lib.address import format_address
-=======
 from uuid import UUID
 
 from eave.core.graphql.types.activity import Activity, ActivityCategoryGroup, ActivityVenue
 from eave.core.graphql.types.location import Location
-from eave.core.graphql.types.photos import Photos
-from eave.core.lib.geo import GeoPoint
->>>>>>> fd38707d
+from eave.core.graphql.types.photos import Photos, Photo
+from eave.core.shared.geo import GeoPoint
 from eave.core.lib.google_places import google_maps_directions_url
 from eave.core.orm.activity_category_group import ActivityCategoryGroupOrm
 from eave.core.shared.enums import ActivitySource
@@ -168,20 +162,12 @@
         venue=ActivityVenue(
             name=venue["name"],
             location=Location(
-<<<<<<< HEAD
                 directions_uri=google_maps_directions_url(format_address(address, singleline=True)),
                 address=address,
-=======
-                directions_uri=google_maps_directions_url(venue_formatted_address),
->>>>>>> fd38707d
                 coordinates=GeoPoint(
                     lat=float(venue_lat),
                     lon=float(venue_lon),
                 ),
-<<<<<<< HEAD
-=======
-                formatted_address=venue_formatted_address,
->>>>>>> fd38707d
             ),
         ),
         website_uri=event.get("vanity_url"),
