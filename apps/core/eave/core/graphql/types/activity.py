--- conflicted
+++ resolved
@@ -18,24 +18,6 @@
 
 
 @strawberry.type
-<<<<<<< HEAD
-class Activity:
-    source_id: str
-    source: ActivitySource
-    name: str
-    description: str
-    venue: ActivityVenue
-    photos: Photos
-    ticket_info: TicketInfo | None
-    website_uri: str | None
-    door_tips: str | None
-    insider_tips: str | None
-    parking_tips: str | None
-
-
-@strawberry.type
-=======
->>>>>>> fd38707d
 class ActivityCategory:
     id: UUID
     name: str
@@ -72,8 +54,8 @@
     name: str
     description: str
     venue: ActivityVenue
-    photos: Photos | None
-    ticket_info: ActivityTicketInfo | None
+    photos: Photos
+    ticket_info: TicketInfo | None
     website_uri: str | None
     door_tips: str | None
     insider_tips: str | None
