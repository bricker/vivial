--- conflicted
+++ resolved
@@ -5,12 +5,9 @@
 
 from eave.core import database
 from eave.core.graphql.context import GraphQLContext
-<<<<<<< HEAD
-from eave.core.graphql.types.activity import Activity, ActivityVenue
 from eave.core.graphql.types.address import GraphQLAddress
-=======
-from eave.core.graphql.types.activity import Activity, ActivityCategoryGroup, ActivityTicketInfo, ActivityVenue
->>>>>>> fd38707d
+from eave.core.graphql.types.activity import Activity, ActivityCategoryGroup, ActivityVenue
+from eave.core.graphql.types.ticket_info import TicketInfo
 from eave.core.graphql.types.location import Location
 from eave.core.graphql.types.outing import (
     Outing,
@@ -20,30 +17,20 @@
 from eave.core.graphql.types.restaurant import Restaurant
 from eave.core.graphql.types.search_region import SearchRegion
 from eave.core.graphql.types.survey import Survey
-<<<<<<< HEAD
-from eave.core.graphql.types.ticket_info import TicketInfo
-from eave.core.lib.event_helpers import get_activity, get_restaurant
-from eave.core.orm.outing import OutingOrm
 from eave.core.orm.search_region import SearchRegionOrm
 from eave.core.shared.enums import ActivitySource, OutingBudget, RestaurantSource
+from eave.core.lib.event_helpers import get_activity, get_closest_search_region_to_point, get_restaurant
 from eave.core.shared.geo import GeoPoint
-=======
-from eave.core.lib.event_helpers import get_activity, get_closest_search_region_to_point, get_restaurant
-from eave.core.lib.geo import GeoPoint
 from eave.core.orm.activity_category_group import ActivityCategoryGroupOrm
-from eave.core.orm.outing import OutingOrm
-from eave.core.orm.outing_activity import OutingActivityOrm
-from eave.core.orm.outing_reservation import OutingReservationOrm
-from eave.core.orm.search_region import _SEARCH_REGIONS_TABLE, SearchRegionOrm
+from eave.core.orm.outing import OutingOrm, OutingReservationOrm, OutingActivityOrm
+from eave.core.orm.search_region import SearchRegionOrm
 from eave.core.orm.survey import SurveyOrm
 from eave.core.shared.enums import ActivitySource, OutingBudget, RestaurantSource
->>>>>>> fd38707d
 from eave.stdlib.time import LOS_ANGELES_TIMEZONE
 
 # TODO: Remove once Date Picked UI is complete.
 _mock_survey = Survey(
     id=uuid4(),
-<<<<<<< HEAD
     budget=OutingBudget.INEXPENSIVE,
     headcount=2,
     search_regions=[SearchRegion.from_orm(orm) for orm in SearchRegionOrm.all()[0:2]],
@@ -120,39 +107,31 @@
     door_tips="Doors open at 7:30PM, Event begins at 8:00PM, Expected end time is 10:30PM",
     insider_tips="Order your two drink minimum all at once because it takes a while for the waitress to make the second round. If you sit in the front, expect to get picked on by the comedians.",
     parking_tips="Free open lot behind the building next to the market.",
+    category_group=ActivityCategoryGroup.from_orm(
+        ActivityCategoryGroupOrm.one_or_exception(
+            activity_category_group_id=UUID("988e0bf142564462985a2657602aad1b")
+        )
+    ),
 )
 
 MOCK_OUTING = Outing(
     id=uuid4(),
     headcount=_mock_survey.headcount,
+    survey=_mock_survey,
     driving_time="25 min",
     cost_breakdown=_mock_activity.ticket_info.cost_breakdown * _mock_survey.headcount
     if _mock_activity.ticket_info
     else CostBreakdown(),
     restaurant_arrival_time=_mock_survey.start_time,
     activity_start_time=_mock_survey.start_time + timedelta(hours=2),
-=======
-    driving_time="25 min",
-    survey=Survey(
-        id=uuid4(),
-        visitor_id=uuid4(),
-        start_time=datetime(2024, 10, 15, hour=6, tzinfo=LOS_ANGELES_TIMEZONE),
-        search_area_ids=[uuid4(), uuid4()],
-        budget=OutingBudget.EXPENSIVE,
-        headcount=2,
-    ),
-    restaurant_arrival_time=(datetime(2024, 10, 15, hour=6, tzinfo=LOS_ANGELES_TIMEZONE)),
-    activity_start_time=(datetime(2024, 10, 15, hour=8, tzinfo=LOS_ANGELES_TIMEZONE)),
-    restaurant_region=SearchRegion.from_orm(_SEARCH_REGIONS_TABLE[0]),
-    activity_region=SearchRegion.from_orm(_SEARCH_REGIONS_TABLE[1]),
->>>>>>> fd38707d
+    restaurant_region=SearchRegion.from_orm(SearchRegionOrm.all()[0]),
+    activity_region=SearchRegion.from_orm(SearchRegionOrm.all()[1]),
     restaurant=Restaurant(
         source_id=f"{uuid4()}",
         source=RestaurantSource.GOOGLE_PLACES,
         name="Zarape Cocina & Cantina",
         location=Location(
             directions_uri="https://g.co/kgs/o6Z9PpR",
-<<<<<<< HEAD
             address=GraphQLAddress(
                 address1="8351 Santa Monica Blvd",
                 address2=None,
@@ -161,16 +140,10 @@
                 country="US",
                 zip_code="90069",
             ),
-=======
->>>>>>> fd38707d
             coordinates=GeoPoint(
                 lat=0,
                 lon=0,
             ),
-<<<<<<< HEAD
-=======
-            formatted_address="8351 Santa Monica Blvd, West Hollywood, CA, 90069",
->>>>>>> fd38707d
         ),
         photos=Photos(
             cover_photo=Photo(
@@ -214,52 +187,7 @@
         parking_tips="Free open lot behind the building next to the market.",
         customer_favorites="Chicken Fajitas, Strawberry Margarita",
     ),
-<<<<<<< HEAD
     activity=_mock_activity,
-=======
-    activity=Activity(
-        source_id=f"{uuid4()}",
-        source=ActivitySource.EVENTBRITE,
-        ticket_info=ActivityTicketInfo(
-            type="General Admission",
-            notes="Tickets will be delivered electronically to you via email. No assigned seating.",
-            cost=2200,
-            fee=150,
-            tax=40,
-        ),
-        venue=ActivityVenue(
-            name="The Comedy Store, Main Room",
-            location=Location(
-                directions_uri="https://g.co/kgs/h1SY9De",
-                coordinates=GeoPoint(
-                    lat=0,
-                    lon=0,
-                ),
-                formatted_address="8433 Sunset Blvd, Hollywood, CA, 90069",
-            ),
-        ),
-        photos=Photos(
-            cover_photo_uri="https://image.rush49.com/rush49/images/comedystore-web1550864526.jpg",
-            supplemental_photo_uris=[
-                "https://image.arrivalguides.com/x/09/53c8f61769dc5bc3122df6c7f984f2c9.jpg",
-                "https://ehqhynkh4tw.exactdn.com/wp-content/uploads/sites/2/2020/02/CSP-New-WO.jpg",
-                "https://dynamic-media-cdn.tripadvisor.com/media/photo-o/01/ec/4e/a3/friday-night-on-sunset.jpg",
-                "https://s3-media0.fl.yelpcdn.com/bphoto/EdO9HgeywKLmm2IGAv3eyA/348s.jpg",
-            ],
-        ),
-        name="Headliners of the OR",
-        description="This is where it all started. April 7th, 1972. This is the room where The Store became the home of American Comedy. Known for its intimate shows and late nights, The Original Room is the favorite space for super star comedians and after midnight heroes to test material, find their voices, and riff with the piano player.",
-        website_uri="https://thecomedystore.com/",
-        door_tips="Doors open at 7:30PM, Event begins at 8:00PM, Expected end time is 10:30PM",
-        insider_tips="Order your two drink minimum all at once because it takes a while for the waitress to make the second round. If you sit in the front, expect to get picked on by the comedians.",
-        parking_tips="Free open lot behind the building next to the market.",
-        category_group=ActivityCategoryGroup.from_orm(
-            ActivityCategoryGroupOrm.one_or_exception(
-                activity_category_group_id=UUID("988e0bf142564462985a2657602aad1b")
-            )
-        ),
-    ),
->>>>>>> fd38707d
 )
 
 
@@ -272,7 +200,6 @@
     return MOCK_OUTING  # TODO: debug
 
     async with database.async_session.begin() as db_session:
-<<<<<<< HEAD
         outing = await OutingOrm.get_one(db_session, input.id)
 
     activity = None
@@ -280,6 +207,10 @@
     headcount = 0
     activity_start_time = None
     restaurant_arrival_time = None
+    activity_region = None
+    restaurant_region = None
+
+    regions = [SearchRegionOrm.one_or_exception(search_region_id=area_id) for area_id in outing.survey.search_area_ids]
 
     if len(outing.activities) > 0:
         # Currently the client only supports 1 activity per outing.
@@ -294,24 +225,11 @@
         activity = await get_activity(
             source=outing_activity.source,
             source_id=outing_activity.source_id,
-=======
-        outing = await OutingOrm.get_one(
-            session=db_session,
-            id=input.id,
         )
-        outing_activity = await OutingActivityOrm.get_one_by_outing_id(
-            session=db_session,
-            outing_id=outing.id,
-        )
-        outing_reservation = await OutingReservationOrm.get_one_by_outing_id(
-            session=db_session,
-            outing_id=outing.id,
->>>>>>> fd38707d
-        )
-        survey_query = SurveyOrm.select().where(SurveyOrm.id == outing.survey_id)
-        survey = (await db_session.scalars(survey_query)).one()
-
-<<<<<<< HEAD
+
+        if activity:
+            activity_region = get_closest_search_region_to_point(regions=regions, point=activity.venue.location.coordinates)
+
     if len(outing.reservations) > 0:
         # Currently the client only supports 1 restaurant per outing.
         outing_reservation = outing.reservations[0]
@@ -322,26 +240,11 @@
             source=outing_reservation.source,
             source_id=outing_reservation.source_id,
         )
-=======
-    activity = await get_activity(
-        source=outing_activity.source,
-        source_id=outing_activity.source_id,
-    )
-    restaurant = await get_restaurant(
-        source=outing_reservation.source,
-        source_id=outing_reservation.source_id,
-    )
->>>>>>> fd38707d
-
-    activity_region = restaurant_region = None
-    regions = [SearchRegionOrm.one_or_exception(search_region_id=area_id) for area_id in survey.search_area_ids]
-    if activity:
-        activity_region = get_closest_search_region_to_point(regions=regions, point=activity.venue.location.coordinates)
-    if restaurant:
-        restaurant_region = get_closest_search_region_to_point(regions=regions, point=restaurant.location.coordinates)
+
+        if restaurant:
+            restaurant_region = get_closest_search_region_to_point(regions=regions, point=restaurant.location.coordinates)
 
     return Outing(
-<<<<<<< HEAD
         id=outing.id,
         headcount=headcount,
         activity=activity,
@@ -349,15 +252,6 @@
         driving_time=None,
         activity_start_time=activity_start_time,
         restaurant_arrival_time=restaurant_arrival_time,
-=======
-        id=input.id,
-        survey=Survey.from_orm(survey),
-        activity=activity,
-        restaurant=restaurant,
-        driving_time=None,
-        activity_start_time=outing_activity.start_time_local,
-        restaurant_arrival_time=outing_reservation.start_time_local,
         activity_region=SearchRegion.from_orm(activity_region) if activity_region else None,
         restaurant_region=SearchRegion.from_orm(restaurant_region) if restaurant_region else None,
->>>>>>> fd38707d
     )