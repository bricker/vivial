--- conflicted
+++ resolved
@@ -89,7 +89,6 @@
     ),
 )
 
-<<<<<<< HEAD
 
 @strawberry.input
 class OutingInput:
@@ -107,41 +106,17 @@
             session=db_session,
             outing_id=input.id,
         )
-=======
-# TODO: Uncomment once Date Picked UI is complete.
-async def get_outing_query(*, info: strawberry.Info[GraphQLContext], outing_id: UUID) -> Outing:
-    # async with database.async_session.begin() as db_session:
-    #     outing_activity = await OutingActivityOrm.get_one_by_outing_id(
-    #         session=db_session,
-    #         outing_id=outing_id,
-    #     )
-    #     outing_reservation = await OutingReservationOrm.get_one_by_outing_id(
-    #         session=db_session,
-    #         outing_id=outing_id,
-    #     )
 
-    # activity = await get_activity(
-    #     source=outing_activity.source,
-    #     source_id=outing_activity.source_id,
-    # )
->>>>>>> 71bc7460
+    activity = await get_activity(
+        source=outing_activity.source,
+        source_id=outing_activity.source_id,
+    )
 
-    # restaurant = await get_restaurant(
-    #     source=outing_reservation.source,
-    #     source_id=outing_reservation.source_id,
-    # )
+    restaurant = await get_restaurant(
+        source=outing_reservation.source,
+        source_id=outing_reservation.source_id,
+    )
 
-    # return Outing(
-    #     id=outing_id,
-    #     headcount=max(outing_activity.headcount, outing_reservation.headcount),
-    #     activity=activity,
-    #     restaurant=restaurant,
-    #     driving_time=None,
-    #     activity_start_time=outing_activity.start_time_local,
-    #     restaurant_arrival_time=outing_reservation.start_time_local,
-    # )
-
-<<<<<<< HEAD
     return Outing(
         id=input.id,
         headcount=max(outing_activity.headcount, outing_reservation.headcount),
@@ -150,7 +125,4 @@
         driving_time=None,
         activity_start_time=outing_activity.start_time_local,
         restaurant_arrival_time=outing_reservation.start_time_local,
-    )
-=======
-    return MOCK_OUTING
->>>>>>> 71bc7460
+    )