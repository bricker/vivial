import enum
from datetime import datetime
from textwrap import dedent
from typing import Annotated
from uuid import UUID

import strawberry
import stripe
from google.maps.places import PlacesAsyncClient

import eave.stdlib.slack
from eave.core import database
from eave.core.analytics import ANALYTICS
from eave.core.graphql.context import GraphQLContext
from eave.core.graphql.resolvers.mutations.helpers.create_outing import get_total_cost_cents
from eave.core.graphql.types.booking import (
    Booking,
)
from eave.core.graphql.validators.time_bounds_validator import (
    start_time_too_far_away,
    start_time_too_soon,
)
from eave.core.lib.google_places import get_google_place
from eave.core.orm.account import AccountOrm
from eave.core.orm.booking import BookingOrm
from eave.core.orm.reserver_details import ReserverDetailsOrm
from eave.core.orm.search_region import SearchRegionOrm
from eave.core.shared.enums import ActivitySource, BookingState
from eave.core.shared.errors import ValidationError
from eave.stdlib.config import SHARED_CONFIG
from eave.stdlib.logging import LOGGER
from eave.stdlib.util import unwrap


@strawberry.input
class ConfirmBookingInput:
    booking_id: UUID


@strawberry.type
class ConfirmBookingSuccess:
    booking: Booking


@strawberry.enum
class ConfirmBookingFailureReason(enum.Enum):
    PAYMENT_REQUIRED = enum.auto()
    BOOKING_NOT_FOUND = enum.auto()
    START_TIME_TOO_SOON = enum.auto()
    START_TIME_TOO_LATE = enum.auto()


@strawberry.type
class ConfirmBookingFailure:
    failure_reason: ConfirmBookingFailureReason
    validation_errors: list[ValidationError] | None = None


ConfirmBookingResult = Annotated[
    ConfirmBookingSuccess | ConfirmBookingFailure, strawberry.union("ConfirmBookingResult")
]


async def confirm_booking_mutation(
    *,
    info: strawberry.Info[GraphQLContext],
    input: ConfirmBookingInput,
) -> ConfirmBookingResult:
    account_id = unwrap(info.context.get("authenticated_account_id"))
    visitor_id = info.context.get("visitor_id")

    async with database.async_session.begin() as db_session:
        account = await AccountOrm.get_one(db_session, account_id)
        # It's important that when getting the booking, we use BOTH the account ID and booking ID.
        # Otherwise, it would be possible to confirm any booking, even ones you don't own.
        booking = account.get_booking(booking_id=input.booking_id)

    if not booking:
        return ConfirmBookingFailure(failure_reason=ConfirmBookingFailureReason.BOOKING_NOT_FOUND)

    if booking.state != BookingState.INITIATED:
        # If this booking was already confirmed, then just return the success state,
        # so we don't try to charge their card again and stuff.
        return ConfirmBookingSuccess(
            booking=Booking.from_orm(booking),
        )

    if start_time_too_soon(start_time=booking.start_time_utc, timezone=booking.timezone):
        return ConfirmBookingFailure(failure_reason=ConfirmBookingFailureReason.START_TIME_TOO_SOON)

    if start_time_too_far_away(start_time=booking.start_time_utc, timezone=booking.timezone):
        return ConfirmBookingFailure(failure_reason=ConfirmBookingFailureReason.START_TIME_TOO_LATE)

    if booking.stripe_payment_intent_reference:
        # Get the given payment intent from the Stripe API
        stripe_payment_intent = await stripe.PaymentIntent.retrieve_async(
            id=booking.stripe_payment_intent_reference.stripe_payment_intent_id,
        )

        # Validate that the payment intent has been authorized, but the funds haven't been captured.
        # This is important because if the payment authorization failed, we shouldn't create the booking.
        if stripe_payment_intent.status not in ["success", "requires_capture"]:
            LOGGER.error("invalid stripe payment intent status")
            return ConfirmBookingFailure(failure_reason=ConfirmBookingFailureReason.PAYMENT_REQUIRED)
    else:
        stripe_payment_intent = None

    # Although we already checked the cost in the `initiate booking` operation,
    # It's important that we double-check it here too, in case the real cost changed.
    # It's not enough to store the pre-calculated cost in the database somewhere, because that can become out of date.
    booking_total_cost_cents = await get_total_cost_cents(booking)

    if booking_total_cost_cents > 0:
        # If the outing costs any money, then:

        # Validate that there is a payment intent.
        if not stripe_payment_intent:
            LOGGER.error("No payment intent available for paid outing")
            return ConfirmBookingFailure(failure_reason=ConfirmBookingFailureReason.PAYMENT_REQUIRED)

        # Validate that the authorized amount for the payment intent can cover the cost of the outing.
        if stripe_payment_intent.amount < booking_total_cost_cents:
            # We authorized an amount less than the actual cost of the outing.
            # If the authorization ended up being _more_, then we'll only capture the necessary amount when the funds are captured.
            LOGGER.error("Authorization amount too low for outing")
            return ConfirmBookingFailure(failure_reason=ConfirmBookingFailureReason.PAYMENT_REQUIRED)

    async with database.async_session.begin() as db_session:
        db_session.add(booking)

        if booking.reserver_details is None and len(account.reserver_details) > 0:
            # Hacky way to make sure some reserver details are set.
            # There is still a possibility that they won't be, though.
            booking.reserver_details = account.reserver_details[0]

        booking.state = BookingState.CONFIRMED

    # TODO: Move this into an offline queue
    await _notify_slack(
        booking=booking,
        account=account,
        reserver_details=booking.reserver_details,
        total_cost_cents=booking_total_cost_cents,
    )

    ANALYTICS.track(
        event_name="booking_complete",
        account_id=account_id,
        visitor_id=visitor_id,
        extra_properties={
            "booking_id": str(booking.id),
            "outing_id": str(booking.outing.id) if booking.outing else None,
            "activity_info": {
                "costs": {
                    "total_cents": booking_total_cost_cents,
                },
            },
            "survey_info": {
                "headcount": booking.outing.survey.headcount if booking.outing and booking.outing.survey else None,
                "start_time": booking.outing.survey.start_time_local.isoformat()
                if booking.outing and booking.outing.survey
                else None,
                "regions": [
                    SearchRegionOrm.one_or_exception(search_region_id=region).name
                    for region in booking.outing.survey.search_area_ids
                ]
                if booking.outing and booking.outing.survey
                else None,
                "budget": booking.outing.survey.budget if booking.outing and booking.outing.survey else None,
            },
        },
    )

    return ConfirmBookingSuccess(
        booking=Booking.from_orm(booking),
    )


async def _notify_slack(
    *,
    booking: BookingOrm,
    account: AccountOrm,
    reserver_details: ReserverDetailsOrm | None,
    total_cost_cents: int,
) -> None:
    total_cost_formatted = f"${"{:.2f}".format(total_cost_cents / 100)}"

    msg = f"Outing Booked for {total_cost_formatted} - "
    elements: list[str] = []

    if len(booking.reservations) > 0:
        rez = await get_google_place(PlacesAsyncClient(), place_id=booking.reservations[0].source_id)
        if rez.reservable:
            elements.append("Restaurant Reservation Required")

    if len(booking.activities) > 0:
        if booking.activities[0].source == ActivitySource.EVENTBRITE:
            elements.append("Activity Tickets Required")

    if len(elements) > 0:
        msg += ", ".join(elements)
    else:
        msg += "no action required (probably)"

    try:
        channel_id = SHARED_CONFIG.eave_slack_alerts_bookings_channel_id
        slack_client = eave.stdlib.slack.get_authenticated_eave_system_slack_client()

        if slack_client and channel_id:
            slack_response = await slack_client.chat_postMessage(
                channel=channel_id,
                text=msg,
            )

            # TODO: distinguish whether any action on our part is needed for one or both options?
            await slack_client.chat_postMessage(
                channel=channel_id,
                thread_ts=slack_response.get("ts"),
                link_names=True,
                text=dedent(f"""
<<<<<<< HEAD
                    Dashboard link: https://admin.internal.vivialapp.com/booking/edit/{booking.id}
                    Account ID: `{account.id}`
                    Account email: `{account.email}`
=======
                    *Account Info*

                    - *Account ID*: `{account.id}`
                    - *Account Email*: `{account.email}`

                    *Payment*

                    - *Total Cost*: {total_cost_formatted}
                    - *Stripe Payment Intent*: {f"https://dashboard.stripe.com/payments/{booking.stripe_payment_intent_reference.stripe_payment_intent_id}" if booking.stripe_payment_intent_reference else None}

                    *Reserver Details*
>>>>>>> fae0bd57

                    - *First Name*: `{reserver_details.first_name if reserver_details else "UNKNOWN"}`
                    - *Last Name*: `{reserver_details.last_name if reserver_details else "UNKNOWN"}`
                    - *Phone Number*: `{reserver_details.phone_number if reserver_details else "UNKNOWN"}`

                    {"\n".join([
                    f"""*Reservation*

                    - *Source*: {reservation.source}
                    - *Name*: {reservation.name}
                    - *Start Time*: {_pretty_time(reservation.start_time_local)}
                    - *Attendees*: {reservation.headcount}
                    - *Booking URL*: {reservation.external_booking_link}
                    """
                        for reservation in booking.reservations
                    ])}

                    {"\n".join([
                    f"""*Activity*

                    - *Source*: {activity.source}
                    - *Name*: {activity.name}
                    - *Start Time*: {_pretty_time(activity.start_time_local)}
                    - *Attendees*: {activity.headcount}
                    - *Booking URL*: {activity.external_booking_link}
                    """
                        for activity in booking.activities
                    ])}

                    *Internal Booking ID*: {booking.id}

                    @customer-support
                    """),
            )
    except Exception as e:
        LOGGER.exception(e)


def _pretty_time(dt: datetime) -> str:
    return dt.strftime("%A, %B %d at %I:%M%p %Z")<|MERGE_RESOLUTION|>--- conflicted
+++ resolved
@@ -218,11 +218,8 @@
                 thread_ts=slack_response.get("ts"),
                 link_names=True,
                 text=dedent(f"""
-<<<<<<< HEAD
                     Dashboard link: https://admin.internal.vivialapp.com/booking/edit/{booking.id}
-                    Account ID: `{account.id}`
-                    Account email: `{account.email}`
-=======
+
                     *Account Info*
 
                     - *Account ID*: `{account.id}`
@@ -234,7 +231,6 @@
                     - *Stripe Payment Intent*: {f"https://dashboard.stripe.com/payments/{booking.stripe_payment_intent_reference.stripe_payment_intent_id}" if booking.stripe_payment_intent_reference else None}
 
                     *Reserver Details*
->>>>>>> fae0bd57
 
                     - *First Name*: `{reserver_details.first_name if reserver_details else "UNKNOWN"}`
                     - *Last Name*: `{reserver_details.last_name if reserver_details else "UNKNOWN"}`
