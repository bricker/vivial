--- conflicted
+++ resolved
@@ -91,7 +91,6 @@
             except StartTimeTooLateError:
                 return CreateBookingFailure(failure_reason=CreateBookingFailureReason.START_TIME_TOO_LATE)
 
-<<<<<<< HEAD
             if input.payment_intent:
                 # Even if the cost of the outing is $0, if we were given a payment intent then we will validate it.
                 if not input.payment_intent.id or not input.payment_intent.client_secret:
@@ -120,13 +119,6 @@
             else:
                 stripe_payment_intent = None
                 stripe_payment_intent_reference = None
-=======
-            booking = await BookingOrm.build(
-                reserver_details_id=input.reserver_details_id,
-                account_id=account_id,
-                survey_id=survey.id,
-            ).save(db_session)
->>>>>>> fd38707d
 
             outing_total_cost_cents = await get_outing_total_cost_cents(outing_orm=outing)
 
@@ -151,6 +143,7 @@
                 db_session,
                 accounts=[account],
                 reserver_details=reserver_details,
+                survey=survey,
                 stripe_payment_intent_reference=stripe_payment_intent_reference,
             )
 
