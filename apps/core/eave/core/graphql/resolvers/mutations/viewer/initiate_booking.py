--- conflicted
+++ resolved
@@ -142,54 +142,32 @@
                     source_id=reservation_orm.source_id,
                 )
 
-<<<<<<< HEAD
-                if reservation:
-                    if not booking_details_restaurant:
-                        booking_details_restaurant = reservation
-                        booking_details_restaurant_arrival_time = reservation_orm.start_time_local
-
-                    booking.reservations.append(
-                        BookingReservationTemplateOrm(
-                            db_session,
-                            booking=booking,
-                            source=reservation_orm.source,
-                            source_id=reservation_orm.source_id,
-                            name=reservation.name,
-                            start_time_utc=reservation_orm.start_time_utc,
-                            timezone=reservation_orm.timezone,
-                            headcount=reservation_orm.headcount,
-                            external_booking_link=reservation.website_uri,
-                            address=reservation.location.address.to_address(),
-                            coordinates=reservation.location.coordinates,
-                            photo_uri=reservation.photos.cover_photo.src if reservation.photos.cover_photo else None,
-                        )
-                    )
-=======
-                booking_reservation_orm = BookingReservationTemplateOrm(
-                    db_session,
-                    booking=booking_orm,
-                    source=reservation_orm.source,
-                    source_id=reservation_orm.source_id,
-                    name=restaurant.name,
-                    start_time_utc=reservation_orm.start_time_utc,
-                    timezone=reservation_orm.timezone,
-                    headcount=reservation_orm.headcount,
-                    external_booking_link=restaurant.website_uri,
-                    address=restaurant.location.address.to_address(),
-                    coordinates=restaurant.location.coordinates,
-                    photo_uri=restaurant.photos.cover_photo.src if restaurant.photos.cover_photo else None,
-                )
-
-                booking_orm.reservations = [booking_reservation_orm]
-
-                reservation = Reservation(
-                    arrival_time=booking_reservation_orm.start_time_local,
-                    headcount=booking_reservation_orm.headcount,
-                    restaurant=restaurant,
-                )
->>>>>>> fae0bd57
-
-                total_cost_breakdown += reservation.calculate_cost_breakdown()
+
+                if restaurant:
+                    booking_reservation_orm = BookingReservationTemplateOrm(
+                        db_session,
+                        booking=booking_orm,
+                        source=reservation_orm.source,
+                        source_id=reservation_orm.source_id,
+                        name=restaurant.name,
+                        start_time_utc=reservation_orm.start_time_utc,
+                        timezone=reservation_orm.timezone,
+                        headcount=reservation_orm.headcount,
+                        external_booking_link=restaurant.website_uri,
+                        address=restaurant.location.address.to_address(),
+                        coordinates=restaurant.location.coordinates,
+                        photo_uri=restaurant.photos.cover_photo.src if restaurant.photos.cover_photo else None,
+                    )
+
+                    booking_orm.reservations = [booking_reservation_orm]
+
+                    reservation = Reservation(
+                        arrival_time=booking_reservation_orm.start_time_local,
+                        headcount=booking_reservation_orm.headcount,
+                        restaurant=restaurant,
+                    )
+
+                    total_cost_breakdown += reservation.calculate_cost_breakdown()
 
         if total_cost_breakdown.calculate_total_cost_cents() > 0:
             if not account_orm.stripe_customer_id:
