import dotenv

dotenv.load_dotenv()

import asyncio
from typing import Any, Coroutine

# Import some common modules
<<<<<<< HEAD
import eave.core.internal.orm.base
=======
import eave.core.internal.orm as eave_orm
>>>>>>> 45fa56e2


def run_coro(func: Coroutine[Any, Any, Any]) -> None:
    asyncio.run(func)


eave.core.internal.orm.base._load_all()

print("Ready to go.")

if __name__ != "__main__":
    raise Exception("This module cannot be imported")<|MERGE_RESOLUTION|>--- conflicted
+++ resolved
@@ -6,11 +6,8 @@
 from typing import Any, Coroutine
 
 # Import some common modules
-<<<<<<< HEAD
 import eave.core.internal.orm.base
-=======
-import eave.core.internal.orm as eave_orm
->>>>>>> 45fa56e2
+import eave.core.internal.orm
 
 
 def run_coro(func: Coroutine[Any, Any, Any]) -> None:
