--- conflicted
+++ resolved
@@ -1,16 +1,11 @@
 import http
 import time
 
-<<<<<<< HEAD
 import clickhouse_connect
 from google.cloud import bigquery
 from google.cloud.bigquery.dataset import DatasetReference
 from eave.core.internal.bigquery.types import BigQueryTableHandle
 from eave.core.internal.config import CORE_API_APP_CONFIG
-=======
-from google.cloud import bigquery
-from eave.core.internal.bigquery.types import BigQueryTableHandle
->>>>>>> 64872bff
 from eave.core.internal.orm.client_credentials import ClientCredentialsOrm, ClientScope
 from eave.tracing.core.datastructures import (
     DataIngestRequestBody,
@@ -21,18 +16,10 @@
 from eave.stdlib.config import SHARED_CONFIG
 from eave.stdlib.headers import EAVE_CLIENT_ID, EAVE_CLIENT_SECRET
 from .base import BaseTestCase
-<<<<<<< HEAD
 from eave.core.internal.bigquery.bq_client import EAVE_INTERNAL_BIGQUERY_CLIENT
 
 client = bigquery.Client(project=SHARED_CONFIG.google_cloud_project)
 
-=======
-from eave.core.internal.bigquery import bq_client
-
-client = bigquery.Client(project=SHARED_CONFIG.google_cloud_project)
-
-
->>>>>>> 64872bff
 class TestDataIngestionEndpointWithBigQuery(BaseTestCase):
     async def asyncSetUp(self) -> None:
         await super().asyncSetUp()
@@ -47,14 +34,9 @@
             )
 
         handle = BigQueryTableHandle(team_id=self._team.id)
-<<<<<<< HEAD
         DatasetReference.from_string
         client.delete_dataset(
             dataset=handle.dataset_id,
-=======
-        client.delete_dataset(
-            dataset=handle.dataset_name,
->>>>>>> 64872bff
             delete_contents=True,
             not_found_ok=True,
         )
@@ -63,16 +45,11 @@
         await super().asyncTearDown()
         handle = BigQueryTableHandle(team_id=self._team.id)
         client.delete_dataset(
-<<<<<<< HEAD
             dataset=handle.dataset_id,
-=======
-            dataset=handle.dataset_name,
->>>>>>> 64872bff
             delete_contents=True,
             not_found_ok=True,
         )
 
-<<<<<<< HEAD
 
     def _bq_team_dataset_exists(self) -> bool:
         handle = BigQueryTableHandle(team_id=self._team.id)
@@ -85,16 +62,6 @@
     def _bq_table_exists(self, table_name: str) -> bool:
         handle = BigQueryTableHandle(team_id=self._team.id)
         table = EAVE_INTERNAL_BIGQUERY_CLIENT.get_table_or_none(dataset_id=handle.dataset_id, table_id=table_name)
-=======
-    def _bq_team_dataset_exists(self) -> bool:
-        handle = BigQueryTableHandle(team_id=self._team.id)
-        dataset = bq_client.get_dataset(dataset_name=handle.dataset_name)
-        return dataset is not None
-
-    def _bq_table_exists(self, table_name: str) -> bool:
-        handle = BigQueryTableHandle(team_id=self._team.id)
-        table = bq_client.get_table(dataset_name=handle.dataset_name, table_name=table_name)
->>>>>>> 64872bff
         return table is not None
 
     async def test_ingest_invalid_credentials(self) -> None:
@@ -160,11 +127,7 @@
 
     async def test_insert_with_events_lazy_creates_db_and_tables(self) -> None:
         assert not self._bq_team_dataset_exists()
-<<<<<<< HEAD
         assert not self._bq_table_exists("atoms_dbchanges")
-=======
-        assert not self._bq_table_exists("dbchanges")
->>>>>>> 64872bff
 
         response = await self.make_request(
             path="/ingest",
@@ -191,12 +154,7 @@
 
         assert response.status_code == http.HTTPStatus.OK
         assert self._bq_team_dataset_exists()
-<<<<<<< HEAD
         assert self._bq_table_exists("atoms_dbchanges")
-=======
-        assert self._bq_table_exists("dbchanges")
-
->>>>>>> 64872bff
 
 # class TestDataIngestionEndpointWithClickhouse(BaseTestCase):
 #     async def asyncSetUp(self) -> None:
