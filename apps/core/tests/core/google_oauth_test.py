import http
import re
import unittest.mock
import urllib.parse
import uuid
from http import HTTPStatus
from typing import Any

import eave.stdlib.core_api
import google.oauth2.credentials
import google.oauth2.id_token

import eave.core.internal
import eave.core.internal.oauth.google
import eave.core.internal.oauth.slack
import eave.core.internal.orm.atlassian_installation
import eave.core.internal.orm.slack_installation
import eave.core.internal.orm.team

from .base import BaseTestCase


class TestGoogleOAuthHandler(BaseTestCase):
    async def asyncSetUp(self) -> None:
        await super().asyncSetUp()

        def id_token() -> dict[str, str]:
            return {
                "sub": self.anystring("google.sub"),
                "given_name": self.anystring("google.given_name"),
                "email": self.anystring("google.email"),
            }

        def _verify_oauth2_token(*args: Any, **kwargs: Any) -> dict[str, str]:
            return id_token()

        self.patch(unittest.mock.patch("google.oauth2.id_token.verify_oauth2_token", side_effect=_verify_oauth2_token))

        def _credentials_from_session(*args: Any, **kwargs: Any) -> google.oauth2.credentials.Credentials:
            return google.oauth2.credentials.Credentials(
                token=self.anystring("google.token"),
                refresh_token=self.anystring("google.refresh_token"),
                id_token=id_token(),
            )

        self.patch(
            unittest.mock.patch(
                "google_auth_oauthlib.helpers.credentials_from_session", side_effect=_credentials_from_session
            )
        )
        self.patch(unittest.mock.patch("google_auth_oauthlib.flow.Flow.fetch_token"))

    async def test_google_authorize(self) -> None:
        response = await self.make_request(
            path="/oauth/google/authorize",
            method="GET",
            payload=None,
        )

        assert response.status_code == HTTPStatus.TEMPORARY_REDIRECT
        assert response.cookies.get("ev_oauth_state_google")
        assert response.headers["Location"]
        assert re.search(r"^https://accounts\.google\.com/o/oauth2/auth", response.headers["Location"])
        redirect_uri = urllib.parse.quote(
            f"{eave.core.internal.app_config.eave_api_base}/oauth/google/callback", safe=""
        )
        assert re.search(redirect_uri, response.headers["Location"])

    async def test_google_callback_new_account(self) -> None:
        assert (await self.count(eave.core.internal.orm.AccountOrm)) == 0

        response = await self.make_request(
            path="/oauth/google/callback",
            method="GET",
            payload={
                "code": self.anystring("code"),
                "state": self.anystring("state"),
            },
            cookies={
                "ev_oauth_state_google": self.anystring("state"),
            },
        )

        assert response.status_code == HTTPStatus.TEMPORARY_REDIRECT
        assert not response.cookies.get("ev_oauth_state_google")  # Test the cookie was deleted
        assert response.headers["Location"]
        assert (
            response.headers["Location"] == f"{eave.core.internal.app_config.eave_www_base}/thanks"
        )  # Default for non-whitelisted teams

        account_id = response.cookies.get("ev_account_id")
        assert account_id
        assert response.cookies.get("ev_access_token")
        assert (await self.count(eave.core.internal.orm.AccountOrm)) == 1

        eave_account = await self.get_eave_account(id=uuid.UUID(account_id))
        assert eave_account
        eave_team = await self.get_eave_team(id=eave_account.team_id)
        assert eave_team

        assert eave_account.access_token == self.anystring("google.token")
        assert eave_account.refresh_token == self.anystring("google.refresh_token")
        assert eave_account.auth_id == self.anystring("google.sub")
        assert eave_account.auth_provider == eave.stdlib.core_api.enums.AuthProvider.google
        assert eave_team.name == f"{self.anystring('google.given_name')}'s Team"

    async def test_google_callback_new_account_without_name_from_google(self) -> None:
        self.testdata["google.given_name"] = None

        response = await self.make_request(
            path="/oauth/google/callback",
            method="GET",
            payload={
                "code": self.anystring("code"),
                "state": self.anystring("state"),
            },
            cookies={
                "ev_oauth_state_google": self.anystring("state"),
            },
        )

        account_id = response.cookies.get("ev_account_id")
        eave_account = await self.get_eave_account(id=uuid.UUID(account_id))
        assert eave_account
        eave_team = await self.get_eave_team(id=eave_account.team_id)
        assert eave_team
        assert eave_team.name == "Your Team"

    async def test_google_callback_whitelisted_team(self) -> None:
        self.patch_dict(
            unittest.mock.patch.dict(
                "os.environ",
                {
                    "EAVE_BETA_PREWHITELISTED_EMAILS_CSV": self.anystring("google.email"),
                },
            )
        )

        response = await self.make_request(
            path="/oauth/google/callback",
            method="GET",
            payload={
                "code": self.anystring("code"),
                "state": self.anystring("state"),
            },
            cookies={
                "ev_oauth_state_google": self.anystring("state"),
            },
        )

        account_id = response.cookies.get("ev_account_id")
        assert account_id
        eave_account = await self.get_eave_account(id=uuid.UUID(account_id))
        assert eave_account
        eave_team = await self.get_eave_team(id=eave_account.team_id)
        assert eave_team

        assert eave_team.beta_whitelisted is True

        assert response.status_code == HTTPStatus.TEMPORARY_REDIRECT
        assert response.headers["Location"]
        assert response.headers["Location"] == f"{eave.core.internal.app_config.eave_www_base}/dashboard"

    async def test_google_callback_existing_account(self) -> None:
        eave_team = await self.make_team()
<<<<<<< HEAD
        initial_eave_account = await self.make_account(
=======
        eave_account_before = await self.make_account(
>>>>>>> 75eb1369
            team_id=eave_team.id,
            auth_provider=eave.stdlib.core_api.enums.AuthProvider.google,
            auth_id=self.anystring("google.sub"),
            access_token=self.anystring("old_access_token"),
            refresh_token=self.anystring("old_refresh_token"),
        )

        response = await self.make_request(
            path="/oauth/google/callback",
            method="GET",
            payload={
                "code": self.anystring("code"),
                "state": self.anystring("state"),
            },
            cookies={
                "ev_oauth_state_google": self.anystring("state"),
            },
        )

        assert (await self.count(eave.core.internal.orm.AccountOrm)) == 1
<<<<<<< HEAD
        eave_account = await self.reload(initial_eave_account)
        assert eave_account
=======
        eave_account_after = await self.reload(eave_account_before)
        assert eave_account_after
>>>>>>> 75eb1369
        # Test that the tokens were updated
        assert eave_account_after.access_token == self.anystring("google.token")
        assert eave_account_after.refresh_token == self.anystring("google.refresh_token")

        # Test that the cookies were updated
        assert response.cookies.get("ev_account_id") == str(eave_account_after.id)
        assert response.cookies.get("ev_access_token") == eave_account_after.access_token

    async def test_google_callback_logged_in_account(self) -> None:
        eave_team = await self.make_team()
<<<<<<< HEAD
        initial_eave_account = await self.make_account(
=======
        eave_account_before = await self.make_account(
>>>>>>> 75eb1369
            team_id=eave_team.id,
            auth_provider=eave.stdlib.core_api.enums.AuthProvider.google,
            auth_id=self.anystring("google.sub"),
            access_token=self.anystring("old_access_token"),
            refresh_token=self.anystring("old_refresh_token"),
        )

        response = await self.make_request(
            path="/oauth/google/callback",
            method="GET",
            payload={
                "code": self.anystring("code"),
                "state": self.anystring("state"),
            },
            cookies={
                "ev_oauth_state_google": self.anystring("state"),
<<<<<<< HEAD
                "ev_account_id": str(initial_eave_account.id),
                "ev_access_token": initial_eave_account.access_token,
=======
                "ev_account_id": str(eave_account_before.id),
                "ev_access_token": eave_account_before.access_token,
>>>>>>> 75eb1369
            },
        )

        assert (await self.count(eave.core.internal.orm.AccountOrm)) == 1
<<<<<<< HEAD
        eave_account = await self.reload(initial_eave_account)
        assert eave_account
=======
        eave_account_after = await self.reload(eave_account_before)
        assert eave_account_after
>>>>>>> 75eb1369
        # Test that the tokens were updated
        assert eave_account_after.access_token == self.anystring("google.token")
        assert eave_account_after.refresh_token == self.anystring("google.refresh_token")

        # Test that the cookies were updated
        assert response.cookies.get("ev_account_id") == str(eave_account_after.id)
        assert response.cookies.get("ev_access_token") == eave_account_after.access_token

    async def test_google_callback_logged_in_account_another_provider(self) -> None:
        eave_team = await self.make_team()
        eave_account_before = await self.make_account(
            team_id=eave_team.id,
            auth_provider=eave.stdlib.core_api.enums.AuthProvider.slack,
            auth_id=self.anystring("slack.user_id"),
            access_token=self.anystring("old_access_token"),
            refresh_token=self.anystring("old_refresh_token"),
        )

        response = await self.make_request(
            path="/oauth/google/callback",
            method="GET",
            payload={
                "code": self.anystring("code"),
                "state": self.anystring("state"),
            },
            cookies={
                "ev_oauth_state_google": self.anystring("state"),
                "ev_account_id": str(eave_account_before.id),
                "ev_access_token": eave_account_before.access_token,
            },
        )

        assert (await self.count(eave.core.internal.orm.AccountOrm)) == 1
        eave_account_after = await self.reload(eave_account_before)
        assert eave_account_after
        # Test that the tokens were NOT updated
        assert eave_account_after.access_token == self.anystring("old_access_token")
        assert eave_account_after.refresh_token == self.anystring("old_refresh_token")

        # Test that the cookies were NOT updated
        assert response.cookies.get("ev_account_id") == str(eave_account_before.id)
        assert response.cookies.get("ev_access_token") == eave_account_before.access_token

    async def test_google_callback_invalid_state(self) -> None:
        response = await self.make_request(
            path="/oauth/google/callback",
            method="GET",
            payload={
                "code": self.anystring("code"),
                "state": self.anystring("state"),
            },
            cookies={
                "ev_oauth_state_google": self.anystring("invalid_state"),
            },
        )

        assert response.status_code == http.HTTPStatus.BAD_REQUEST
        assert (await self.count(eave.core.internal.orm.AccountOrm)) == 0
        assert (await self.count(eave.core.internal.orm.TeamOrm)) == 0<|MERGE_RESOLUTION|>--- conflicted
+++ resolved
@@ -163,11 +163,7 @@
 
     async def test_google_callback_existing_account(self) -> None:
         eave_team = await self.make_team()
-<<<<<<< HEAD
-        initial_eave_account = await self.make_account(
-=======
         eave_account_before = await self.make_account(
->>>>>>> 75eb1369
             team_id=eave_team.id,
             auth_provider=eave.stdlib.core_api.enums.AuthProvider.google,
             auth_id=self.anystring("google.sub"),
@@ -188,13 +184,8 @@
         )
 
         assert (await self.count(eave.core.internal.orm.AccountOrm)) == 1
-<<<<<<< HEAD
-        eave_account = await self.reload(initial_eave_account)
-        assert eave_account
-=======
         eave_account_after = await self.reload(eave_account_before)
         assert eave_account_after
->>>>>>> 75eb1369
         # Test that the tokens were updated
         assert eave_account_after.access_token == self.anystring("google.token")
         assert eave_account_after.refresh_token == self.anystring("google.refresh_token")
@@ -205,11 +196,7 @@
 
     async def test_google_callback_logged_in_account(self) -> None:
         eave_team = await self.make_team()
-<<<<<<< HEAD
-        initial_eave_account = await self.make_account(
-=======
         eave_account_before = await self.make_account(
->>>>>>> 75eb1369
             team_id=eave_team.id,
             auth_provider=eave.stdlib.core_api.enums.AuthProvider.google,
             auth_id=self.anystring("google.sub"),
@@ -226,24 +213,14 @@
             },
             cookies={
                 "ev_oauth_state_google": self.anystring("state"),
-<<<<<<< HEAD
-                "ev_account_id": str(initial_eave_account.id),
-                "ev_access_token": initial_eave_account.access_token,
-=======
                 "ev_account_id": str(eave_account_before.id),
                 "ev_access_token": eave_account_before.access_token,
->>>>>>> 75eb1369
-            },
-        )
-
-        assert (await self.count(eave.core.internal.orm.AccountOrm)) == 1
-<<<<<<< HEAD
-        eave_account = await self.reload(initial_eave_account)
-        assert eave_account
-=======
+            },
+        )
+
+        assert (await self.count(eave.core.internal.orm.AccountOrm)) == 1
         eave_account_after = await self.reload(eave_account_before)
         assert eave_account_after
->>>>>>> 75eb1369
         # Test that the tokens were updated
         assert eave_account_after.access_token == self.anystring("google.token")
         assert eave_account_after.refresh_token == self.anystring("google.refresh_token")
