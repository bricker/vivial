import json
import os
import random
import typing
import unittest
import unittest.mock
import urllib.parse
import uuid
from typing import Any, Optional, Protocol, TypeVar
from uuid import UUID, uuid4

import eave.core.app
import eave.core.internal
import eave.core.internal.oauth.atlassian
import eave.core.internal.orm
import eave.core.internal.orm.base
import eave.stdlib
import eave.stdlib.atlassian
import eave.stdlib.core_api
import eave.stdlib.jwt
import mockito
import sqlalchemy.orm
import sqlalchemy.sql.functions as safunc
from httpx import AsyncClient, Response
from sqlalchemy import literal_column, select
from sqlalchemy.ext.asyncio import AsyncSession, async_sessionmaker


class AnyStandardOrm(Protocol):
    id: sqlalchemy.orm.Mapped[UUID]


T = TypeVar("T")
J = TypeVar("J", bound=AnyStandardOrm)

TEST_SIGNING_KEY = eave.stdlib.signing.SigningKeyDetails(
    id="test-key",
    version="1",
    algorithm=eave.stdlib.signing.SigningAlgorithm.RS256,
)

eave.core.internal.database.async_engine.echo = False  # shhh


class BaseTestCase(unittest.IsolatedAsyncioTestCase):
    def __init__(self, methodName: str) -> None:
        super().__init__(methodName)
        self.maxDiff = None

    async def asyncSetUp(self) -> None:
        self.testdata: typing.Dict[str, Any] = {}

        self.mock_env = {
            "EAVE_API_BASE": "https://api.eave.dev:8080",
            "EAVE_WWW_BASE": "https://www.eave.dev:8080",
            "EAVE_COOKIE_DOMAIN": ".eave.dev",
            "EAVE_GOOGLE_OAUTH_CLIENT_CREDENTIALS_B64": eave.stdlib.util.b64encode(
                json.dumps(
                    {
                        "web": {
                            "client_id": self.anystring("google_oauth_client_id"),
                            "project_id": "eavefyi-dev",
                            "auth_uri": "https://accounts.google.com/o/oauth2/auth",
                            "token_uri": "https://oauth2.googleapis.com/token",
                            "auth_provider_x509_cert_url": "https://www.googleapis.com/oauth2/v1/certs",
                            "client_secret": self.anystring("google_oauth_client_secret"),
                            "redirect_uris": ["https://api.eave.dev:8080/oauth/google/callback"],
                        }
                    }
                )
            ),
        }

        async with eave.core.internal.database.async_engine.connect() as db_connection:
            await db_connection.run_sync(eave.core.internal.orm.base.get_base_metadata().drop_all)
            await db_connection.commit()
            await db_connection.run_sync(eave.core.internal.orm.base.get_base_metadata().create_all)
            await db_connection.commit()
            # tnames = ",".join([t.name for t in eave.core.internal.orm.base.get_base_metadata().sorted_tables])
            # await db_connection.execute(text(f"truncate {tnames} cascade").execution_options(autocommit=True))

        # transport = httpx.ASGITransport(
        #     app=eave.core.app.app,  # type:ignore
        #     raise_app_exceptions=True,
        # )
        self.httpclient = AsyncClient(
            app=eave.core.app.app,
            base_url=eave.core.internal.app_config.eave_api_base,
        )

        # Tests should never call out to KMS
        self.mock_signing()
        self.mock_google_services()
        self.mock_environment()
        self.mock_slack_client()
        self.mock_atlassian_client()

    async def asyncTearDown(self) -> None:
        unittest.mock.patch.stopall()
        # mockito.verifyStubbedInvocationsAreUsed()
        mockito.unstub()
        await self.httpclient.aclose()
        await eave.core.internal.database.async_engine.dispose()

    @staticmethod
    async def mock_coroutine(value: T) -> T:
        return value

    def unwrap(self, value: Optional[T]) -> T:
        assert value is not None
        return value

    def anystring(self, name: Optional[str] = None) -> str:
        if name is None:
            name = str(uuid4())

        if name not in self.testdata:
            data = str(uuid4())
            self.testdata[name] = data

        value: str = self.testdata[name]
        return value

    def anyjson(self, name: Optional[str] = None) -> str:
        if name is None:
            name = str(uuid4())

        if name not in self.testdata:
            data = json.dumps(
                {
                    str(uuid.uuid4()): str(uuid.uuid4()),
                    str(uuid.uuid4()): str(uuid.uuid4()),
                    str(uuid.uuid4()): str(uuid.uuid4()),
                }
            )
            self.testdata[name] = data

        value: str = self.testdata[name]
        return value

    def anydict(self, name: Optional[str] = None) -> typing.Dict[str, str]:
        if name is None:
            name = str(uuid4())

        if name not in self.testdata:
            data = {
                str(uuid.uuid4()): str(uuid.uuid4()),
                str(uuid.uuid4()): str(uuid.uuid4()),
                str(uuid.uuid4()): str(uuid.uuid4()),
            }
            self.testdata[name] = data

        value: dict[str, str] = self.testdata[name]
        return value

    def anyuuid(self, name: Optional[str] = None) -> UUID:
        if name is None:
            name = str(uuid4())

        if name not in self.testdata:
            data = uuid4()
            self.testdata[name] = data

        value: UUID = self.testdata[name]
        return value

    def anyint(self, name: Optional[str] = None) -> int:
        if name is None:
            name = str(uuid4())

        if name not in self.testdata:
            data = random.randint(0, 9999)
            self.testdata[name] = data

        value: int = self.testdata[name]
        return value

    @property
    def db_session(self) -> async_sessionmaker[AsyncSession]:
        session: async_sessionmaker[AsyncSession] = eave.core.internal.database.async_session
        return session

    async def save(self, obj: J) -> J:
        async with self.db_session.begin() as db_session:
            db_session.add(obj)
        return obj

    async def reload(self, obj: J) -> J | None:
        stmt = select(obj.__class__).where(literal_column("id") == obj.id)
        async with self.db_session.begin() as db_session:
            result: J | None = await db_session.scalar(stmt)

        return result

    async def delete(self, obj: AnyStandardOrm) -> None:
        async with self.db_session.begin() as db_session:
            await db_session.delete(obj)

    async def count(self, cls: Any) -> int:
        query = select(safunc.count(cls.id))
        async with self.db_session.begin() as db_session:
            count: int | None = await db_session.scalar(query)

        if count is None:
            count = 0
        return count

    async def make_request(
        self,
        path: str,
        payload: Optional[eave.stdlib.util.JsonObject] = None,
        method: str = "POST",
        headers: Optional[dict[str, Optional[str]]] = None,
        origin: Optional[eave.stdlib.eave_origins.EaveOrigin] = None,
        team_id: Optional[uuid.UUID] = None,
        account_id: Optional[uuid.UUID] = None,
        access_token: Optional[str] = None,
        request_id: Optional[uuid.UUID] = None,
        **kwargs: Any,
    ) -> Response:
        if headers is None:
            headers = {}

        if team_id:
            assert "eave-team-id" not in headers
            headers["eave-team-id"] = str(team_id)
        else:
            v = headers.get("eave-team-id")
            team_id = uuid.UUID(v) if v else None

        if account_id:
            assert "eave-account-id" not in headers
            headers["eave-account-id"] = str(account_id)
        else:
            v = headers.get("eave-account-id")
            account_id = uuid.UUID(v) if v else None

        if origin:
            assert "eave-origin" not in headers
            headers["eave-origin"] = origin.value
        else:
            if "eave-origin" not in headers:
                origin = eave.stdlib.EaveOrigin.eave_www
                headers["eave-origin"] = origin

        if request_id:
            assert "eave-request-id" not in headers
            headers["eave-request-id"] = str(request_id)
        elif "eave-request-id" in headers:
            request_id = uuid.UUID(headers["eave-request-id"])
        else:
            request_id = uuid.uuid4()
            headers["eave-request-id"] = str(request_id)

        request_args: dict[str, Any] = {}
        encoded_payload = json.dumps(payload) if payload else ""

        if method == "GET":
            data = urllib.parse.urlencode(query=payload or {})
            request_args["params"] = data
        else:
            request_args["content"] = encoded_payload

        if "eave-signature" not in headers:
            origin = origin or eave.stdlib.EaveOrigin.eave_www
            signature_message = eave.stdlib.core_api.client.build_message_to_sign(
                method=method,
                url=eave.stdlib.core_api.client.makeurl(path),
                origin=origin,
                payload=encoded_payload,
                request_id=request_id,
                team_id=team_id,
                account_id=account_id,
            )

            signature = eave.stdlib.signing.sign_b64(
                signing_key=eave.stdlib.signing.get_key(signer=origin.value),
                data=signature_message,
            )

            headers["eave-signature"] = signature

        if access_token and "authorization" not in headers:
            headers["authorization"] = f"Bearer {access_token}"

        clean_headers = {k: v for (k, v) in headers.items() if v is not None}

        response = await self.httpclient.request(
            method,
            path,
            headers=clean_headers,
            **request_args,
            **kwargs,
        )

        return response

    def mock_environment(self) -> None:
        def _getenv(key: str, default: str | None = None) -> str | None:
            v: str | None
            if key in self.mock_env:
                v = self.mock_env[key]
            elif key in os.environ:
                v = os.environ[key]
            else:
                v = default

            return v

        unittest.mock.patch("os.getenv", new=_getenv)

    def mock_google_services(self) -> None:
        def _get_secret(_self: Any, name: str) -> str:
            v: str = self.mock_env.get(name, f"not mocked: {name}")
            return v

        def _get_runtimeconfig(_self: Any, name: str) -> str:
            v: str = self.mock_env.get(name, f"not mocked: {name}")
            return v

        unittest.mock.patch("eave.stdlib.config.EaveConfig.get_secret", new=_get_secret).start()
        unittest.mock.patch("eave.stdlib.config.EaveConfig.get_runtimeconfig", new=_get_runtimeconfig).start()

    def mock_slack_client(self) -> None:
        unittest.mock.patch("slack_sdk.web.async_client.AsyncWebClient", autospec=True).start()

    def mock_atlassian_client(self) -> None:
        unittest.mock.patch("atlassian.rest_client.AtlassianRestAPI.get", new=unittest.mock.MagicMock()).start()

        self.fake_atlassian_resources = [
            eave.stdlib.atlassian.AtlassianAvailableResource(
                id=self.anystring("atlassian_cloud_id"),
                url=self.anystring("confluence_document_response._links.base"),
                avatarUrl=self.anystring("atlassian.resource.avatar"),
                name=self.anystring("atlassian.resource.name"),
                scopes=[],
            )
        ]

        unittest.mock.patch(
            "eave.core.internal.oauth.atlassian.AtlassianOAuthSession.get_available_resources",
            new=lambda *args, **kwargs: self.fake_atlassian_resources,
        ).start()

        self.fake_atlassian_token = {
            "access_token": self.anystring("atlassian.access_token"),
            "refresh_token": self.anystring("atlassian.refresh_token"),
            "expires_in": self.anyint("atlassian.expires_in"),
            "scope": self.anystring("atlassian.scope"),
        }

        unittest.mock.patch("eave.core.internal.oauth.atlassian.AtlassianOAuthSession.fetch_token").start()
        unittest.mock.patch(
            "eave.core.internal.oauth.atlassian.AtlassianOAuthSession.get_token",
            new=lambda *args, **kwargs: self.fake_atlassian_token,
        ).start()

        self.fake_confluence_user = eave.stdlib.atlassian.ConfluenceUser(
            data={
                "type": "known",
                "accountType": "atlassian",
                "accountId": self.anystring("confluence.account_id"),
                "displayName": self.anystring("confluence.display_name"),
                "email": self.anystring("confluence.email"),
            },
            ctx=eave.stdlib.atlassian.ConfluenceContext(base_url=self.anystring("confluence.base_url")),
        )

        unittest.mock.patch(
            "eave.core.internal.oauth.atlassian.AtlassianOAuthSession.get_userinfo",
            new=lambda *args, **kwargs: self.fake_confluence_user,
        ).start()

    def mock_signing(self) -> None:
        def _sign_b64(signing_key: eave.stdlib.signing.SigningKeyDetails, data: str | bytes) -> str:
            value: str = eave.stdlib.util.b64encode(eave.stdlib.util.sha256hexdigest(data))
            return value

        def _verify_signature_or_exception(
            signing_key: eave.stdlib.signing.SigningKeyDetails, message: str | bytes, signature: str
        ) -> None:
            if signature != eave.stdlib.util.b64encode(eave.stdlib.util.sha256hexdigest(message)):
                raise eave.stdlib.exceptions.InvalidSignatureError()

        mockito.when2(eave.stdlib.signing.sign_b64, ...).thenAnswer(_sign_b64)
        mockito.when2(eave.stdlib.signing.verify_signature_or_exception, ...).thenAnswer(_verify_signature_or_exception)

<<<<<<< HEAD
    async def mock_auth_token(
        self, account: eave.core.internal.orm.account.AccountOrm
    ) -> Tuple[eave_jwt.JWT, eave_jwt.JWT, eave.core.internal.orm.auth_token.AuthTokenOrm]:
        before_count = await self.count(eave.core.internal.orm.auth_token.AuthTokenOrm)

        access_token = eave_jwt.create_jwt(
            signing_key=EAVE_API_SIGNING_KEY,
            purpose=eave_jwt.JWTPurpose.access,
            iss=EAVE_API_JWT_ISSUER,
            aud=eave.stdlib.eave_origins.EaveOrigin.eave_www.value,
            sub=str(account.id),
        )

        refresh_token = eave_jwt.create_jwt(
            signing_key=EAVE_API_SIGNING_KEY,
            purpose=eave_jwt.JWTPurpose.refresh,
            iss=EAVE_API_JWT_ISSUER,
            aud=access_token.payload.aud,
            sub=access_token.payload.sub,
            iat=access_token.payload.iat,
            nbf=access_token.payload.nbf,
            jti=access_token.payload.jti,
            exp_minutes=60,
        )

        auth_token = eave.core.internal.orm.auth_token.AuthTokenOrm(
            account_id=account.id,
            team_id=account.team_id,
            access_token_hashed=eave_util.sha256hexdigest(access_token.to_str()),
            refresh_token_hashed=eave_util.sha256hexdigest(refresh_token.to_str()),
            jti=access_token.payload.jti,
            iss=access_token.payload.iss,
            aud=access_token.payload.aud,
            expires=datetime.utcfromtimestamp(float(access_token.payload.exp)),
=======
    async def make_team(self) -> eave.core.internal.orm.TeamOrm:
        team = eave.core.internal.orm.TeamOrm(
            name=self.anystring("team name"), document_platform=eave.stdlib.core_api.enums.DocumentPlatform.confluence
>>>>>>> c7f22a09
        )
        await self.save(team)
        return team

    async def make_account(self, **kwargs: Any) -> eave.core.internal.orm.account.AccountOrm:
        if not (team_id := kwargs.pop("team_id", None)):
            team = await self.make_team()
            team_id = team.id

        account = eave.core.internal.orm.account.AccountOrm(
            auth_provider=kwargs.pop("auth_provider", eave.stdlib.core_api.enums.AuthProvider.slack),
            auth_id=kwargs.pop("auth_id", self.anystring("auth_id")),
            access_token=kwargs.pop("access_token", self.anystring("oauth_token")),
            refresh_token=kwargs.pop("refresh_token", self.anystring("refresh_token")),
            team_id=team_id,
            **kwargs,
        )
        await self.save(account)
        return account

    async def get_eave_account(self, id: UUID) -> eave.core.internal.orm.AccountOrm | None:
        async with self.db_session.begin() as db_session:
            acct = await eave.core.internal.orm.AccountOrm.one_or_none(session=db_session, id=id)

        return acct

    async def get_eave_team(self, id: UUID) -> eave.core.internal.orm.TeamOrm | None:
        async with self.db_session.begin() as db_session:
            acct = await eave.core.internal.orm.TeamOrm.one_or_none(session=db_session, team_id=id)

        return acct

    def confluence_document_response_fixture(self) -> eave.stdlib.util.JsonObject:
        return {
            "id": self.anystring("confluence_document_response.id"),
            "type": "page",
            "status": "current",
            "title": self.anystring("confluence_document_response.title"),
            "space": {
                "id": 229380,
                "key": "EAVE",
                "name": "Eave",
                "type": "global",
                "status": "current",
                "_expandable": {
                    "settings": "/rest/api/space/EAVE/settings",
                    "metadata": "",
                    "operations": "",
                    "lookAndFeel": "/rest/api/settings/lookandfeel?spaceKey=EAVE",
                    "identifiers": "",
                    "permissions": "",
                    "icon": "",
                    "description": "",
                    "theme": "/rest/api/space/EAVE/theme",
                    "history": "",
                    "homepage": "/rest/api/content/229464",
                },
                "_links": {"webui": "/spaces/EAVE", "self": "https://eave-fyi.atlassian.net/wiki/rest/api/space/EAVE"},
            },
            "history": {
                "latest": True,
                "createdBy": {
                    "type": "known",
                    "accountId": "63a5faccb790087ed70fc684",
                    "accountType": "atlassian",
                    "email": "bryan@eave.fyi",
                    "publicName": "Bryan Ricker",
                    "profilePicture": {
                        "path": "/wiki/aa-avatar/63a5faccb790087ed70fc684",
                        "width": 48,
                        "height": 48,
                        "isDefault": False,
                    },
                    "displayName": "Bryan Ricker",
                    "isExternalCollaborator": False,
                    "_expandable": {"operations": "", "personalSpace": ""},
                    "_links": {
                        "self": "https://eave-fyi.atlassian.net/wiki/rest/api/user?accountId=63a5faccb790087ed70fc684"
                    },
                },
                "createdDate": "2023-01-08T23:36:45.274Z",
                "_expandable": {
                    "lastUpdated": "",
                    "previousVersion": "",
                    "contributors": "",
                    "nextVersion": "",
                    "ownedBy": "",
                },
                "_links": {"self": "https://eave-fyi.atlassian.net/wiki/rest/api/content/3375127/history"},
            },
            "version": {
                "by": {
                    "type": "known",
                    "accountId": "63a5faccb790087ed70fc684",
                    "accountType": "atlassian",
                    "email": "bryan@eave.fyi",
                    "publicName": "Bryan Ricker",
                    "profilePicture": {
                        "path": "/wiki/aa-avatar/63a5faccb790087ed70fc684",
                        "width": 48,
                        "height": 48,
                        "isDefault": False,
                    },
                    "displayName": "Bryan Ricker",
                    "isExternalCollaborator": False,
                    "_expandable": {"operations": "", "personalSpace": ""},
                    "_links": {
                        "self": "https://eave-fyi.atlassian.net/wiki/rest/api/user?accountId=63a5faccb790087ed70fc684"
                    },
                },
                "when": "2023-01-08T23:36:45.274Z",
                "friendlyWhen": "just a moment ago",
                "message": "",
                "number": 1,
                "minorEdit": False,
                "confRev": "confluence$content$3375127.2",
                "contentTypeModified": False,
                "_expandable": {"collaborators": "", "content": "/rest/api/content/3375127"},
                "_links": {"self": "https://eave-fyi.atlassian.net/wiki/rest/api/content/3375127/version/1"},
            },
            "ancestors": [
                {
                    "id": "229464",
                    "type": "page",
                    "status": "current",
                    "title": "Eave",
                    "macroRenderedOutput": {},
                    "extensions": {"position": 655},
                    "_expandable": {
                        "container": "/rest/api/space/EAVE",
                        "metadata": "",
                        "restrictions": "/rest/api/content/229464/restriction/byOperation",
                        "history": "/rest/api/content/229464/history",
                        "body": "",
                        "version": "",
                        "descendants": "/rest/api/content/229464/descendant",
                        "space": "/rest/api/space/EAVE",
                        "childTypes": "",
                        "schedulePublishInfo": "",
                        "operations": "",
                        "schedulePublishDate": "",
                        "children": "/rest/api/content/229464/child",
                        "ancestors": "",
                    },
                    "_links": {
                        "self": "https://eave-fyi.atlassian.net/wiki/rest/api/content/229464",
                        "tinyui": "/x/WIAD",
                        "editui": "/pages/resumedraft.action?draftId=229464",
                        "webui": "/spaces/EAVE/overview",
                    },
                }
            ],
            "container": {
                "id": 229380,
                "key": "EAVE",
                "name": "Eave",
                "type": "global",
                "status": "current",
                "history": {
                    "createdBy": {
                        "type": "known",
                        "accountId": "63a5faccb790087ed70fc684",
                        "accountType": "atlassian",
                        "email": "bryan@eave.fyi",
                        "publicName": "Bryan Ricker",
                        "profilePicture": {
                            "path": "/wiki/aa-avatar/63a5faccb790087ed70fc684",
                            "width": 48,
                            "height": 48,
                            "isDefault": False,
                        },
                        "displayName": "Bryan Ricker",
                        "isExternalCollaborator": False,
                        "_expandable": {"operations": "", "personalSpace": ""},
                        "_links": {
                            "self": "https://eave-fyi.atlassian.net/wiki/rest/api/user?accountId=63a5faccb790087ed70fc684"
                        },
                    },
                    "createdDate": "2022-12-23T19:06:29.653Z",
                },
                "_expandable": {
                    "settings": "/rest/api/space/EAVE/settings",
                    "metadata": "",
                    "operations": "",
                    "lookAndFeel": "/rest/api/settings/lookandfeel?spaceKey=EAVE",
                    "identifiers": "",
                    "permissions": "",
                    "icon": "",
                    "description": "",
                    "theme": "/rest/api/space/EAVE/theme",
                    "homepage": "/rest/api/content/229464",
                },
                "_links": {"webui": "/spaces/EAVE", "self": "https://eave-fyi.atlassian.net/wiki/rest/api/space/EAVE"},
            },
            "macroRenderedOutput": {},
            "body": {
                "storage": {
                    "value": "<h1>Test Body</h1>\\n\\n<p>Hello</p>\\n\\n<h3>Smaller Header</h3>\\n\\n<p>OK</p>",
                    "representation": "storage",
                    "embeddedContent": [],
                    "_expandable": {"content": "/rest/api/content/3375127"},
                },
                "_expandable": {
                    "editor": "",
                    "atlas_doc_format": "",
                    "view": "",
                    "export_view": "",
                    "styled_view": "",
                    "dynamic": "",
                    "editor2": "",
                    "anonymous_export_view": "",
                },
            },
            "extensions": {"position": 939968483},
            "_expandable": {
                "childTypes": "",
                "schedulePublishInfo": "",
                "metadata": "",
                "operations": "",
                "schedulePublishDate": "",
                "children": "/rest/api/content/3375127/child",
                "restrictions": "/rest/api/content/3375127/restriction/byOperation",
                "descendants": "/rest/api/content/3375127/descendant",
            },
            "_links": {
                "editui": "/pages/resumedraft.action?draftId=3375127",
                "webui": "/spaces/EAVE/pages/3375127/Test+Title+917c1747-5d52-421e-aaf6-05ad519d5dd8",
                "context": "/wiki",
                "self": "https://eave-fyi.atlassian.net/wiki/rest/api/content/3375127",
                "tinyui": "/" + self.anystring("confluence_document_response._links.tinyui"),
                "collection": "/rest/api/content",
                "base": f"{self.anystring('confluence_document_response._links.base')}/wiki",
            },
        }

    def slack_chat_postMessage_response_fixture(self) -> eave.stdlib.util.JsonObject:
        return {
            "ok": True,
            "channel": self.anystring("slack.channel"),
            "ts": self.anystring("slack.ts"),
            "message": {
                "text": self.anystring("slack.message.text"),
                "username": self.anystring("slack.message.username"),
                "bot_id": self.anystring("slack.message.bot_id"),
                "attachments": [
                    {
                        "text": self.anystring("slack.message.attachments[0].text"),
                        "id": self.anyint("slack.message.attachments[0].id"),
                        "fallback": self.anystring("slack.message.attachments[0].fallback"),
                    }
                ],
                "type": "message",
                "subtype": "bot_message",
                "ts": self.anystring("slack.ts"),
            },
        }<|MERGE_RESOLUTION|>--- conflicted
+++ resolved
@@ -385,46 +385,9 @@
         mockito.when2(eave.stdlib.signing.sign_b64, ...).thenAnswer(_sign_b64)
         mockito.when2(eave.stdlib.signing.verify_signature_or_exception, ...).thenAnswer(_verify_signature_or_exception)
 
-<<<<<<< HEAD
-    async def mock_auth_token(
-        self, account: eave.core.internal.orm.account.AccountOrm
-    ) -> Tuple[eave_jwt.JWT, eave_jwt.JWT, eave.core.internal.orm.auth_token.AuthTokenOrm]:
-        before_count = await self.count(eave.core.internal.orm.auth_token.AuthTokenOrm)
-
-        access_token = eave_jwt.create_jwt(
-            signing_key=EAVE_API_SIGNING_KEY,
-            purpose=eave_jwt.JWTPurpose.access,
-            iss=EAVE_API_JWT_ISSUER,
-            aud=eave.stdlib.eave_origins.EaveOrigin.eave_www.value,
-            sub=str(account.id),
-        )
-
-        refresh_token = eave_jwt.create_jwt(
-            signing_key=EAVE_API_SIGNING_KEY,
-            purpose=eave_jwt.JWTPurpose.refresh,
-            iss=EAVE_API_JWT_ISSUER,
-            aud=access_token.payload.aud,
-            sub=access_token.payload.sub,
-            iat=access_token.payload.iat,
-            nbf=access_token.payload.nbf,
-            jti=access_token.payload.jti,
-            exp_minutes=60,
-        )
-
-        auth_token = eave.core.internal.orm.auth_token.AuthTokenOrm(
-            account_id=account.id,
-            team_id=account.team_id,
-            access_token_hashed=eave_util.sha256hexdigest(access_token.to_str()),
-            refresh_token_hashed=eave_util.sha256hexdigest(refresh_token.to_str()),
-            jti=access_token.payload.jti,
-            iss=access_token.payload.iss,
-            aud=access_token.payload.aud,
-            expires=datetime.utcfromtimestamp(float(access_token.payload.exp)),
-=======
     async def make_team(self) -> eave.core.internal.orm.TeamOrm:
         team = eave.core.internal.orm.TeamOrm(
             name=self.anystring("team name"), document_platform=eave.stdlib.core_api.enums.DocumentPlatform.confluence
->>>>>>> c7f22a09
         )
         await self.save(team)
         return team
