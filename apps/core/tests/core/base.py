--- conflicted
+++ resolved
@@ -50,14 +50,9 @@
         self.dbsession = get_async_session()
         self.dbsession.begin()
         connection = await self.dbsession.connection()
-<<<<<<< HEAD
+        assert connection.engine.url.database == "eave-test"
         await connection.run_sync(eave_orm.Base.metadata.drop_all)
         await connection.run_sync(eave_orm.Base.metadata.create_all)
-=======
-        assert connection.engine.url.database == "eave-test"
-        await connection.run_sync(orm.Base.metadata.drop_all)
-        await connection.run_sync(orm.Base.metadata.create_all)
->>>>>>> 3d5142ae
 
         self.httpclient = AsyncClient(app=eave.core.app.app, base_url=app_config.eave_api_base)
 
@@ -137,27 +132,4 @@
             **kwargs,
         )
 
-        return response
-
-    # async def _polyfill_db(self) -> None:
-    #     raw_connection = await self._dbconnection.get_raw_connection()
-    #     driver = raw_connection.driver_connection
-    #     assert isinstance(driver, aiosqlite.core.Connection)
-    #     # await driver.enable_load_extension(True)
-    #     # await driver.load_extension(path="../vendor/uuid.so")
-
-    #     # driver.create_function(
-    #     #     name="gen_random_uuid",
-    #     #     narg=0,
-    #     #     func=lambda: str(uuid4()),
-    #     # )
-
-    #     # (lower(hex(randomblob(16))))
-
-    #     # We're using the Postgres native "gen_random_uuid" function for the ID columns,
-    #     # which doesn't exist in SQLite.
-    #     await driver.create_function(
-    #         name="gen_random_uuid",
-    #         num_params=0,
-    #         func=lambda: uuid4().hex,
-    #     )+        return response