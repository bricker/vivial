--- conflicted
+++ resolved
@@ -117,16 +117,16 @@
  */
 
 /**
-<<<<<<< HEAD
  * @typedef {object} GlossaryNetworkState
  * @property {boolean} virtualEventsAreLoading
  * @property {boolean} virtualEventsAreErroring
-=======
+ */
+
+/**
  * @typedef {object} VirtualEvent
  * @property {string} name
  * @property {string} description
  * @property {string[]} fields
->>>>>>> 65200408
  */
 
 export const Types = {};