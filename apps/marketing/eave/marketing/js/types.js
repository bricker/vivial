/**
 * @typedef {import("@material-ui/core").Theme} Theme
 */

/**
 * @typedef {Window & typeof globalThis & { eave: { cookieDomain: string, apiBase: string, assetBase: string } }} GlobalEave
 */

/**
 * @typedef {import("../../../../../libs/eave-stdlib-ts/src/core-api/models/github-repos.js").GithubRepo} GithubRepo
 */

/**
 * @typedef {import("../../../../../libs/eave-stdlib-ts/src/core-api/operations/github-repos.js").GetGithubReposResponseBody} GetGithubReposResponseBody
 */

/**
 * @typedef {import("../../../../../libs/eave-stdlib-ts/src/core-api/operations/github-repos.js").UpdateGithubReposRequestBody} UpdateGithubReposRequestBody
 */

/**
 * @typedef {import("../../../../../libs/eave-stdlib-ts/src/core-api/models/github-repos.js").GithubRepoUpdateInput} GithubRepoUpdateInput
 */

/**
 * @typedef {import("../../../../../libs/eave-stdlib-ts/src/core-api/operations/github-documents.js").GetGithubDocumentsResponseBody} GetGithubDocumentsResponseBody
 */

/**
 * @typedef {import("../../../../../libs/eave-stdlib-ts/src/core-api/models/github-documents.js").GithubDocument} GithubDocument
 */

/**
 * @typedef {import("../../../../../libs/eave-stdlib-ts/src/confluence-api/operations.js").GetAvailableSpacesResponseBody} GetAvailableSpacesResponseBody
 */

/**
 * @typedef {import("../../../../../libs/eave-stdlib-ts/src/core-api/models/team.js").ConfluenceDestinationInput} ConfluenceDestinationInput
 */

/**
 * @typedef {import("../../../../../libs/eave-stdlib-ts/src/core-api/operations/team.js").UpsertConfluenceDestinationAuthedRequestBody} UpsertConfluenceDestinationAuthedRequestBody
 */

/**
 * @typedef {import("../../../../../libs/eave-stdlib-ts/src/core-api/operations/team.js").UpsertConfluenceDestinationAuthedResponseBody} UpsertConfluenceDestinationAuthedResponseBody
 */

/**
 * @typedef {import("../../../../../libs/eave-stdlib-ts/src/core-api/models/team.js").ConfluenceDestination} ConfluenceDestination
 */

/**
 * @typedef {import("../../../../../libs/eave-stdlib-ts/src/confluence-api/models.js").ConfluenceSpace} ConfluenceSpace
 */

/**
 * @typedef {import("../../../../../libs/eave-stdlib-ts/src/core-api/models/team.js").Team} Team
 */

/**
 * @typedef {import("../../../../../libs/eave-stdlib-ts/src/core-api/models/account.js").AuthenticatedAccount} AuthenticatedAccount
 */

/**
 * @typedef {import("../../../../../libs/eave-stdlib-ts/src/core-api/models/integrations.js").Integrations} Integrations
 */

/**
 * @typedef {import("../../../../../libs/eave-stdlib-ts/src/core-api/operations/team.js").GetTeamResponseBody} GetTeamResponseBody
 */

/** @typedef {import("../../../../../libs/eave-stdlib-ts/src/core-api/models/api-documentation-jobs.js").ApiDocumentationJob} ApiDocumentationJob */

/** @typedef {import("../../../../../libs/eave-stdlib-ts/src/core-api/operations/api-documentation-jobs.js").GetApiDocumentationJobsResponseBody} GetApiDocumentationJobsResponseBody */

/** @typedef {import("../../../../../libs/eave-stdlib-ts/src/core-api/operations/api-documentation-jobs.js").GetApiDocumentationJobsRequestBody} GetApiDocumentationJobsRequestBody */

/**
 * @typedef {object} DashboardTeam
<<<<<<< HEAD
=======
 * @property {boolean} [teamIsLoading]
 * @property {boolean} [teamIsErroring]
 * @property {boolean} [reposAreLoading]
 * @property {boolean} [reposAreErroring]
 * @property {boolean} [apiDocsLoading]
 * @property {boolean} [apiDocsErroring]
 * @property {boolean} [apiDocsJobStatusLoading]
 * @property {boolean} [apiDocsJobStatusErroring]
 * @property {number} [apiDocsFetchCount]
 * @property {boolean} [teamRequestHasSucceededAtLeastOnce]
 * @property {boolean} [reposRequestHasSucceededAtLeastOnce]
 * @property {boolean} [apiDocsRequestHasSucceededAtLeastOnce]
>>>>>>> 39559c02
 * @property {boolean} [inlineCodeDocsEnabled]
 * @property {boolean} [apiDocsEnabled]
 * @property {string} [id]
 * @property {string} [name]
 * @property {GithubDocument[]} [apiDocs]
 * @property {Integrations} [integrations]
 * @property {GithubRepo[]} [repos]
<<<<<<< HEAD
 * @property {ConfluenceDestination} [confluenceDestination]
 * @property {ConfluenceSpace[]} [availableConfluenceSpaces]
 */

/**
 * @typedef {object} DashboardNetworkState
 * @property {boolean} accountIsLoading
 * @property {boolean} accountIsErroring
 * @property {boolean} teamIsLoading
 * @property {boolean} teamIsErroring
 * @property {boolean} reposAreLoading
 * @property {boolean} reposAreErroring
 * @property {boolean} apiDocsLoading
 * @property {boolean} apiDocsErroring
 * @property {boolean} confluenceSpacesLoading
 * @property {boolean} confluenceSpacesErroring
 * @property {boolean} confluenceSpaceUpdateLoading
 * @property {boolean} confluenceSpaceUpdateErroring
 * @property {number} apiDocsFetchCount
 * @property {boolean} teamRequestHasSucceededAtLeastOnce
 * @property {boolean} reposRequestHasSucceededAtLeastOnce
 * @property {boolean} apiDocsRequestHasSucceededAtLeastOnce
=======
 * @property {ApiDocumentationJob[]} [apiDocsJobs]
>>>>>>> 39559c02
 */

/**
 * @typedef {object} DashboardUser
 * @property {AuthenticatedAccount} [account]
 */

/**
 * @typedef {object} AuthModal
 * @property {boolean} isOpen
 * @property {string} mode
 */

/** @typedef {{ teamRepoIds: string[], enabledRepoIds: string[], feature: string }} FeatureStateParams */

/**
 * @typedef {object} FeatureDescriptionContent
 * @property {string} [title]
 * @property {string} [subtitle]
 * @property {string | null} [supportSubheader]
 * @property {string[]} [languages]
 */

export const Types = {};<|MERGE_RESOLUTION|>--- conflicted
+++ resolved
@@ -78,21 +78,6 @@
 
 /**
  * @typedef {object} DashboardTeam
-<<<<<<< HEAD
-=======
- * @property {boolean} [teamIsLoading]
- * @property {boolean} [teamIsErroring]
- * @property {boolean} [reposAreLoading]
- * @property {boolean} [reposAreErroring]
- * @property {boolean} [apiDocsLoading]
- * @property {boolean} [apiDocsErroring]
- * @property {boolean} [apiDocsJobStatusLoading]
- * @property {boolean} [apiDocsJobStatusErroring]
- * @property {number} [apiDocsFetchCount]
- * @property {boolean} [teamRequestHasSucceededAtLeastOnce]
- * @property {boolean} [reposRequestHasSucceededAtLeastOnce]
- * @property {boolean} [apiDocsRequestHasSucceededAtLeastOnce]
->>>>>>> 39559c02
  * @property {boolean} [inlineCodeDocsEnabled]
  * @property {boolean} [apiDocsEnabled]
  * @property {string} [id]
@@ -100,7 +85,7 @@
  * @property {GithubDocument[]} [apiDocs]
  * @property {Integrations} [integrations]
  * @property {GithubRepo[]} [repos]
-<<<<<<< HEAD
+ * @property {ApiDocumentationJob[]} [apiDocsJobs]
  * @property {ConfluenceDestination} [confluenceDestination]
  * @property {ConfluenceSpace[]} [availableConfluenceSpaces]
  */
@@ -115,6 +100,8 @@
  * @property {boolean} reposAreErroring
  * @property {boolean} apiDocsLoading
  * @property {boolean} apiDocsErroring
+ * @property {boolean} [apiDocsJobStatusLoading]
+ * @property {boolean} [apiDocsJobStatusErroring]
  * @property {boolean} confluenceSpacesLoading
  * @property {boolean} confluenceSpacesErroring
  * @property {boolean} confluenceSpaceUpdateLoading
@@ -123,9 +110,6 @@
  * @property {boolean} teamRequestHasSucceededAtLeastOnce
  * @property {boolean} reposRequestHasSucceededAtLeastOnce
  * @property {boolean} apiDocsRequestHasSucceededAtLeastOnce
-=======
- * @property {ApiDocumentationJob[]} [apiDocsJobs]
->>>>>>> 39559c02
  */
 
 /**
