import { useContext } from "react";

import { AUTH_MODAL_STATE } from "../constants.js";
import { AppContext } from "../context/Provider.js";

const useAuthModal = () => {
  const { authModalCtx } = useContext(AppContext);
  const [authModal, setAuthModal] = authModalCtx;

  return {
    authModal,
    setAuthModal,
    isOpen: authModal.isOpen,
    openModal: (mode) => {
      setAuthModal((prevState) => ({
        ...prevState,
        ...(mode && mode !== prevState.mode && { mode }),
        isOpen: true,
      }));
    },
<<<<<<< HEAD
    closeModal: () => setAuthModal((prevState) => ({ ...prevState, isOpen: false })),
=======
    closeModal: () =>
      setAuthModal((prevState) => ({ ...prevState, isOpen: false })),
>>>>>>> d035c201
    isLoginMode: authModal.mode === AUTH_MODAL_STATE.LOGIN,
    isSignupMode: authModal.mode === AUTH_MODAL_STATE.SIGNUP,
  };
};

export default useAuthModal;<|MERGE_RESOLUTION|>--- conflicted
+++ resolved
@@ -18,12 +18,8 @@
         isOpen: true,
       }));
     },
-<<<<<<< HEAD
-    closeModal: () => setAuthModal((prevState) => ({ ...prevState, isOpen: false })),
-=======
     closeModal: () =>
       setAuthModal((prevState) => ({ ...prevState, isOpen: false })),
->>>>>>> d035c201
     isLoginMode: authModal.mode === AUTH_MODAL_STATE.LOGIN,
     isSignupMode: authModal.mode === AUTH_MODAL_STATE.SIGNUP,
   };
