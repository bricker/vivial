--- conflicted
+++ resolved
@@ -22,15 +22,11 @@
   }
 
   async function getUserAccount() {
-<<<<<<< HEAD
-    setUser((prev) => ({ ...prev, accountIsLoading: true, accountIsErroring: false }));
-=======
     setUser((prev) => ({
       ...prev,
       accountIsLoading: true,
       accountIsErroring: false,
     }));
->>>>>>> d035c201
     fetch("/dashboard/me")
       .then((resp) => {
         if (isHTTPError(resp)) {
