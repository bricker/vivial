import { Drawer, IconButton } from "@material-ui/core";
import { makeStyles } from "@material-ui/styles";
import React, { useState } from "react";
import { Link } from "react-router-dom";

import { AUTH_MODAL_STATE, FEEDBACK_URL } from "../../constants.js";
import useAuthModal from "../../hooks/useAuthModal.js";
import useUser from "../../hooks/useUser.js";
import Button from "../Button/index.jsx";
import EaveLogo from "../EaveLogo/index.jsx";
import CloseIcon from "../Icons/CloseIcon.js";
import HamburgerIcon from "../Icons/HamburgerIcon.js";

const makeClasses = makeStyles((theme) => ({
  outterContainer: {
    marginBottom: theme.header.marginBottom,
    width: "100%",
    zIndex: 100,
    [theme.breakpoints.up("md")]: {
      marginBottom: theme.header.md.marginBottom,
    },
  },
  innerContainer: {
    height: theme.header.height,
    display: "flex",
    alignItems: "flex-start",
    justifyContent: "space-between",
    padding: "16px",
    maxWidth: 1440,
    margin: "0 auto",
    [theme.breakpoints.up("md")]: {
      height: theme.header.md.height,
      alignItems: "center",
      padding: "0px 46px",
    },
  },
  logoContainer: {
    paddingLeft: 10,
    lineHeight: 0,
    [theme.breakpoints.up("md")]: {
      paddingLeft: 0,
    },
  },
  menuIconBtn: {
    padding: 0,
    [theme.breakpoints.up("md")]: {
      display: "none",
    },
  },
  mobileMenu: {
    backgroundColor: theme.palette.background.main,
    width: "100vw",
    height: "100vh",
  },
  mobileNav: {
    padding: "0px 25px",
  },
  mobileNavItem: {
    color: theme.palette.background.contrastText,
    textDecoration: "none",
    fontSize: 32,
    lineHeight: "37.5px",
    fontWeight: 400,
    display: "block",
    padding: 0,
    margin: "0 0 32px",
    border: "none",
    appearance: "none",
    cursor: "pointer",
    background: "none",
  },
  ctaContainer: {
    display: "none",
    [theme.breakpoints.up("md")]: {
      display: "block",
      fontSize: 32,
    },
  },
  button: {
    fontWeight: 700,
  },
  inlineButton: {
    color: theme.palette.background.contrastText,
    display: "inline-block",
    padding: "0px 32px",
    border: "none",
    appearance: "none",
    cursor: "pointer",
    background: "none",
    fontSize: 16,
    lineHeight: "21px",
    fontWeight: 700,
    textDecoration: "none",
  },
}));

const Header = ({ simpleHeader }) => {
  const classes = makeClasses();
  const [drawerIsOpen, setDrawerIsOpen] = useState(false);
  const { openModal } = useAuthModal();
  const { user, logUserOut } = useUser();
  const { isAuthenticated } = user;

  const TopButtons = isAuthenticated ? (
    <>
      <a
        className={classes.inlineButton}
        href={FEEDBACK_URL}
        target="_blank"
        rel="noreferrer"
      >
        Send Feedback
      </a>
      <button className={classes.inlineButton} onClick={logUserOut}>
        Log Out
      </button>
    </>
  ) : (
    <>
<<<<<<< HEAD
      <button className={classes.inlineButton} onClick={() => openModal(AUTH_MODAL_STATE.LOGIN)}>
        Log In
      </button>
      <Button className={classes.button} onClick={() => openModal(AUTH_MODAL_STATE.SIGNUP)}>
=======
      <button
        className={classes.inlineButton}
        onClick={() => openModal(AUTH_MODAL_STATE.LOGIN)}
      >
        Log In
      </button>
      <Button
        className={classes.button}
        onClick={() => openModal(AUTH_MODAL_STATE.SIGNUP)}
      >
>>>>>>> d035c201
        Sign Up
      </Button>
    </>
  );

  const navButtons = isAuthenticated ? (
    <>
      <Link className={classes.mobileNavItem} to="/dashboard">
        Dashboard
      </Link>
<<<<<<< HEAD
      <a className={classes.mobileNavItem} href={FEEDBACK_URL} target="_blank" rel="noreferrer">
=======
      <a
        className={classes.mobileNavItem}
        href={FEEDBACK_URL}
        target="_blank"
        rel="noreferrer"
      >
>>>>>>> d035c201
        Send Feedback
      </a>
      <button className={classes.mobileNavItem} onClick={logUserOut}>
        Log Out
      </button>
    </>
  ) : (
    <>
<<<<<<< HEAD
      <button className={classes.mobileNavItem} onClick={() => openModal(AUTH_MODAL_STATE.LOGIN)}>
        Log In
      </button>
      <button className={classes.mobileNavItem} onClick={() => openModal(AUTH_MODAL_STATE.SIGNUP)}>
=======
      <button
        className={classes.mobileNavItem}
        onClick={() => openModal(AUTH_MODAL_STATE.LOGIN)}
      >
        Log In
      </button>
      <button
        className={classes.mobileNavItem}
        onClick={() => openModal(AUTH_MODAL_STATE.SIGNUP)}
      >
>>>>>>> d035c201
        Sign Up
      </button>
    </>
  );

  return (
    <header className={classes.outterContainer}>
      <div className={classes.innerContainer}>
        <div className={classes.logoContainer}>
          <EaveLogo />
        </div>
        {!simpleHeader && (
          <>
            <div className={classes.ctaContainer}>{TopButtons}</div>
<<<<<<< HEAD
            <IconButton classes={{ root: classes.menuIconBtn }} onClick={() => setDrawerIsOpen(true)}>
=======
            <IconButton
              classes={{ root: classes.menuIconBtn }}
              onClick={() => setDrawerIsOpen(true)}
            >
>>>>>>> d035c201
              <HamburgerIcon />
            </IconButton>
            <Drawer open={drawerIsOpen} anchor="right" transitionDuration={600}>
              <div className={classes.mobileMenu}>
                <div className={classes.outterContainer}>
                  <div className={classes.innerContainer}>
                    <div className={classes.logoContainer}>
                      <EaveLogo />
                    </div>
<<<<<<< HEAD
                    <IconButton classes={{ root: classes.menuIconBtn }} onClick={() => setDrawerIsOpen(false)}>
=======
                    <IconButton
                      classes={{ root: classes.menuIconBtn }}
                      onClick={() => setDrawerIsOpen(false)}
                    >
>>>>>>> d035c201
                      <CloseIcon />
                    </IconButton>
                  </div>
                </div>
                <nav className={classes.mobileNav}>{navButtons}</nav>
              </div>
            </Drawer>
          </>
        )}
      </div>
    </header>
  );
};

export default Header;<|MERGE_RESOLUTION|>--- conflicted
+++ resolved
@@ -117,12 +117,6 @@
     </>
   ) : (
     <>
-<<<<<<< HEAD
-      <button className={classes.inlineButton} onClick={() => openModal(AUTH_MODAL_STATE.LOGIN)}>
-        Log In
-      </button>
-      <Button className={classes.button} onClick={() => openModal(AUTH_MODAL_STATE.SIGNUP)}>
-=======
       <button
         className={classes.inlineButton}
         onClick={() => openModal(AUTH_MODAL_STATE.LOGIN)}
@@ -133,7 +127,6 @@
         className={classes.button}
         onClick={() => openModal(AUTH_MODAL_STATE.SIGNUP)}
       >
->>>>>>> d035c201
         Sign Up
       </Button>
     </>
@@ -144,16 +137,12 @@
       <Link className={classes.mobileNavItem} to="/dashboard">
         Dashboard
       </Link>
-<<<<<<< HEAD
-      <a className={classes.mobileNavItem} href={FEEDBACK_URL} target="_blank" rel="noreferrer">
-=======
       <a
         className={classes.mobileNavItem}
         href={FEEDBACK_URL}
         target="_blank"
         rel="noreferrer"
       >
->>>>>>> d035c201
         Send Feedback
       </a>
       <button className={classes.mobileNavItem} onClick={logUserOut}>
@@ -162,12 +151,6 @@
     </>
   ) : (
     <>
-<<<<<<< HEAD
-      <button className={classes.mobileNavItem} onClick={() => openModal(AUTH_MODAL_STATE.LOGIN)}>
-        Log In
-      </button>
-      <button className={classes.mobileNavItem} onClick={() => openModal(AUTH_MODAL_STATE.SIGNUP)}>
-=======
       <button
         className={classes.mobileNavItem}
         onClick={() => openModal(AUTH_MODAL_STATE.LOGIN)}
@@ -178,7 +161,6 @@
         className={classes.mobileNavItem}
         onClick={() => openModal(AUTH_MODAL_STATE.SIGNUP)}
       >
->>>>>>> d035c201
         Sign Up
       </button>
     </>
@@ -193,14 +175,10 @@
         {!simpleHeader && (
           <>
             <div className={classes.ctaContainer}>{TopButtons}</div>
-<<<<<<< HEAD
-            <IconButton classes={{ root: classes.menuIconBtn }} onClick={() => setDrawerIsOpen(true)}>
-=======
             <IconButton
               classes={{ root: classes.menuIconBtn }}
               onClick={() => setDrawerIsOpen(true)}
             >
->>>>>>> d035c201
               <HamburgerIcon />
             </IconButton>
             <Drawer open={drawerIsOpen} anchor="right" transitionDuration={600}>
@@ -210,14 +188,10 @@
                     <div className={classes.logoContainer}>
                       <EaveLogo />
                     </div>
-<<<<<<< HEAD
-                    <IconButton classes={{ root: classes.menuIconBtn }} onClick={() => setDrawerIsOpen(false)}>
-=======
                     <IconButton
                       classes={{ root: classes.menuIconBtn }}
                       onClick={() => setDrawerIsOpen(false)}
                     >
->>>>>>> d035c201
                       <CloseIcon />
                     </IconButton>
                   </div>
