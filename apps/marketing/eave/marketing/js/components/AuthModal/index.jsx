--- conflicted
+++ resolved
@@ -85,13 +85,9 @@
           {isLoginMode ? "Log In" : "Get Free Early Access"}
         </Copy>
         <Copy variant="pSmall" className={classes.subheader}>
-<<<<<<< HEAD
-          {isLoginMode ? "Access your free Beta account" : "Early access is available via Google sign up only. Additional account options coming soon."}
-=======
           {isLoginMode
             ? "Access your free Beta account"
             : "Early access is available via Google sign up only. Additional account options coming soon."}
->>>>>>> d035c201
         </Copy>
         <Button
           to={`${window.eave.apiBase}/oauth/google/authorize`}
