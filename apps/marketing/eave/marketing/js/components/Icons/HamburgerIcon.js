import React from "react";

class HamburgerIcon extends React.Component {
  render() {
    const { className, stroke } = this.props;
    return (
      <svg className={className} width="34" height="34" viewBox="0 0 34 34">
<<<<<<< HEAD
        <path d="M7.0835 9.91669H26.9168" stroke={stroke || "white"} strokeLinecap="round" />
        <path d="M7.0835 17H26.9168" stroke={stroke || "white"} strokeLinecap="round" />
        <path d="M7.0835 24.0833H26.9168" stroke={stroke || "white"} strokeLinecap="round" />
=======
        <path
          d="M7.0835 9.91669H26.9168"
          stroke={stroke || "white"}
          strokeLinecap="round"
        />
        <path
          d="M7.0835 17H26.9168"
          stroke={stroke || "white"}
          strokeLinecap="round"
        />
        <path
          d="M7.0835 24.0833H26.9168"
          stroke={stroke || "white"}
          strokeLinecap="round"
        />
>>>>>>> d035c201
      </svg>
    );
  }
}

export default HamburgerIcon;<|MERGE_RESOLUTION|>--- conflicted
+++ resolved
@@ -5,11 +5,6 @@
     const { className, stroke } = this.props;
     return (
       <svg className={className} width="34" height="34" viewBox="0 0 34 34">
-<<<<<<< HEAD
-        <path d="M7.0835 9.91669H26.9168" stroke={stroke || "white"} strokeLinecap="round" />
-        <path d="M7.0835 17H26.9168" stroke={stroke || "white"} strokeLinecap="round" />
-        <path d="M7.0835 24.0833H26.9168" stroke={stroke || "white"} strokeLinecap="round" />
-=======
         <path
           d="M7.0835 9.91669H26.9168"
           stroke={stroke || "white"}
@@ -25,7 +20,6 @@
           stroke={stroke || "white"}
           strokeLinecap="round"
         />
->>>>>>> d035c201
       </svg>
     );
   }
