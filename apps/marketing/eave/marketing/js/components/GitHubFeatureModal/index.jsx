// @ts-check
import { Dialog, IconButton, Typography } from "@material-ui/core";
import { makeStyles } from "@material-ui/styles";
import * as Types from "../../types"; // eslint-disable-line no-unused-vars
// @ts-ignore
import classNames from "classnames";
// @ts-ignore
import React, { useCallback, useState } from "react";
import { useCookies } from "react-cookie";

import useTeam from "../../hooks/useTeam.js";
import { imageUrl } from "../../util/asset-util.js";
import Button from "../Button/index.jsx";
import GitHubRepoSelect from "../GitHubRepoSelect/index.jsx";
import CloseIcon from "../Icons/CloseIcon.js";
import ExpandIcon from "../Icons/ExpandIcon.jsx";
import InfoTooltip from "../InfoTooltip/index.jsx";

import {
  FEATURE_MODAL,
  FEATURE_STATES,
  FEEDBACK_URL,
} from "../../constants.js";

const makeClasses = makeStyles((/** @type {Types.Theme} */ theme) => ({
  paper: {
    backgroundColor: theme.palette.background["main"],
    color: theme.palette.background["contrastText"],
    width: "100%",
    height: "100%",
    maxHeight: "none",
    maxWidth: 762,
    margin: 0,
    padding: "88px 25px",
    overflowY: "scroll",
    [theme.breakpoints.up("md")]: {
      backgroundColor: theme.palette.background["light"],
      height: "auto",
      padding: "60px 54px 44px",
      overflowY: "visible",
    },
  },
  confirmationPaper: {
    [theme.breakpoints.up("md")]: {
      padding: "146px 96px 64px",
    },
  },
  closeButton: {
    position: "absolute",
    top: 10,
    right: 10,
  },
  title: {
    fontSize: 32,
    fontWeight: 400,
    marginBottom: 14,
    [theme.breakpoints.up("md")]: {
      textAlign: "center",
      marginBottom: 18,
      fontSize: 36,
    },
  },
  githubRequirement: {
    display: "flex",
    alignItems: "center",
    marginBottom: 14,
    [theme.breakpoints.up("md")]: {
      flexDirection: "column",
      marginBottom: 30,
    },
  },
  requiredText: {
    marginRight: 10,
    fontSize: 16,
    [theme.breakpoints.up("md")]: {
      fontSize: 18,
      marginRight: 0,
    },
  },
  githubLogo: {
    width: 144,
    [theme.breakpoints.up("md")]: {
      width: 200,
    },
  },
  githubWarning: {
    fontSize: 16,
    fontWeight: 700,
    marginBottom: 25,
    color: theme.palette.error.main,
    [theme.breakpoints.up("md")]: {
      fontSize: 18,
      marginBottom: 36,
    },
  },
  description: {
    fontSize: 18,
    fontWeight: 400,
    marginBottom: 10,
    "& > div": {
      margin: "0 0 30px",
      "& > ul": {
        margin: 0,
      },
      [theme.breakpoints.up("md")]: {
        margin: "0 0 32px",
      },
    },
    [theme.breakpoints.up("md")]: {
      marginBottom: 0,
    },
  },
  ctaBtnContainer: {
    [theme.breakpoints.up("md")]: {
      display: "flex",
      justifyContent: "flex-end",
    },
  },
  ctaBtn: {
    width: "100%",
    fontSize: 20,
    marginTop: 20,
    [theme.breakpoints.up("md")]: {
      width: "auto",
      minWidth: 200,
      marginTop: 0,
    },
  },
  githubReposText: {
    display: "flex",
    alignItems: "center",
    fontSize: 18,
  },
  disabledText: {
    color: "#808182",
  },
  tooltip: {
    marginLeft: 4,
  },
  selectedReposLabel: {
    display: "inline-block",
    marginLeft: 4,
    fontWeight: 700,
  },
  expandBtnContainer: {
    marginTop: 8,
  },
  expandBtn: {
    width: "auto",
    height: "auto",
    padding: 0,
    color: "#0092C7",
    fontSize: 14,
    "&:hover": {
      backgroundColor: "transparent",
    },
  },
  selectText: {
    fontSize: 14,
    margin: "11px 0 5px",
  },
  turnOffBtn: {
    color: theme.palette.error.main,
    textDecoration: "underline",
    fontSize: 16,
    fontWeight: 700,
    position: "absolute",
    left: 25,
    top: 25,
    width: "auto",
    height: "auto",
    padding: 0,
    "&:hover": {
      backgroundColor: "transparent",
      textDecoration: "underline",
    },
    [theme.breakpoints.up("md")]: {
      fontSize: 14,
      left: 31,
      top: 22,
    },
  },
  confirmationBtns: {
    marginTop: 42,
    "& > button": {
      width: "100%",
    },
    [theme.breakpoints.up("md")]: {
      display: "flex",
      justifyContent: "center",
      "& > button": {
        width: 250,
      },
    },
  },
  disableBtn: {
    border: `1px solid ${theme.palette.background["contrastText"]}`,
    color: theme.palette.background["contrastText"],
    fontSize: 20,
    width: "100%",
    marginBottom: 10,
    "&:hover": {
      border: `1px solid ${theme.palette.background["contrastText"]}`,
      backgroundColor: "transparent",
    },
    [theme.breakpoints.up("md")]: {
      marginBottom: 0,
      marginRight: 15,
      width: "auto",
    },
  },
  feedbackLinkContainer: {
    marginTop: 90,
    textAlign: "center",
    [theme.breakpoints.up("md")]: {
      marginTop: 140,
    },
  },
  feedbackLink: {
    color: "#0092C7",
    fontSize: 16,
    fontWeight: 400,
  },
}));

function renderTitle(type) {
  switch (type) {
    case FEATURE_MODAL.TYPES.INLINE_CODE_DOCS:
      return "Inline Code Documentation";
    case FEATURE_MODAL.TYPES.API_DOCS:
<<<<<<< HEAD
      return "API Documentation Automation"
=======
      return "API Documentation Automation";
>>>>>>> d4d51782
    default:
      return "";
  }
}

function renderDescription(type) {
  switch (type) {
    case FEATURE_MODAL.TYPES.INLINE_CODE_DOCS:
      return (
        <>
<<<<<<< HEAD
          <div>Automate inline code documentation within your GitHub files.</div>
          <div>
            As changes are made to the codebase, Eave will automatically generate
            inline documentation via a pull request for your team's review.
=======
          <div>
            Automate inline code documentation within your GitHub files.
          </div>
          <div>
            As changes are made to the codebase, Eave will automatically
            generate inline documentation via a pull request for your team's
            review.
>>>>>>> d4d51782
          </div>
        </>
      );
    case FEATURE_MODAL.TYPES.API_DOCS:
      return (
        <>
          <div>
<<<<<<< HEAD
            Automate standard industry API documentation to streamline your internal processes and delight your customers.
=======
            Automate standard industry API documentation to streamline your
            internal processes and delight your customers.
>>>>>>> d4d51782
          </div>
          <div>
            Currently supports Express REST APIs written in:
            <ul>
              <li>JavaScript</li>
              <li>TypeScript</li>
            </ul>
          </div>
        </>
      );
    default:
      return null;
  }
}

/**
 * @param {Types.GithubRepo[] | undefined} repos
 * @param {string} feature
 * @returns {string[]}
 */
function getEnabledRepoIds(repos, feature) {
  if (!repos) {
    return [];
  }
  return repos
    .filter((repo) => repo[feature] === FEATURE_STATES.ENABLED)
    .map((repo) => repo.id);
}

const GitHubFeatureModal = (
  /**@type {{ onClose: () => void, onUpdate: (p: Types.FeatureStateParams) => void, open: boolean, feature: string, type: string }}*/ {
    onClose,
    onUpdate,
    open,
    feature,
    type,
  },
) => {
  const classes = makeClasses();
  const [_, setCookie] = useCookies([FEATURE_MODAL.ID]);
  const [showConfirmation, setShowConfirmation] = useState(false);
  const [optionsExpanded, setOptionsExpanded] = useState(false);
  const [selectedRepoError, setSelectedRepoError] = useState(null);
  const { team } = useTeam();

  const github = team.integrations?.github_integration;

  /** @type {Types.GlobalEave} */
  // @ts-ignore
  const _globalEave = window;

  const githubOauthUrl = `${_globalEave.eave.apiBase}/oauth/github/authorize`;
  const githubLogoFile = github
    ? "eave-github-installed.png"
    : "eave-github-required.png";
  const githubReposClass = classNames(
    classes.githubReposText,
    !github && classes.disabledText,
  );
  const teamRepoIds = team.repos.map((repo) => repo.id);
  const enabledRepoIds = getEnabledRepoIds(team.repos, feature);
  const featureIsEnabled = !!enabledRepoIds.length;
  const cta = featureIsEnabled ? "Update" : "Turn On";
  const [selectedRepoIds, setSelectedRepoIds] = useState(
    featureIsEnabled ? enabledRepoIds : teamRepoIds,
  );
  const selectedAll = selectedRepoIds.length === teamRepoIds.length;
  const [selectedReposLabel, setSelectedReposLabel] = useState(
    selectedAll ? "Default" : "Custom",
  );

  const toggleExpandOptions = useCallback(() => {
    setOptionsExpanded(!optionsExpanded);
  }, [optionsExpanded]);

  const openConfirmation = useCallback(() => {
    setShowConfirmation(true);
  }, []);

  const closeConfirmation = useCallback(() => {
    setShowConfirmation(false);
  }, []);

  const handleUpdate = useCallback(() => {
    onUpdate({
      teamRepoIds,
      enabledRepoIds: selectedRepoIds,
      feature,
    });
  }, [team.id, teamRepoIds, selectedRepoIds]);

  const handleDisable = useCallback(() => {
    onUpdate({
      teamRepoIds,
      enabledRepoIds: [],
      feature,
    });
  }, [team.id, teamRepoIds]);

  const setModalCookie = useCallback(() => {
    setCookie(FEATURE_MODAL.ID, type);
  }, []);

  const handleSelectRepo = useCallback(
    (val) => {
      const error =
        "At least one repository must be selected to turn on this feature.";
      if (val === "default") {
        // Case 1: All repos are already selected and user selects "default".
        if (selectedRepoIds.length === teamRepoIds.length) {
          setSelectedRepoIds([]);
          setSelectedReposLabel("Custom");
          setSelectedRepoError(error);
          return;
        }
        // Case 2: One or more repos are not selected and use selects "default".
        setSelectedRepoIds(teamRepoIds);
        setSelectedReposLabel("Default");
        setSelectedRepoError(null);
        return;
      }
      // Case 3: The user is deselecting a repo.
      if (selectedRepoIds.includes(val)) {
        const newSelectedRepoIds = selectedRepoIds.filter((id) => id !== val);
        setSelectedRepoIds(newSelectedRepoIds);
        setSelectedReposLabel("Custom");
        if (!newSelectedRepoIds.length) {
          setSelectedRepoError(error);
        }
        return;
      }
      // Case 4: The user is reselecting a repo.
      setSelectedRepoIds([...selectedRepoIds, val]);
      setSelectedRepoError(null);
      if (selectedRepoIds.length + 1 === teamRepoIds.length) {
        setSelectedReposLabel("Default");
      }
    },
    [selectedRepoIds, teamRepoIds],
  );

  if (showConfirmation) {
    return (
      <Dialog
        classes={{
          paper: classNames(classes.paper, classes.confirmationPaper),
        }}
        onClose={onClose}
        open={open}
      >
        <IconButton className={classes.closeButton} onClick={onClose}>
          {/*@ts-ignore*/}
          <CloseIcon />
        </IconButton>
        <Typography className={classes.title} variant="h2">
          Are you sure you want to turn off {renderTitle(type)}?
        </Typography>
        <div className={classes.description}>
          Eave will stop automatically updating these documents once this
          feature is turned off. Updates will need to be made manually.
        </div>
        <div className={classes.confirmationBtns}>
          <Button
            onClick={handleDisable}
            className={classes.disableBtn}
            variant="outlined"
          >
            Yes, I'll Manually Update
          </Button>
          <Button
            onClick={closeConfirmation}
            className={classes.ctaBtn}
            color="secondary"
          >
            No, Keep Automation
          </Button>
        </div>
        <div className={classes.feedbackLinkContainer}>
          <a
            className={classes.feedbackLink}
            href={FEEDBACK_URL}
            target="_blank"
            rel="noreferrer"
          >
            Send Feedback
          </a>
        </div>
      </Dialog>
    );
  }

  return (
    <Dialog classes={{ paper: classes.paper }} onClose={onClose} open={open}>
      {featureIsEnabled && (
        <Button
          className={classes.turnOffBtn}
          onClick={openConfirmation}
          variant="text"
          disableRipple
        >
          Turn Off
        </Button>
      )}
      <IconButton className={classes.closeButton} onClick={onClose}>
        {/*@ts-ignore*/}
        <CloseIcon />
      </IconButton>
      <Typography className={classes.title} variant="h2">
        {renderTitle(type)}
      </Typography>
      <div className={classes.githubRequirement}>
        <Typography className={classes.requiredText}>
          Required for setup:
        </Typography>
        <img className={classes.githubLogo} src={imageUrl(githubLogoFile)} />
      </div>
      {!github && (
        <Typography className={classes.githubWarning}>
          This feature requires a GitHub integration. In order to proceed,
          please add the Eave app to your GitHub account by clicking on the
          button below.
        </Typography>
      )}
      <div className={classes.description}>{renderDescription(type)}</div>
      <div className={githubReposClass}>
        Selected Repositories:{" "}
        <span className={classes.selectedReposLabel}>{selectedReposLabel}</span>
        <InfoTooltip className={classes.tooltip} disabled={!github}>
          <p>
            By default, this feature will access all repositories provided to
            the Eave for GitHub app.
          </p>
          <p>
            To select a custom subset of repos, click “Advanced Options”, or to
            update what Eave for GitHub can access, go to the app settings in
            your GitHub account (settings/apps/eave-fyi/permissions).
          </p>
        </InfoTooltip>
      </div>
      {github && (
        <div className={classes.expandBtnContainer}>
          <Button
            className={classes.expandBtn}
            onClick={toggleExpandOptions}
            variant="text"
            disableRipple
          >
            Advanced Options <ExpandIcon up={optionsExpanded} color="#0092C7" />
          </Button>
        </div>
      )}
      <div style={{ visibility: optionsExpanded ? "visible" : "hidden" }}>
        <Typography className={classes.selectText}>
          Select Individual Repositories
        </Typography>
        <GitHubRepoSelect
          repos={team.repos}
          selectedRepoIds={selectedRepoIds}
          error={selectedRepoError}
          onSelect={handleSelectRepo}
        />
      </div>
      <div className={classes.ctaBtnContainer}>
        {github ? (
          <Button
            onClick={handleUpdate}
            className={classes.ctaBtn}
            disabled={!!selectedRepoError}
            color="secondary"
          >
            {cta}
          </Button>
        ) : (
          <Button
            to={githubOauthUrl}
            onClick={setModalCookie}
            className={classes.ctaBtn}
            color="secondary"
          >
            Add App
          </Button>
        )}
      </div>
    </Dialog>
  );
};

export default GitHubFeatureModal;<|MERGE_RESOLUTION|>--- conflicted
+++ resolved
@@ -228,11 +228,7 @@
     case FEATURE_MODAL.TYPES.INLINE_CODE_DOCS:
       return "Inline Code Documentation";
     case FEATURE_MODAL.TYPES.API_DOCS:
-<<<<<<< HEAD
-      return "API Documentation Automation"
-=======
       return "API Documentation Automation";
->>>>>>> d4d51782
     default:
       return "";
   }
@@ -243,20 +239,10 @@
     case FEATURE_MODAL.TYPES.INLINE_CODE_DOCS:
       return (
         <>
-<<<<<<< HEAD
           <div>Automate inline code documentation within your GitHub files.</div>
           <div>
             As changes are made to the codebase, Eave will automatically generate
             inline documentation via a pull request for your team's review.
-=======
-          <div>
-            Automate inline code documentation within your GitHub files.
-          </div>
-          <div>
-            As changes are made to the codebase, Eave will automatically
-            generate inline documentation via a pull request for your team's
-            review.
->>>>>>> d4d51782
           </div>
         </>
       );
@@ -264,12 +250,7 @@
       return (
         <>
           <div>
-<<<<<<< HEAD
             Automate standard industry API documentation to streamline your internal processes and delight your customers.
-=======
-            Automate standard industry API documentation to streamline your
-            internal processes and delight your customers.
->>>>>>> d4d51782
           </div>
           <div>
             Currently supports Express REST APIs written in:
