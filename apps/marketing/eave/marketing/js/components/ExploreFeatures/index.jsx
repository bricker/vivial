--- conflicted
+++ resolved
@@ -48,16 +48,9 @@
         {!team.apiDocsEnabled && (
           <FeatureCard
             className={classes.featureCard}
-<<<<<<< HEAD
             onClick={onAPIDocsClick}
             title="API Documentation"
             description="Automate standard industry API documentation to streamline your internal processes and delight your customers."
-=======
-            // onClick={onAPIDocsClick}
-            title="API Documentation"
-            description="Automate standard industry API documentation to streamline your internal processes and delight your customers."
-            comingSoon
->>>>>>> d4d51782
           />
         )}
         {!team.inlineCodeDocsEnabled && (
