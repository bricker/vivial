import { makeStyles } from "@material-ui/styles";
import React from "react";

import { AUTH_MODAL_STATE } from "../../constants.js";
import useAuthModal from "../../hooks/useAuthModal.js";
import Button from "../Button/index.jsx";
import Copy from "../Copy/index.jsx";
import PageSection from "../PageSection/index.jsx";

const makeClasses = makeStyles((theme) => ({
  title: {
    marginBottom: 26,
    [theme.breakpoints.up("sm")]: {
      maxWidth: 850,
    },
  },
  subtitle: {
    marginBottom: 32,
    [theme.breakpoints.up("sm")]: {
      maxWidth: 840,
    },
  },
  button: {
    width: 250,
    height: 60,
    fontWeight: 700,
  },
}));

const Hero = ({ title, subtitle, cta }) => {
  const classes = makeClasses();
  const { openModal } = useAuthModal();

  return (
    <PageSection topSection>
      <Copy className={classes.title} variant="h1">
        {title}
      </Copy>
      <Copy className={classes.subtitle} variant="p">
        {subtitle}
      </Copy>
<<<<<<< HEAD
      <Button className={classes.button} onClick={() => openModal(AUTH_MODAL_STATE.SIGNUP)}>
=======
      <Button
        className={classes.button}
        onClick={() => openModal(AUTH_MODAL_STATE.SIGNUP)}
      >
>>>>>>> d035c201
        {cta}
      </Button>
    </PageSection>
  );
};

export default Hero;<|MERGE_RESOLUTION|>--- conflicted
+++ resolved
@@ -39,14 +39,10 @@
       <Copy className={classes.subtitle} variant="p">
         {subtitle}
       </Copy>
-<<<<<<< HEAD
-      <Button className={classes.button} onClick={() => openModal(AUTH_MODAL_STATE.SIGNUP)}>
-=======
       <Button
         className={classes.button}
         onClick={() => openModal(AUTH_MODAL_STATE.SIGNUP)}
       >
->>>>>>> d035c201
         {cta}
       </Button>
     </PageSection>
