import { makeStyles } from "@material-ui/styles";
import React from "react";

import Copy from "../../Copy/index.jsx";
import Page from "../Page/index.jsx";

const makeClasses = makeStyles((theme) => ({
  main: {
    position: "relative",
    padding: `calc(${theme.header.height}px + 54px) 40px 0`,
    [theme.breakpoints.up("md")]: {
      padding: "164px",
    },
  },
  title: {
    marginBottom: 26,
    [theme.breakpoints.up("sm")]: {
      maxWidth: 850,
    },
  },
  para: {
    marginBottom: 26,
  },
  link: {
    color: "inherit",
    textDecoration: "none",
  },
}));

const PrivacyPage = () => {
  const classes = makeClasses();

  return (
    <Page simpleHeader>
      <main className={classes.main}>
        <Copy className={classes.title} variant="h1">
          Privacy Policy
        </Copy>
<<<<<<< HEAD
        <Copy className={classes.para}>Eave Technologies, Inc. ("Eave", "we", "us", or "our") is committed to protecting the privacy of our customers and users of our products and services ("you" or "your"). This Privacy Policy explains how we collect, use, and disclose information that we obtain from you when you use our products and services.</Copy>
        <Copy className={classes.para}>Information We Collect</Copy>
        <Copy className={classes.para}>We may collect information from you when you use our products and services, including your name, email address, phone number, and other contact information. We may also collect information about your device, such as IP address, operating system, and browser type.</Copy>
        <Copy className={classes.para}>We may also collect information about your usage of our products and services, such as the pages you visit, the features you use, and the content you view.</Copy>
        <Copy className={classes.para}>How We Use Your Information</Copy>
        <Copy className={classes.para}>We use personal information to provide and improve our product and services, communicate with our users, and personalize their experience. Specifically, we may use your information to:</Copy>
=======
        <Copy className={classes.para}>
          Eave Technologies, Inc. ("Eave", "we", "us", or "our") is committed to
          protecting the privacy of our customers and users of our products and
          services ("you" or "your"). This Privacy Policy explains how we
          collect, use, and disclose information that we obtain from you when
          you use our products and services.
        </Copy>
        <Copy className={classes.para}>Information We Collect</Copy>
        <Copy className={classes.para}>
          We may collect information from you when you use our products and
          services, including your name, email address, phone number, and other
          contact information. We may also collect information about your
          device, such as IP address, operating system, and browser type.
        </Copy>
        <Copy className={classes.para}>
          We may also collect information about your usage of our products and
          services, such as the pages you visit, the features you use, and the
          content you view.
        </Copy>
        <Copy className={classes.para}>How We Use Your Information</Copy>
        <Copy className={classes.para}>
          We use personal information to provide and improve our product and
          services, communicate with our users, and personalize their
          experience. Specifically, we may use your information to:
        </Copy>
>>>>>>> d035c201
        <ul>
          <li>
            <Copy>Process payments</Copy>
          </li>
          <li>
            <Copy>Respond to customer inquiries and support requests</Copy>
          </li>
          <li>
            <Copy>Analyze usage trends and improve our services</Copy>
          </li>
          <li>
<<<<<<< HEAD
            <Copy>Send promotional emails and other marketing communications</Copy>
=======
            <Copy>
              Send promotional emails and other marketing communications
            </Copy>
>>>>>>> d035c201
          </li>
          <li>
            <Copy>Comply with legal obligations and protect our rights</Copy>
          </li>
        </ul>
        <Copy className={classes.para}>Information Sharing and Disclosure</Copy>
<<<<<<< HEAD
        <Copy className={classes.para}>We do not sell or rent personal information to third parties. However, we may share your information with trusted third-party service providers who assist us in delivering our services, such as payment processors and email marketing platforms. We may also disclose personal information if required by law or to protect our legal rights.</Copy>
        <Copy className={classes.para}>Data Security</Copy>
        <Copy className={classes.para}>We take reasonable measures to protect personal information from unauthorized access, disclosure, and misuse. This includes using encryption and other security technologies to protect sensitive data, as well as limiting access to personal information to authorized personnel only. However, no security measures are perfect or impenetrable, and we cannot guarantee the security of your information.</Copy>
        <Copy className={classes.para}>Your Rights and Choices</Copy>
        <Copy className={classes.para}>You have the right to access, correct, or delete your personal information at any time. You may also opt-out of receiving marketing communications from us by following the instructions in our emails. Please note that we may still send you transactional or service-related messages even if you opt-out of marketing communications.</Copy>

        <Copy className={classes.para}>Changes to this Privacy Policy</Copy>
        <Copy className={classes.para}>We may update this privacy policy from time to time to reflect changes in our practices or legal requirements. We will notify you of any changes by posting the updated Privacy Policy on our website.</Copy>
        <Copy className={classes.para}>Contact Us</Copy>
        <Copy>
          If you have any questions or concerns about this privacy policy or our data practices, please contact us at{" "}
=======
        <Copy className={classes.para}>
          We do not sell or rent personal information to third parties. However,
          we may share your information with trusted third-party service
          providers who assist us in delivering our services, such as payment
          processors and email marketing platforms. We may also disclose
          personal information if required by law or to protect our legal
          rights.
        </Copy>
        <Copy className={classes.para}>Data Security</Copy>
        <Copy className={classes.para}>
          We take reasonable measures to protect personal information from
          unauthorized access, disclosure, and misuse. This includes using
          encryption and other security technologies to protect sensitive data,
          as well as limiting access to personal information to authorized
          personnel only. However, no security measures are perfect or
          impenetrable, and we cannot guarantee the security of your
          information.
        </Copy>
        <Copy className={classes.para}>Your Rights and Choices</Copy>
        <Copy className={classes.para}>
          You have the right to access, correct, or delete your personal
          information at any time. You may also opt-out of receiving marketing
          communications from us by following the instructions in our emails.
          Please note that we may still send you transactional or
          service-related messages even if you opt-out of marketing
          communications.
        </Copy>

        <Copy className={classes.para}>Changes to this Privacy Policy</Copy>
        <Copy className={classes.para}>
          We may update this privacy policy from time to time to reflect changes
          in our practices or legal requirements. We will notify you of any
          changes by posting the updated Privacy Policy on our website.
        </Copy>
        <Copy className={classes.para}>Contact Us</Copy>
        <Copy>
          If you have any questions or concerns about this privacy policy or our
          data practices, please contact us at{" "}
>>>>>>> d035c201
          <a className={classes.link} href="mailto:info@eave.fyi">
            info@eave.fyi
          </a>
        </Copy>
      </main>
    </Page>
  );
};

export default PrivacyPage;<|MERGE_RESOLUTION|>--- conflicted
+++ resolved
@@ -36,14 +36,6 @@
         <Copy className={classes.title} variant="h1">
           Privacy Policy
         </Copy>
-<<<<<<< HEAD
-        <Copy className={classes.para}>Eave Technologies, Inc. ("Eave", "we", "us", or "our") is committed to protecting the privacy of our customers and users of our products and services ("you" or "your"). This Privacy Policy explains how we collect, use, and disclose information that we obtain from you when you use our products and services.</Copy>
-        <Copy className={classes.para}>Information We Collect</Copy>
-        <Copy className={classes.para}>We may collect information from you when you use our products and services, including your name, email address, phone number, and other contact information. We may also collect information about your device, such as IP address, operating system, and browser type.</Copy>
-        <Copy className={classes.para}>We may also collect information about your usage of our products and services, such as the pages you visit, the features you use, and the content you view.</Copy>
-        <Copy className={classes.para}>How We Use Your Information</Copy>
-        <Copy className={classes.para}>We use personal information to provide and improve our product and services, communicate with our users, and personalize their experience. Specifically, we may use your information to:</Copy>
-=======
         <Copy className={classes.para}>
           Eave Technologies, Inc. ("Eave", "we", "us", or "our") is committed to
           protecting the privacy of our customers and users of our products and
@@ -69,7 +61,12 @@
           services, communicate with our users, and personalize their
           experience. Specifically, we may use your information to:
         </Copy>
->>>>>>> d035c201
+        <Copy className={classes.para}>Eave Technologies, Inc. ("Eave", "we", "us", or "our") is committed to protecting the privacy of our customers and users of our products and services ("you" or "your"). This Privacy Policy explains how we collect, use, and disclose information that we obtain from you when you use our products and services.</Copy>
+        <Copy className={classes.para}>Information We Collect</Copy>
+        <Copy className={classes.para}>We may collect information from you when you use our products and services, including your name, email address, phone number, and other contact information. We may also collect information about your device, such as IP address, operating system, and browser type.</Copy>
+        <Copy className={classes.para}>We may also collect information about your usage of our products and services, such as the pages you visit, the features you use, and the content you view.</Copy>
+        <Copy className={classes.para}>How We Use Your Information</Copy>
+        <Copy className={classes.para}>We use personal information to provide and improve our product and services, communicate with our users, and personalize their experience. Specifically, we may use your information to:</Copy>
         <ul>
           <li>
             <Copy>Process payments</Copy>
@@ -81,32 +78,15 @@
             <Copy>Analyze usage trends and improve our services</Copy>
           </li>
           <li>
-<<<<<<< HEAD
-            <Copy>Send promotional emails and other marketing communications</Copy>
-=======
             <Copy>
               Send promotional emails and other marketing communications
             </Copy>
->>>>>>> d035c201
           </li>
           <li>
             <Copy>Comply with legal obligations and protect our rights</Copy>
           </li>
         </ul>
         <Copy className={classes.para}>Information Sharing and Disclosure</Copy>
-<<<<<<< HEAD
-        <Copy className={classes.para}>We do not sell or rent personal information to third parties. However, we may share your information with trusted third-party service providers who assist us in delivering our services, such as payment processors and email marketing platforms. We may also disclose personal information if required by law or to protect our legal rights.</Copy>
-        <Copy className={classes.para}>Data Security</Copy>
-        <Copy className={classes.para}>We take reasonable measures to protect personal information from unauthorized access, disclosure, and misuse. This includes using encryption and other security technologies to protect sensitive data, as well as limiting access to personal information to authorized personnel only. However, no security measures are perfect or impenetrable, and we cannot guarantee the security of your information.</Copy>
-        <Copy className={classes.para}>Your Rights and Choices</Copy>
-        <Copy className={classes.para}>You have the right to access, correct, or delete your personal information at any time. You may also opt-out of receiving marketing communications from us by following the instructions in our emails. Please note that we may still send you transactional or service-related messages even if you opt-out of marketing communications.</Copy>
-
-        <Copy className={classes.para}>Changes to this Privacy Policy</Copy>
-        <Copy className={classes.para}>We may update this privacy policy from time to time to reflect changes in our practices or legal requirements. We will notify you of any changes by posting the updated Privacy Policy on our website.</Copy>
-        <Copy className={classes.para}>Contact Us</Copy>
-        <Copy>
-          If you have any questions or concerns about this privacy policy or our data practices, please contact us at{" "}
-=======
         <Copy className={classes.para}>
           We do not sell or rent personal information to third parties. However,
           we may share your information with trusted third-party service
@@ -145,7 +125,6 @@
         <Copy>
           If you have any questions or concerns about this privacy policy or our
           data practices, please contact us at{" "}
->>>>>>> d035c201
           <a className={classes.link} href="mailto:info@eave.fyi">
             info@eave.fyi
           </a>
