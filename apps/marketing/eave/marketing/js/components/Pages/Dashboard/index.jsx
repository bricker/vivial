import React, { useEffect, useState } from "react";
import { useCookies } from "react-cookie";
import { useSearchParams } from "react-router-dom";
import useTeam from "../../../hooks/useTeam.js";

import APIDocumentation from "../../APIDocumentation/index.jsx";
import ExploreFeatures from "../../ExploreFeatures/index.jsx";
import FeatureSettings from "../../FeatureSettings/index.jsx";
import GitHubFeatureModal from "../../GitHubFeatureModal/index.jsx";
import ErrorPage from "../ErrorPage/index.jsx";
import LoadingPage from "../LoadingPage/index.jsx";
import Page from "../Page/index.jsx";

import { FEATURES, FEATURE_MODAL } from "../../../constants.js";

const Dashboard = () => {
  const [searchParams, setSearchParams] = useSearchParams();
  const [cookies, _, removeCookie] = useCookies([FEATURE_MODAL.ID]);
  const {
    team,
    getTeam,
    getTeamRepos,
    getTeamFeatureStates,
    updateTeamFeatureState,
  } = useTeam();
<<<<<<< HEAD
=======
  const [inlineDocsModalIsOpen, setInlineDocsModalIsOpen] = useState(false);
  const [apiDocsModalIsOpen, setAPIDocsModalIsOpen] = useState(false);

  const showFeatureSettings = team.inlineCodeDocsEnabled || team.apiDocsEnabled;
  const showAPIDocs = team.apiDocsEnabled;
>>>>>>> 6dedeaa0

  const isLoading =
    team.teamIsLoading || team.reposAreLoading || team.featureStatesLoading;

  const isErroring =
    team.teamIsErroring || team.reposAreErroring || team.featureStatesErroring;

  const closeModal = () => {
    removeCookie(FEATURE_MODAL.ID);
    setSearchParams({});
    if (inlineDocsModalIsOpen) {
      setInlineDocsModalIsOpen(false);
      return;
    }
    if (apiDocsModalIsOpen) {
      setAPIDocsModalIsOpen(false);
    }
  };

  const openInlineDocsModal = () => {
    if (inlineDocsModalIsOpen) {
      return;
    }
    setSearchParams({
      [FEATURE_MODAL.ID]: FEATURE_MODAL.TYPES.INLINE_CODE_DOCS,
    });
    setInlineDocsModalIsOpen(true);
  };

  const openAPIDocsModal = () => {
    if (apiDocsModalIsOpen) {
      return;
    }
    setSearchParams({ [FEATURE_MODAL.ID]: FEATURE_MODAL.TYPES.API_DOCS });
    setAPIDocsModalIsOpen(true);
  };

<<<<<<< HEAD
  const handleFeatureUpdate = useCallback(
    ({ teamRepoIds, enabledRepoIds, feature }) => {
      updateTeamFeatureState({ teamRepoIds, enabledRepoIds, feature });
      closeInlineDocsModal();
    },
    [],
  );
=======
  const handleFeatureUpdate = ({ teamRepoIds, enabledRepoIds, feature }) => {
    updateTeamFeatureState({ teamRepoIds, enabledRepoIds, feature });
    closeModal();
  };
>>>>>>> 6dedeaa0

  useEffect(() => {
    getTeam();
    getTeamRepos();
  }, []);

  useEffect(() => {
    getTeamFeatureStates(team.repos);
  }, [team.repos]);

  useEffect(() => {
    const featureModal = cookies && cookies[FEATURE_MODAL.ID];
    switch (featureModal) {
      case FEATURE_MODAL.TYPES.INLINE_CODE_DOCS:
        openInlineDocsModal();
        break;
      case FEATURE_MODAL.TYPES.API_DOCS:
        openAPIDocsModal();
        break;
      default:
        break;
    }
  }, [cookies]);

  useEffect(() => {
    const featureParam = searchParams.get(FEATURE_MODAL.ID);
    switch (featureParam) {
      case FEATURE_MODAL.TYPES.INLINE_CODE_DOCS:
        openInlineDocsModal();
        break;
      case FEATURE_MODAL.TYPES.API_DOCS:
        openAPIDocsModal();
        break;
      default:
        break;
    }
  }, [searchParams]);

  if (isErroring) {
    return <ErrorPage page="dashboard" />;
  }
  if (isLoading) {
    return <LoadingPage />;
  }
  return (
    <Page>
      {showAPIDocs && <APIDocumentation />}
      <ExploreFeatures
        onInlineDocsClick={openInlineDocsModal}
        onAPIDocsClick={openAPIDocsModal}
      />
      {showFeatureSettings && (
        <FeatureSettings
          onInlineDocsClick={openInlineDocsModal}
          onAPIDocsClick={openAPIDocsModal}
        />
      )}
      {inlineDocsModalIsOpen && (
        <GitHubFeatureModal
          feature={FEATURES.INLINE_CODE_DOCS}
          type={FEATURE_MODAL.TYPES.INLINE_CODE_DOCS}
          onClose={closeModal}
          onUpdate={handleFeatureUpdate}
          open={inlineDocsModalIsOpen}
        />
      )}
      {apiDocsModalIsOpen && (
        <GitHubFeatureModal
          feature={FEATURES.API_DOCS}
          type={FEATURE_MODAL.TYPES.API_DOCS}
          onClose={closeModal}
          onUpdate={handleFeatureUpdate}
          open={apiDocsModalIsOpen}
        />
      )}
    </Page>
  );
};

export default Dashboard;<|MERGE_RESOLUTION|>--- conflicted
+++ resolved
@@ -23,14 +23,11 @@
     getTeamFeatureStates,
     updateTeamFeatureState,
   } = useTeam();
-<<<<<<< HEAD
-=======
   const [inlineDocsModalIsOpen, setInlineDocsModalIsOpen] = useState(false);
   const [apiDocsModalIsOpen, setAPIDocsModalIsOpen] = useState(false);
 
   const showFeatureSettings = team.inlineCodeDocsEnabled || team.apiDocsEnabled;
   const showAPIDocs = team.apiDocsEnabled;
->>>>>>> 6dedeaa0
 
   const isLoading =
     team.teamIsLoading || team.reposAreLoading || team.featureStatesLoading;
@@ -68,20 +65,10 @@
     setAPIDocsModalIsOpen(true);
   };
 
-<<<<<<< HEAD
-  const handleFeatureUpdate = useCallback(
-    ({ teamRepoIds, enabledRepoIds, feature }) => {
-      updateTeamFeatureState({ teamRepoIds, enabledRepoIds, feature });
-      closeInlineDocsModal();
-    },
-    [],
-  );
-=======
   const handleFeatureUpdate = ({ teamRepoIds, enabledRepoIds, feature }) => {
     updateTeamFeatureState({ teamRepoIds, enabledRepoIds, feature });
     closeModal();
   };
->>>>>>> 6dedeaa0
 
   useEffect(() => {
     getTeam();
