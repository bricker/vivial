--- conflicted
+++ resolved
@@ -327,12 +327,8 @@
         <h1 className={classes.panelTitle}>{selectedEvent.readable_name}</h1>
         <p>{selectedEvent.description}</p>
         <div>
-<<<<<<< HEAD
-          {selectedEvent.fields?.map((field) => {
-=======
           TODO add fields column to VirtualEventOrm
           {/* {selectedEvent.fields.map((field) => {
->>>>>>> 7739ef5a
             return <p key={field}>{field}</p>;
           })} */}
         </div>
