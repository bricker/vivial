// @ts-check
import { CircularProgress, Link, Typography } from "@material-ui/core";
import { makeStyles } from "@material-ui/styles";
import React, { useContext, useEffect, useState } from "react";
import useTeam from "../../hooks/useTeam";
import * as Types from "../../types.js"; // eslint-disable-line no-unused-vars
import { mapReposById } from "../../util/repo-util.js";
import { AppContext } from "../../context/Provider";

const makeClasses = makeStyles((/** @type {Types.Theme} */ theme) => ({
  container: {
    // @ts-ignore
    color: theme.palette.background.contrastText,
    padding: "0 25px",
    marginBottom: 80,
    [theme.breakpoints.up("md")]: {
      padding: "0 128px",
    },
  },
  title: {
    // @ts-ignore
    color: theme.palette.tertiary.main,
    fontSize: 32,
    fontWeight: 400,
    marginBottom: 22,
    [theme.breakpoints.up("md")]: {
      fontSize: 36,
      marginBottom: 28,
    },
  },
  loader: {
    // @ts-ignore
    color: theme.palette.tertiary.main,
    textAlign: "center",
  },
  docTable: {
    width: "100%",
    borderCollapse: "collapse",
  },
  docTableLabel: {
    paddingBottom: 16,
    fontSize: 20,
    fontWeight: 400,
    textAlign: "left",
    "&:first-of-type": {
      paddingLeft: 8,
    },
  },
  docTableBody: {
    fontSize: 16,
  },
  docTableData: {
    padding: "18px 0",
  },
  docNameData: {
    padding: "18px 8px",
    fontWeight: 700,
  },
  docTableRow: {
    // @ts-ignore
    borderBottom: `1px solid ${theme.palette.background.contrastText}`,
  },
  compactDocView: {
    // @ts-ignore
    borderTop: `1px solid ${theme.palette.background.contrastText}`,
  },
  compactDocRow: {
    // @ts-ignore
    borderBottom: `1px solid ${theme.palette.background.contrastText}`,
    padding: "14px 5px",
    fontSize: 16,
  },
  compactDocName: {
    fontWeight: 700,
  },
  statusText: {
    fontSize: 16,
    maxWidth: 700,
  },
  statusMailer: {
    fontWeight: "bold",
  },
}));

/**
 * Formats the status of a Github document based on its current state.
 * If the document is still being processed, it returns a simple "Processing" string.
 * It also generates a link to the associated pull request in the Github repository if applicable.
 *
 * @param {Types.GithubDocument} doc - The Github document to format.
 * @param {{[key: string] : Types.GithubRepo}} repoMap - A map of Github repositories, keyed by their IDs.
 * @returns {JSX.Element} The formatted status as a JSX element, and, if applicable, a link to the associated pull request.
 */
function formatStatus(
  /** @type {Types.GithubDocument} */ doc,
  /** @type {{[key: string] : Types.GithubRepo}} */ repoMap,
) {
  let prStatus;
  switch (doc.status) {
    case "processing":
      return <>Processing</>;
    case "failed":
      return <>Failed</>;
    case "pr_opened":
      prStatus = "PR Created";
      break;
    case "pr_merged":
      prStatus = "PR Merged";
      break;
    case "pr_closed":
      prStatus = "PR Closed without merge";
      break;
    default:
      // programmer error causing unknown status
      return <>Processing</>;
  }

  const repo = repoMap[doc.github_repo_id];
  const repoUrl = repo["external_repo_data"]?.url; // TODO: should separate this from repo response
  const prNumber = doc.pull_request_number;
  const prLink = `${repoUrl}/pull/${prNumber}`;
  const prLinkStyle = { color: "#0092C7", textDecoration: "none" };

  return (
    <>
      {prStatus} (
      <a target="_blank" rel="noreferrer" href={prLink} style={prLinkStyle}>
        #{prNumber}
      </a>
      )
    </>
  );
}

/**
 * Formats the 'status_updated' field of a document into a human-readable date.
 * If the document was updated today or yesterday, it returns "Today" or "Yesterday" respectively.
 * Otherwise, it returns the date in the format "Month Day, Year".
 * If the document has no 'status_updated' field, it returns "-".
 * Assumes that the timestamp from the database server uses UTC time.
 *
 * @param {Object} doc - The document to format.
 * @returns {string} The formatted last updated date.
 */
function formatLastUpdated(doc) {
  if (!doc.status_updated) {
    return "-";
  }
  // assumes that the db server that generates this timestamp uses UTC time.
  // Adding trailing 'Z' signifies UTC timezone
  const updatedDate = new Date(doc.status_updated + "Z");
  const today = new Date();
  if (updatedDate.toDateString() === today.toDateString()) {
    return "Today";
  }
  const yesterday = new Date();
  yesterday.setDate(yesterday.getDate() - 1);
  if (updatedDate.toDateString() === yesterday.toDateString()) {
    return "Yesterday";
  }
  return updatedDate.toLocaleDateString("en-US", {
    year: "numeric",
    month: "long",
    day: "numeric",
  });
}

<<<<<<< HEAD
function renderContent(/** @type {{ classes: object, networkState: Types.DashboardNetworkState, team: Types.DashboardTeam, compact: boolean }} */ {
=======
function statusMessage({
  /** @type {string} */ body,
  /** @type {string | undefined} */ mailto,
  classes,
}) {
  return (
    <Typography className={classes.statusText}>
      {body}{" "}
      {mailto !== undefined && (
        <Link className={classes.statusMailer} href="mailto:info@eave.fyi">
          {mailto}
        </Link>
      )}
    </Typography>
  );
}

/**
 * Renders the content of the dashboard based on the state of API documentation fetching.
 * Displays error message if unable to fetch API documentation.
 * Shows a loading spinner while fetching API documentation.
 * If API documentation is empty, informs the user that Eave is searching for Express APIs.
 * Once the API documentation is fetched, it displays the documentation in a table or compact view based on the 'compact' parameter.
 * It also handles user interactions such as row clicks and mouse overs.
 *
 * @param {Object} classes - CSS classes for styling the rendered content.
 * @param {Types.DashboardTeam} team - The team object containing information about API documentation fetching status and results.
 * @param {boolean} compact - Determines if the rendered view should be in compact mode.
 */
function renderContent(
>>>>>>> 39559c02
  classes,
  networkState,
  team,
  compact,
}) {
  const {
    apiDocs,
    repos,
  } = team;

  const {
    apiDocsErroring,
    apiDocsLoading,
    apiDocsFetchCount,
<<<<<<< HEAD
=======
    apiDocs,
    apiDocsJobStatusLoading,
    apiDocsJobs,
    repos,
>>>>>>> 39559c02
    apiDocsRequestHasSucceededAtLeastOnce,
  } = networkState;

  const loadingWheel = (
    <div className={classes.loader}>
      <CircularProgress color="inherit" />
    </div>
  );

  /**
   * This check:
   * a) prevents the table from flashing every time it's loading
   * b) prevents the whole dash from showing an error if the table already loaded but there is an error later.
   */
  if (apiDocsFetchCount === 0) {
    if (apiDocsErroring && !apiDocsRequestHasSucceededAtLeastOnce) {
      return (
        <Typography color="error" className={classes.statusText}>
          ERROR: Unable to fetch API documentation.
        </Typography>
      );
    }
    if (apiDocsLoading) {
      return loadingWheel;
    }
  }

<<<<<<< HEAD
  if (!apiDocs || apiDocs.length === 0) {
    return (
      <Typography color="inherit" variant="h6">
        Eave is currently searching for Express APIs within your repositories.
        This may take some time. Please check back for any documentation
        created.
      </Typography>
    );
=======
  // no docs created in DB yet; check job status to find why
  if (apiDocs.length === 0) {
    if (apiDocsJobStatusLoading) {
      return loadingWheel;
    }
    const processingMessage = statusMessage({
      body: "Eave is currently searching for Express APIs within your repositories. This may take some time. Please check back for any documentation created.",
      mailto: undefined,
      classes,
    });

    if (!apiDocsJobs || apiDocsJobs.every((job) => job.state === "running")) {
      return processingMessage;
    }
    if (apiDocsJobs.every((job) => job.last_result === "error")) {
      return statusMessage({
        body: "Oops, looks like something went wrong, and we're actively investigating the issue. Please check back again shortly or feel free to",
        mailto: "reach out to us at info@eave.fyi",
        classes,
      });
    }
    if (
      apiDocsJobs.every(
        (job) =>
          job.last_result === "no_api_found" || job.last_result === "error",
      )
    ) {
      return statusMessage({
        body: `We weren't able to detect any Express APIs to document at this time.
          We're working on expanding support for additional languages and
          frameworks in the near future. Questions, comments, or requests?`,
        mailto: "Send us a message at info@eave.fyi",
        classes,
      });
    }

    // fallback
    return processingMessage;
>>>>>>> 39559c02
  }
  const repoMap = repos ? mapReposById(repos) : {};
  const handleRowClick = (e, /** @type {Types.GithubDocument} */ doc) => {
    const filePath = doc.file_path;
    const isProcessing = doc.status === "processing";
    const isLink = e.target.tagName === "A";
    if (filePath && !isProcessing && !isLink) {
      const repo = repoMap[doc.github_repo_id];
      const repoUrl = repo["external_repo_data"]?.url;
      if (repoUrl) {
        window.open(`${repoUrl}/blob/main/${filePath}`);
      }
    }
  };
  const handleRowMouseOver = (e, doc) => {
    const filePath = doc.file_path;
    const isProcessing = doc.status === "processing";
    if (filePath && !isProcessing) {
      const tr = e.target.closest("tr");
      tr.style.setProperty("background-color", "#3E3E3E");
    }
  };
  const handleRowMouseOut = (e, _doc) => {
    const tr = e.target.closest("tr");
    tr.style.removeProperty("background-color");
  };

  if (compact) {
    return (
      <div className={classes.compactDocView}>
        {apiDocs.map((doc) => (
          <div
            key={doc.id}
            className={classes.compactDocRow}
            onDoubleClick={(e) => handleRowClick(e, doc)}
          >
            <div className={classes.compactDocName}>{doc.api_name}</div>
            <div>Status: {formatStatus(doc, repoMap)}</div>
            <div>Last Updated: {formatLastUpdated(doc)}</div>
          </div>
        ))}
      </div>
    );
  }

  return (
    <table className={classes.docTable}>
      <thead className={classes.docTableHeader}>
        <tr className={classes.docTableRow}>
          <th className={classes.docTableLabel}>Name</th>
          <th className={classes.docTableLabel}>Status</th>
          <th className={classes.docTableLabel}>Last Updated</th>
        </tr>
      </thead>
      <tbody className={classes.docTableBody}>
        {apiDocs.map((doc) => (
          <tr
            key={doc.id}
            className={classes.docTableRow}
            onDoubleClick={(e) => handleRowClick(e, doc)}
            onMouseOver={(e) => handleRowMouseOver(e, doc)}
            onMouseOut={(e) => handleRowMouseOut(e, doc)}
          >
            <td className={classes.docNameData}>{doc.api_name}</td>
            <td className={classes.docTableData}>
              {formatStatus(doc, repoMap)}
            </td>
            <td className={classes.docTableData}>{formatLastUpdated(doc)}</td>
          </tr>
        ))}
      </tbody>
    </table>
  );
}

const APIDocumentation = () => {
<<<<<<< HEAD
    /** @type {import("../../context/Provider.js").AppContextProps} */
  const { dashboardNetworkStateCtx: [networkState] } = useContext(AppContext);

  const { team, getTeamAPIDocs } = useTeam();
=======
  const { team, getTeamAPIDocs, getTeamApiDocsJobsStatuses } = useTeam();
>>>>>>> 39559c02
  const [compact, setCompact] = useState(window.innerWidth < 900);
  const classes = makeClasses();

  useEffect(() => {
    getTeamAPIDocs();
    getTeamApiDocsJobsStatuses();
    const interval = setInterval(getTeamAPIDocs, 30000);
    return () => clearInterval(interval);
  }, []);

  useEffect(() => {
    const handleResize = () => setCompact(window.innerWidth < 900);
    window.addEventListener("resize", handleResize);
    return () => window.removeEventListener("resize", handleResize);
  }, []);

  return (
    <section className={classes.container}>
      <Typography className={classes.title} variant="h2">
        API Documentation
      </Typography>
      {team && renderContent({ classes, team, networkState, compact })}
    </section>
  );
};

export default APIDocumentation;<|MERGE_RESOLUTION|>--- conflicted
+++ resolved
@@ -165,9 +165,6 @@
   });
 }
 
-<<<<<<< HEAD
-function renderContent(/** @type {{ classes: object, networkState: Types.DashboardNetworkState, team: Types.DashboardTeam, compact: boolean }} */ {
-=======
 function statusMessage({
   /** @type {string} */ body,
   /** @type {string | undefined} */ mailto,
@@ -185,20 +182,7 @@
   );
 }
 
-/**
- * Renders the content of the dashboard based on the state of API documentation fetching.
- * Displays error message if unable to fetch API documentation.
- * Shows a loading spinner while fetching API documentation.
- * If API documentation is empty, informs the user that Eave is searching for Express APIs.
- * Once the API documentation is fetched, it displays the documentation in a table or compact view based on the 'compact' parameter.
- * It also handles user interactions such as row clicks and mouse overs.
- *
- * @param {Object} classes - CSS classes for styling the rendered content.
- * @param {Types.DashboardTeam} team - The team object containing information about API documentation fetching status and results.
- * @param {boolean} compact - Determines if the rendered view should be in compact mode.
- */
-function renderContent(
->>>>>>> 39559c02
+function renderContent(/** @type {{ classes: object, networkState: Types.DashboardNetworkState, team: Types.DashboardTeam, compact: boolean }} */ {
   classes,
   networkState,
   team,
@@ -206,6 +190,7 @@
 }) {
   const {
     apiDocs,
+    apiDocsJobs,
     repos,
   } = team;
 
@@ -213,13 +198,7 @@
     apiDocsErroring,
     apiDocsLoading,
     apiDocsFetchCount,
-<<<<<<< HEAD
-=======
-    apiDocs,
     apiDocsJobStatusLoading,
-    apiDocsJobs,
-    repos,
->>>>>>> 39559c02
     apiDocsRequestHasSucceededAtLeastOnce,
   } = networkState;
 
@@ -247,18 +226,8 @@
     }
   }
 
-<<<<<<< HEAD
+  // no docs created in DB yet; check job status to find why
   if (!apiDocs || apiDocs.length === 0) {
-    return (
-      <Typography color="inherit" variant="h6">
-        Eave is currently searching for Express APIs within your repositories.
-        This may take some time. Please check back for any documentation
-        created.
-      </Typography>
-    );
-=======
-  // no docs created in DB yet; check job status to find why
-  if (apiDocs.length === 0) {
     if (apiDocsJobStatusLoading) {
       return loadingWheel;
     }
@@ -295,8 +264,8 @@
 
     // fallback
     return processingMessage;
->>>>>>> 39559c02
-  }
+  }
+
   const repoMap = repos ? mapReposById(repos) : {};
   const handleRowClick = (e, /** @type {Types.GithubDocument} */ doc) => {
     const filePath = doc.file_path;
@@ -372,14 +341,9 @@
 }
 
 const APIDocumentation = () => {
-<<<<<<< HEAD
     /** @type {import("../../context/Provider.js").AppContextProps} */
   const { dashboardNetworkStateCtx: [networkState] } = useContext(AppContext);
-
-  const { team, getTeamAPIDocs } = useTeam();
-=======
   const { team, getTeamAPIDocs, getTeamApiDocsJobsStatuses } = useTeam();
->>>>>>> 39559c02
   const [compact, setCompact] = useState(window.innerWidth < 900);
   const classes = makeClasses();
 
