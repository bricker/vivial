--- conflicted
+++ resolved
@@ -14,13 +14,8 @@
 from eave.stdlib.headers import MIME_TYPE_JSON
 from eave.stdlib.util import ensure_uuid, unwrap
 
-<<<<<<< HEAD
 from eave.stdlib.endpoints import BaseResponseBody, status_payload
-import eave.stdlib.requests
-=======
-from eave.stdlib.endpoints import status_payload
 import eave.stdlib.requests_util
->>>>>>> 7739ef5a
 import eave.stdlib.logging
 import eave.stdlib.time
 import werkzeug.exceptions
@@ -209,9 +204,9 @@
 
 
 async def _make_redirect_response(eave_response: BaseResponseBody) -> Response:
-    assert eave_response._raw_response, "invalid eave response"
-    headers = dict(eave_response._raw_response.headers)
-    status = eave_response._raw_response.status
+    assert eave_response.raw_response, "invalid eave response"
+    headers = dict(eave_response.raw_response.headers)
+    status = eave_response.raw_response.status
     response = Response(
         headers=headers,
         status=status,
