from http.cookiejar import MozillaCookieJar
import json
from typing import Any
from eave.stdlib.auth_cookies import AuthCookies, delete_auth_cookies, get_auth_cookies, set_auth_cookies

import eave.stdlib.cookies
from eave.stdlib.core_api.models.github_repos import GithubRepoUpdateInput
import eave.stdlib.core_api.operations.account as account
import eave.stdlib.core_api.operations.team as team
import eave.stdlib.core_api.operations.github_repos as github_repos
import eave.stdlib.core_api.operations.github_documents as github_documents
from eave.stdlib.core_api.models.github_documents import GithubDocumentsQueryInput
<<<<<<< HEAD
from eave.stdlib.github_api.operations.query_repos import QueryGithubRepos
=======

# from eave.stdlib.github_api.operations.query_repos import (QueryGithubRepos)
>>>>>>> d4d51782
from eave.stdlib.util import unwrap

from eave.stdlib.endpoints import status_payload
import eave.stdlib.requests
import eave.stdlib.logging
import eave.stdlib.time
import werkzeug.exceptions
from flask import Flask, Response, make_response, redirect, render_template, request
from werkzeug.wrappers import Response as BaseResponse
from eave.stdlib.typing import JsonObject
from eave.stdlib.utm_cookies import set_tracking_cookies
from .config import app_config
from eave.stdlib.config import shared_config

eave.stdlib.time.set_utc()

app = Flask(__name__)
app.secret_key = app_config.eave_web_session_encryption_key


@app.get("/status")
def status() -> str:
    model = status_payload()
    return model.json()


@app.route("/_ah/warmup", methods=["GET"])
async def warmup() -> str:
    shared_config.preload()
    app_config.preload()
    return "OK"


@app.route("/_ah/start", methods=["GET"])
async def start() -> str:
    return "OK"


@app.route("/_ah/stop", methods=["GET"])
async def stop() -> str:
    return "OK"


def _render_spa(**kwargs: Any) -> str:
    return render_template(
        "index.html.jinja",
        cookie_domain=app_config.eave_cookie_domain,
        api_base=app_config.eave_public_api_base,
        asset_base=app_config.asset_base,
        analytics_enabled=app_config.analytics_enabled,
        app_env=app_config.eave_env,
        app_version=app_config.app_version,
        **kwargs,
    )


@app.route("/authcheck", methods=["GET"])
async def get_auth_state() -> Response:
    auth_cookies = get_auth_cookies(cookies=request.cookies)

    response_body: JsonObject
    if not auth_cookies.access_token or not auth_cookies.account_id or not auth_cookies.team_id:
        response_body = {"authenticated": False}
    else:
        response_body = {"authenticated": True}

    return _json_response(body=response_body)


@app.route("/dashboard/me", methods=["GET"])
async def get_user() -> Response:
    auth_cookies = get_auth_cookies(cookies=request.cookies)
    _assert_auth(auth_cookies)

    eave_response = await account.GetAuthenticatedAccount.perform(
        origin=app_config.eave_origin,
        account_id=unwrap(auth_cookies.account_id),
        access_token=unwrap(auth_cookies.access_token),
    )

    return _clean_response(eave_response)


@app.route("/dashboard/team", methods=["GET"])
async def get_team() -> Response:
    auth_cookies = get_auth_cookies(cookies=request.cookies)
    _assert_auth(auth_cookies)

    eave_response = await team.GetTeamRequest.perform(
        origin=app_config.eave_origin,
        team_id=unwrap(auth_cookies.team_id),
    )

    return _json_response(body=eave_response.json())


@app.route("/dashboard/team/repos", methods=["GET"])
async def get_team_repos() -> Response:
    auth_cookies = get_auth_cookies(cookies=request.cookies)
    _assert_auth(auth_cookies)

<<<<<<< HEAD
    origin=app_config.eave_origin
=======
    origin = app_config.eave_origin
>>>>>>> d4d51782
    account_id = unwrap(auth_cookies.account_id)
    team_id = unwrap(auth_cookies.team_id)
    access_token = unwrap(auth_cookies.access_token)

<<<<<<< HEAD
    eave_response = await github_repos.GetGithubReposRequest.perform(
=======
    eave_core_api_response = await github_repos.GetGithubReposRequest.perform(
>>>>>>> d4d51782
        origin=origin,
        account_id=account_id,
        access_token=access_token,
        team_id=team_id,
        input=github_repos.GetGithubReposRequest.RequestBody(repos=None),
    )

<<<<<<< HEAD
    internal_repo_list = json.loads(eave_response.json()).get('repos')
    if (len(internal_repo_list) == 0):
        return _json_response(body={ 'repos': [] })

    external_response = await QueryGithubRepos.perform(origin=origin, team_id=team_id)
    external_repo_list = json.loads(external_response.json()).get('repos')
    external_repo_map = {}
    merged_repo_list = []

    for repo in external_repo_list:
        external_repo_map[repo['id']] = repo

    for repo in internal_repo_list:
        repo_id = repo['external_repo_id']
        if repo_id in external_repo_map:
            repo['external_repo_data'] = external_repo_map[repo_id]
            merged_repo_list.append(repo)

    return _json_response(body={ 'repos': merged_repo_list })
=======
    # eave_github_api_response = await QueryGithubRepos.perform(
    #     origin=origin,
    #     account_id=account_id,
    #     access_token=access_token,
    #     team_id=team_id,
    # )

    # print('*' * 100)
    # print(eave_github_api_response)
    # print('*' * 100)

    return _json_response(body=eave_core_api_response.json())
>>>>>>> d4d51782


@app.route("/dashboard/team/repos/update", methods=["POST"])
async def update_team_repos() -> Response:
    auth_cookies = get_auth_cookies(cookies=request.cookies)
    _assert_auth(auth_cookies)

    body = request.get_json()
    repos: list[GithubRepoUpdateInput] = body["repos"]

    eave_response = await github_repos.UpdateGithubReposRequest.perform(
        origin=app_config.eave_origin,
        account_id=unwrap(auth_cookies.account_id),
        access_token=unwrap(auth_cookies.access_token),
        team_id=unwrap(auth_cookies.team_id),
        input=github_repos.UpdateGithubReposRequest.RequestBody(repos=repos),
    )

    return _json_response(body=eave_response.json())


@app.route("/dashboard/team/documents", methods=["POST"])
async def get_team_documents() -> Response:
    auth_cookies = get_auth_cookies(cookies=request.cookies)
    _assert_auth(auth_cookies)

    body = request.get_json()
    document_type = body["document_type"]

    eave_response = await github_documents.GetGithubDocumentsRequest.perform(
        origin=app_config.eave_origin,
        team_id=unwrap(auth_cookies.team_id),
        account_id=unwrap(auth_cookies.account_id),
        access_token=unwrap(auth_cookies.access_token),
        input=github_documents.GetGithubDocumentsRequest.RequestBody(
<<<<<<< HEAD
            query_params=GithubDocumentsQueryInput(
                type=document_type
            )
=======
            query_params=GithubDocumentsQueryInput(type=document_type)
>>>>>>> d4d51782
        ),
    )

    return _json_response(body=eave_response.json())


@app.route("/dashboard/logout", methods=["GET"])
async def logout() -> BaseResponse:
    response = redirect(location=app_config.eave_public_www_base, code=302)
    delete_auth_cookies(response=response)
    return response


@app.route("/", defaults={"path": ""})
@app.route("/<path:path>")
def catch_all(path: str) -> Response:
    spa = _render_spa()
    response = make_response(spa)
    set_tracking_cookies(cookies=request.cookies, query_params=request.args, response=response)
    return response


def _assert_auth(auth_cookies: AuthCookies) -> None:
    if not auth_cookies.access_token or not auth_cookies.account_id or not auth_cookies.team_id:
        raise werkzeug.exceptions.Unauthorized()


def _clean_response(eave_response: account.GetAuthenticatedAccount.ResponseBody) -> Response:
    # TODO: The server should send this back in a header or a cookie so we don't have to delete it here.
    access_token = eave_response.account.access_token
    del eave_response.account.access_token

    response = _json_response(body=eave_response.json())

    set_auth_cookies(
        response=response,
        access_token=access_token,  # In case the access token was refreshed
    )

    # TODO: Forward cookies from server to client
    return response


def _json_response(body: JsonObject | str) -> Response:
    if not isinstance(body, str):
        body = json.dumps(body)

    return Response(
        response=body,
        mimetype="application/json",
    )<|MERGE_RESOLUTION|>--- conflicted
+++ resolved
@@ -4,18 +4,14 @@
 from eave.stdlib.auth_cookies import AuthCookies, delete_auth_cookies, get_auth_cookies, set_auth_cookies
 
 import eave.stdlib.cookies
-from eave.stdlib.core_api.models.github_repos import GithubRepoUpdateInput
+from eave.stdlib.core_api.models.github_repos import GithubRepo, GithubRepoUpdateInput
 import eave.stdlib.core_api.operations.account as account
 import eave.stdlib.core_api.operations.team as team
 import eave.stdlib.core_api.operations.github_repos as github_repos
 import eave.stdlib.core_api.operations.github_documents as github_documents
 from eave.stdlib.core_api.models.github_documents import GithubDocumentsQueryInput
-<<<<<<< HEAD
+from eave.stdlib.github_api.models import ExternalGithubRepo
 from eave.stdlib.github_api.operations.query_repos import QueryGithubRepos
-=======
-
-# from eave.stdlib.github_api.operations.query_repos import (QueryGithubRepos)
->>>>>>> d4d51782
 from eave.stdlib.util import unwrap
 
 from eave.stdlib.endpoints import status_payload
@@ -25,7 +21,7 @@
 import werkzeug.exceptions
 from flask import Flask, Response, make_response, redirect, render_template, request
 from werkzeug.wrappers import Response as BaseResponse
-from eave.stdlib.typing import JsonObject
+from eave.stdlib.typing import JsonArray, JsonObject, JsonValue
 from eave.stdlib.utm_cookies import set_tracking_cookies
 from .config import app_config
 from eave.stdlib.config import shared_config
@@ -117,20 +113,12 @@
     auth_cookies = get_auth_cookies(cookies=request.cookies)
     _assert_auth(auth_cookies)
 
-<<<<<<< HEAD
-    origin=app_config.eave_origin
-=======
     origin = app_config.eave_origin
->>>>>>> d4d51782
     account_id = unwrap(auth_cookies.account_id)
     team_id = unwrap(auth_cookies.team_id)
     access_token = unwrap(auth_cookies.access_token)
 
-<<<<<<< HEAD
     eave_response = await github_repos.GetGithubReposRequest.perform(
-=======
-    eave_core_api_response = await github_repos.GetGithubReposRequest.perform(
->>>>>>> d4d51782
         origin=origin,
         account_id=account_id,
         access_token=access_token,
@@ -138,40 +126,23 @@
         input=github_repos.GetGithubReposRequest.RequestBody(repos=None),
     )
 
-<<<<<<< HEAD
-    internal_repo_list = json.loads(eave_response.json()).get('repos')
+    internal_repo_list = eave_response.repos
     if (len(internal_repo_list) == 0):
         return _json_response(body={ 'repos': [] })
 
     external_response = await QueryGithubRepos.perform(origin=origin, team_id=team_id)
-    external_repo_list = json.loads(external_response.json()).get('repos')
-    external_repo_map = {}
-    merged_repo_list = []
-
-    for repo in external_repo_list:
-        external_repo_map[repo['id']] = repo
+    external_repo_list = external_response.repos
+    external_repo_map = {repo.id: repo for repo in external_repo_list if repo.id is not None}
+    merged_repo_list: JsonArray = []
 
     for repo in internal_repo_list:
-        repo_id = repo['external_repo_id']
+        repo_id = repo.external_repo_id
         if repo_id in external_repo_map:
-            repo['external_repo_data'] = external_repo_map[repo_id]
-            merged_repo_list.append(repo)
+            jsonRepo = repo.dict()
+            jsonRepo['external_repo_data'] = external_repo_map[repo_id].dict()
+            merged_repo_list.append(jsonRepo)
 
     return _json_response(body={ 'repos': merged_repo_list })
-=======
-    # eave_github_api_response = await QueryGithubRepos.perform(
-    #     origin=origin,
-    #     account_id=account_id,
-    #     access_token=access_token,
-    #     team_id=team_id,
-    # )
-
-    # print('*' * 100)
-    # print(eave_github_api_response)
-    # print('*' * 100)
-
-    return _json_response(body=eave_core_api_response.json())
->>>>>>> d4d51782
 
 
 @app.route("/dashboard/team/repos/update", methods=["POST"])
@@ -207,13 +178,9 @@
         account_id=unwrap(auth_cookies.account_id),
         access_token=unwrap(auth_cookies.access_token),
         input=github_documents.GetGithubDocumentsRequest.RequestBody(
-<<<<<<< HEAD
             query_params=GithubDocumentsQueryInput(
                 type=document_type
             )
-=======
-            query_params=GithubDocumentsQueryInput(type=document_type)
->>>>>>> d4d51782
         ),
     )
 
