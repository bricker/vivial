--- conflicted
+++ resolved
@@ -36,14 +36,7 @@
 
 app.get("/terms")(_render_spa)
 
-<<<<<<< HEAD
-
-@app.get("/terms")
-def spa_terms() -> str:
-    return _render_spa()
-=======
 app.get("/privacy")(_render_spa)
->>>>>>> ff5e6307
 
 
 @app.route("/access_request", methods=["POST"])
