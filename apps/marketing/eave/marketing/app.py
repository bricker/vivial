import json
from typing import Any
from eave.stdlib.auth_cookies import AuthCookies, delete_auth_cookies, get_auth_cookies, set_auth_cookies

import eave.stdlib.cookies
import eave.stdlib.core_api.operations.account as account
import eave.stdlib.core_api.operations.team as team
import eave.stdlib.core_api.operations.github_repos as github_repos
import eave.stdlib.core_api.operations.github_documents as github_documents
from eave.stdlib.core_api.models.github_documents import GithubDocumentsQueryInput

# from eave.stdlib.github_api.operations.query_repos import (QueryGithubRepos)
from eave.stdlib.util import unwrap

from eave.stdlib.endpoints import status_payload
import eave.stdlib.requests
import eave.stdlib.logging
import eave.stdlib.time
import werkzeug.exceptions
from flask import Flask, Response, make_response, redirect, render_template, request
from werkzeug.wrappers import Response as BaseResponse
from eave.stdlib.typing import JsonObject
from eave.stdlib.utm_cookies import set_tracking_cookies
from .config import app_config
from eave.stdlib.config import shared_config

eave.stdlib.time.set_utc()

app = Flask(__name__)
app.secret_key = app_config.eave_web_session_encryption_key


@app.get("/status")
def status() -> str:
    model = status_payload()
    return model.json()


@app.route("/_ah/warmup", methods=["GET"])
async def warmup() -> str:
    shared_config.preload()
    app_config.preload()
    return "OK"


@app.route("/_ah/start", methods=["GET"])
async def start() -> str:
    return "OK"


@app.route("/_ah/stop", methods=["GET"])
async def stop() -> str:
    return "OK"


def _render_spa(**kwargs: Any) -> str:
    return render_template(
        "index.html.jinja",
        cookie_domain=app_config.eave_cookie_domain,
        api_base=app_config.eave_public_api_base,
        asset_base=app_config.asset_base,
        analytics_enabled=app_config.analytics_enabled,
        app_env=app_config.eave_env,
        app_version=app_config.app_version,
        **kwargs,
    )


@app.route("/authcheck", methods=["GET"])
async def get_auth_state() -> Response:
    auth_cookies = get_auth_cookies(cookies=request.cookies)

    response_body: JsonObject
    if not auth_cookies.access_token or not auth_cookies.account_id or not auth_cookies.team_id:
        response_body = {"authenticated": False}
    else:
        response_body = {"authenticated": True}

    return _json_response(body=response_body)


@app.route("/dashboard/me", methods=["GET"])
async def get_user() -> Response:
    auth_cookies = get_auth_cookies(cookies=request.cookies)
    _assert_auth(auth_cookies)

    eave_response = await account.GetAuthenticatedAccount.perform(
        origin=app_config.eave_origin,
        account_id=unwrap(auth_cookies.account_id),
        access_token=unwrap(auth_cookies.access_token),
    )

    return _clean_response(eave_response)


@app.route("/dashboard/team", methods=["GET"])
async def get_team() -> Response:
    auth_cookies = get_auth_cookies(cookies=request.cookies)
    _assert_auth(auth_cookies)

    eave_response = await team.GetTeamRequest.perform(
        origin=app_config.eave_origin,
        team_id=unwrap(auth_cookies.team_id),
    )

    return _json_response(body=eave_response.json())


@app.route("/dashboard/team/repos", methods=["GET"])
async def get_team_repos() -> Response:
    auth_cookies = get_auth_cookies(cookies=request.cookies)
    _assert_auth(auth_cookies)

<<<<<<< HEAD
    eave_response = await github_repos.GetGithubReposRequest.perform(
        origin=app_config.eave_origin,
        # account_id=unwrap(auth_cookies.account_id),
        # access_token=unwrap(auth_cookies.access_token),
        team_id=unwrap(auth_cookies.team_id),
=======
    origin = app_config.eave_origin
    account_id = unwrap(auth_cookies.account_id)
    team_id = unwrap(auth_cookies.team_id)
    access_token = unwrap(auth_cookies.access_token)

    eave_core_api_response = await github_repos.GetGithubReposRequest.perform(
        origin=origin,
        account_id=account_id,
        access_token=access_token,
        team_id=team_id,
>>>>>>> 6dedeaa0
        input=github_repos.GetGithubReposRequest.RequestBody(repos=None),
    )

    # eave_github_api_response = await QueryGithubRepos.perform(
    #     origin=origin,
    #     account_id=account_id,
    #     access_token=access_token,
    #     team_id=team_id,
    # )

    # print('*' * 100)
    # print(eave_github_api_response)
    # print('*' * 100)

    return _json_response(body=eave_core_api_response.json())


@app.route("/dashboard/team/repos/update", methods=["POST"])
async def update_team_repos() -> Response:
    auth_cookies = get_auth_cookies(cookies=request.cookies)
    _assert_auth(auth_cookies)

    body = request.get_json()
    repos = body["repos"]

    eave_response = await github_repos.UpdateGithubReposRequest.perform(
        origin=app_config.eave_origin,
        account_id=unwrap(auth_cookies.account_id),
        access_token=unwrap(auth_cookies.access_token),
        team_id=unwrap(auth_cookies.team_id),
        input=github_repos.UpdateGithubReposRequest.RequestBody(repos=repos),
    )

    return _json_response(body=eave_response.json())


@app.route("/dashboard/team/documents", methods=["POST"])
async def get_team_documents() -> Response:
    auth_cookies = get_auth_cookies(cookies=request.cookies)
    _assert_auth(auth_cookies)

    body = request.get_json()
    document_type = body["document_type"]

    eave_response = await github_documents.GetGithubDocumentsRequest.perform(
        origin=app_config.eave_origin,
        team_id=unwrap(auth_cookies.team_id),
        account_id=unwrap(auth_cookies.account_id),
        access_token=unwrap(auth_cookies.access_token),
        input=github_documents.GetGithubDocumentsRequest.RequestBody(
            query_params=GithubDocumentsQueryInput(type=document_type)
        ),
    )

    return _json_response(body=eave_response.json())


@app.route("/dashboard/logout", methods=["GET"])
async def logout() -> BaseResponse:
    response = redirect(location=app_config.eave_public_www_base, code=302)
    delete_auth_cookies(response=response)
    return response


@app.route("/", defaults={"path": ""})
@app.route("/<path:path>")
def catch_all(path: str) -> Response:
    spa = _render_spa()
    response = make_response(spa)
    set_tracking_cookies(cookies=request.cookies, query_params=request.args, response=response)
    return response


def _assert_auth(auth_cookies: AuthCookies) -> None:
    if not auth_cookies.access_token or not auth_cookies.account_id or not auth_cookies.team_id:
        raise werkzeug.exceptions.Unauthorized()


def _clean_response(eave_response: account.GetAuthenticatedAccount.ResponseBody) -> Response:
    # TODO: The server should send this back in a header or a cookie so we don't have to delete it here.
    access_token = eave_response.account.access_token
    del eave_response.account.access_token

    response = _json_response(body=eave_response.json())

    set_auth_cookies(
        response=response,
        access_token=access_token,  # In case the access token was refreshed
    )

    # TODO: Forward cookies from server to client
    return response


def _json_response(body: JsonObject | str) -> Response:
    if not isinstance(body, str):
        body = json.dumps(body)

    return Response(
        response=body,
        mimetype="application/json",
    )<|MERGE_RESOLUTION|>--- conflicted
+++ resolved
@@ -111,13 +111,6 @@
     auth_cookies = get_auth_cookies(cookies=request.cookies)
     _assert_auth(auth_cookies)
 
-<<<<<<< HEAD
-    eave_response = await github_repos.GetGithubReposRequest.perform(
-        origin=app_config.eave_origin,
-        # account_id=unwrap(auth_cookies.account_id),
-        # access_token=unwrap(auth_cookies.access_token),
-        team_id=unwrap(auth_cookies.team_id),
-=======
     origin = app_config.eave_origin
     account_id = unwrap(auth_cookies.account_id)
     team_id = unwrap(auth_cookies.team_id)
@@ -128,7 +121,6 @@
         account_id=account_id,
         access_token=access_token,
         team_id=team_id,
->>>>>>> 6dedeaa0
         input=github_repos.GetGithubReposRequest.RequestBody(repos=None),
     )
 
