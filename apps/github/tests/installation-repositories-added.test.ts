--- conflicted
+++ resolved
@@ -7,7 +7,6 @@
 import anyTest, { TestFn } from "ava";
 import sinon from "sinon";
 import { maybeAddReposToDataBase } from "../src/events/installation-repositories-added.js";
-import { InstallationRepositoriesAddedEvent } from "@octokit/webhooks-types";
 
 interface TestContext extends TestContextBase {
   sandbox: sinon.SinonSandbox;
@@ -56,11 +55,7 @@
         node_id: t.context.u.anystr("repo1 id"),
         name: t.context.u.anystr("repo1 name"),
       },
-<<<<<<< HEAD
-  ]
-=======
-    ],
->>>>>>> fdb58e00
+    ],
   };
   await maybeAddReposToDataBase(event, LogContext.wrap());
 
@@ -98,11 +93,7 @@
         node_id: t.context.u.anystr("repo1 id"),
         name: t.context.u.anystr("repo1 name"),
       },
-<<<<<<< HEAD
-  ]
-=======
-    ],
->>>>>>> fdb58e00
+    ],
   };
 
   // WHEN the Eave gh app is given access to a new repo
@@ -150,20 +141,6 @@
   const createGithubRepoStub = t.context.sandbox.stub(CreateGithubRepoOperation, "perform").returns(Promise.resolve({ repo: anyRepo(t.context.u) }));
   const runApiDocsStub = t.context.sandbox.stub(RunApiDocumentationTaskOperation, "perform");
 
-<<<<<<< HEAD
-    const event = <InstallationRepositoriesAddedEvent>{
-      repositories_added: [
-        {
-          node_id: t.context.u.anystr("repo1 id"),
-          name: t.context.u.anystr("repo1 name"),
-        },
-        {
-          node_id: t.context.u.anystr("repo2 id"),
-          name: t.context.u.anystr("repo2 name"),
-        },
-      ]
-    };
-=======
   const event = <InstallationRepositoriesAddedEvent>{
     repositories_added: [
       {
@@ -176,7 +153,6 @@
       },
     ],
   };
->>>>>>> fdb58e00
 
   // WHEN the Eave gh app is given access to multiple new repos
   await maybeAddReposToDataBase(event, LogContext.wrap());
@@ -218,11 +194,7 @@
         node_id: t.context.u.anystr("repo1 id"),
         name: t.context.u.anystr("repo1 name"),
       },
-<<<<<<< HEAD
-    ]
-=======
-    ],
->>>>>>> fdb58e00
+    ],
   };
 
   // WHEN the Eave gh app is given access to a new repo
@@ -271,11 +243,7 @@
         node_id: t.context.u.anystr("repo2 id"),
         name: t.context.u.anystr("repo2 name"),
       },
-<<<<<<< HEAD
-    ]
-=======
-    ],
->>>>>>> fdb58e00
+    ],
   };
 
   // WHEN the Eave gh app is given access to multiple new repos
