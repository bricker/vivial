<<<<<<< HEAD
import { GetGithubUrlContentRequestBody, GetGithubUrlContentResponseBody } from "@eave-fyi/eave-stdlib-ts/src/github-api/operations/get-content.js";
import headers from "@eave-fyi/eave-stdlib-ts/src/headers.js";
import { eaveLogger, LogContext } from "@eave-fyi/eave-stdlib-ts/src/logging.js";
import { Blob, Query, Ref, Repository, Scalars } from "@octokit/graphql-schema";
import { Request, Response } from "express";
import { Octokit } from "octokit";
import { loadQuery } from "../lib/graphql-util.js";
import { createOctokitClient, getInstallationId } from "../lib/octokit-util.js";

export async function getContentSummaryHandler(req: Request, res: Response): Promise<void> {
  const ctx = LogContext.load(res);
  const eaveTeamId = req.header(headers.EAVE_TEAM_ID_HEADER)!; // presence already validated

=======
import { Request, Response } from 'express';
import { Octokit } from 'octokit';
import { Blob, Query, Ref, Repository, Scalars } from '@octokit/graphql-schema';
import { GetGithubUrlContentRequestBody, GetGithubUrlContentResponseBody } from '@eave-fyi/eave-stdlib-ts/src/github-api/operations/get-content.js';
import eaveLogger, { LogContext } from '@eave-fyi/eave-stdlib-ts/src/logging.js';
import { loadQuery } from '../lib/graphql-util.js';
import { GitHubOperationsContext } from '../types.js';

export async function getSummary(
  req: Request, res: Response, context: GitHubOperationsContext,
): Promise<void> {
  const { octokit, ctx } = context;
>>>>>>> c3ed5205
  const input = <GetGithubUrlContentRequestBody>req.body;
  if (!input.url) {
    eaveLogger.error("Invalid input", ctx);
    res.sendStatus(400);
    return;
  }

  const content = await getFileContent(octokit, input.url, ctx);
  const output: GetGithubUrlContentResponseBody = { content };
  res.json(output);
}

/**
 * Fetch content of the file located at the URL `url`.
 * @returns null on GitHub API request failure
 */
async function getFileContent(client: Octokit, url: string, ctx: LogContext): Promise<string | null> {
  try {
    return getRawContent(client, url, ctx);
  } catch (e: any) {
    eaveLogger.error(e, ctx);
    return null;
  }
}

async function getRepositoryByUrl(client: Octokit, url: string, ctx: LogContext): Promise<Repository | null> {
  const query = await loadQuery("getResource");
  const variables: {
    resourceUrl: Scalars["URI"];
  } = {
    resourceUrl: url,
  };

  const response = await client.graphql<{ resource: Query["resource"] }>(query, variables);
  if (!response.resource) {
    eaveLogger.warning(`Invalid url: ${url}`, ctx);
    // Invalid URL
    return null;
  }

  // FIXME: This is not guaranteed to be a Repository
  const repository = <Repository>response.resource;
  if (!repository.owner?.login || !repository.name) {
    eaveLogger.warning(`Resource not a repository: ${url}`, ctx);
    // Invalid response
    return null;
  }

  return repository;
}

async function getFileInfoFromUrl(client: Octokit, repository: Repository, url: URL, ctx: LogContext): Promise<{ refName: string; treePath: string } | null> {
  // Given a path: /owner/repo/tree/...
  // The path segments 4+ (index 3+) are what we're interested in.
  // We'll start with just the first path segment. In many cases, this will be the branch name.
  // However, it's common for developers to prefix branch names with their name, eg `bcr/some-branch-name`
  // To handle this case, we're going to get all of the branch names matching that first patch segment.
  // if there are more than one, then we'll grab the next path segment, then we'll get all the branch names matching
  // the first two path segments. We'll continue to do this until we receive just one result.
  // This leans on the fact that a branch can't have the same name as a git ref directory. For example:
  //
  // In this branch name: bcr/2305/my-branch
  // - `bcr` is a directory. We therefore cannot have a branch called `bcr`
  // - `bcr/2305` is also a directory, so there is guaranteed not to be a branch called `bcr/2305`
  // - `bcr/2305/my-branch` is the full branch name.
  //
  // These are actually stored as directories on the filesystem:
  //
  // $ ls .git/refs/heads/bcr/
  // 2303  2304  2305
  //
  // $ ls .git/refs/heads/bcr/2304:
  // access-tokens    delete-subscription  more-auth       setupscript-updates  slack-updates
  // atlassian-oauth  eaveauth             script-updates  slack-auth

  // Slice from 4 because path starts with a slash and gives an empty string as the first element, eg:
  // '/owner/repo/tree/some/branch' -> ['', 'owner', 'repo', tree', 'some', 'branch']
  const rest = url.pathname.split("/").slice(4);
  if (rest.length === 0) {
    eaveLogger.error(`invalid url: ${url.toString()}`, ctx);
    return null;
  }

  const refsQuery = await loadQuery("getRefs");

  for (let i = 0; i < rest.length; i += 1) {
    const numberOfSegments = i + 1;
    const candidateBranchName = rest.slice(0, numberOfSegments).join("/");

    const variables: {
      repoOwner: Scalars["String"];
      repoName: Scalars["String"];
      refPrefix: Scalars["String"];
      refQuery: Scalars["String"];
    } = {
      repoOwner: repository.owner.login,
      repoName: repository.name,
      refPrefix: "refs/heads/", // TODO: We need to check refs/tags/ too
      refQuery: candidateBranchName,
    };

    // eslint complains about await in for loop, but we're doing that deliberately because we need an iterator.
    // There's a probably a more javascript-y way to do it though
    /* eslint-disable-next-line */
    const response = await client.graphql<{ repository: Query["repository"] }>(refsQuery, variables);
    if (!response.repository || !response.repository.refs) {
      eaveLogger.warning(`Invalid url: ${url}`, ctx);
      // Invalid URL
      return null;
    }

    const refRepo = <Repository>response.repository;
    const refs = <Array<Ref>>refRepo.refs?.nodes;
    if (refs.length === 0) {
      eaveLogger.error("no branches found", ctx);
      return null;
    }

    if (refs.length === 1) {
      const branchName = refs[0]?.name;

      if (branchName === candidateBranchName) {
        // The filepath is everything after the branch name
        // `i` here is the index of the last path segment in the branch name
        const filePath = rest.slice(i + 1).join("/");
        // We're done, we found the branch
        return {
          refName: branchName,
          treePath: filePath,
        };
      }
    }
  }

  eaveLogger.warning(`No branches matched ${url.toString()}`, ctx);
  return null;
}

/**
 * Fetch github file content from a github `url` to a file.
 * Returns null if `url` is not a path to a file (or if some other error was encountered).
 */
async function getRawContent(client: Octokit, url: string, ctx: LogContext): Promise<string | null> {
  const urlComponents = new URL(url);

  // Replace /blob/ with /tree/ because the `resource` query doesn't recognize blob URLs.
  // This regex needs to be a bit more precise because it needs to catch /blob/ only in a specific location (the third path segment)
  urlComponents.pathname = urlComponents.pathname.replace(/^\/([^/]+)\/([^/]+)\/blob\//, "/$1/$2/tree/");
  const normalizedUrl = urlComponents.toString();

  const repository = await getRepositoryByUrl(client, normalizedUrl, ctx);
  if (!repository) {
    eaveLogger.warning(`Repository not found for ${url}`, ctx);
    return null;
  }

  const fileInfo = await getFileInfoFromUrl(client, repository, urlComponents, ctx);
  if (!fileInfo) {
    eaveLogger.warning(`couldn't get file info for ${url}`, ctx);
    return null;
  }

  const { refName, treePath } = fileInfo;

  const contentsQuery = await loadQuery("getFileContentsByPath");
  const variables: {
    repoOwner: Scalars["String"];
    repoName: Scalars["String"];
    expression: Scalars["String"];
  } = {
    repoOwner: repository.owner.login,
    repoName: repository.name,
    expression: `${refName}:${treePath}`,
  };

  const response = await client.graphql<{ repository: Query["repository"] }>(contentsQuery, variables);
  const objectRepository = <Repository>response.repository;
  if (!objectRepository) {
    eaveLogger.warning(`Repository not found for ${url}`, ctx);
    return null;
  }

  const gitObject = <Blob>objectRepository.object;
  if (!gitObject) {
    eaveLogger.warning(`invalid git object for ${url}`, ctx);
    return null;
  }

  const fileContent = gitObject.text;
  if (!fileContent) {
    eaveLogger.warning(`invalid git object for ${url}`, ctx);
    return null;
  }

  return fileContent;
}<|MERGE_RESOLUTION|>--- conflicted
+++ resolved
@@ -1,4 +1,3 @@
-<<<<<<< HEAD
 import { GetGithubUrlContentRequestBody, GetGithubUrlContentResponseBody } from "@eave-fyi/eave-stdlib-ts/src/github-api/operations/get-content.js";
 import headers from "@eave-fyi/eave-stdlib-ts/src/headers.js";
 import { eaveLogger, LogContext } from "@eave-fyi/eave-stdlib-ts/src/logging.js";
@@ -6,26 +5,13 @@
 import { Request, Response } from "express";
 import { Octokit } from "octokit";
 import { loadQuery } from "../lib/graphql-util.js";
-import { createOctokitClient, getInstallationId } from "../lib/octokit-util.js";
+import { createOctokitClient, createTeamOctokitClient, getInstallationId } from "../lib/octokit-util.js";
+import { GitHubOperationsContext } from "../types.js";
 
 export async function getContentSummaryHandler(req: Request, res: Response): Promise<void> {
   const ctx = LogContext.load(res);
-  const eaveTeamId = req.header(headers.EAVE_TEAM_ID_HEADER)!; // presence already validated
-
-=======
-import { Request, Response } from 'express';
-import { Octokit } from 'octokit';
-import { Blob, Query, Ref, Repository, Scalars } from '@octokit/graphql-schema';
-import { GetGithubUrlContentRequestBody, GetGithubUrlContentResponseBody } from '@eave-fyi/eave-stdlib-ts/src/github-api/operations/get-content.js';
-import eaveLogger, { LogContext } from '@eave-fyi/eave-stdlib-ts/src/logging.js';
-import { loadQuery } from '../lib/graphql-util.js';
-import { GitHubOperationsContext } from '../types.js';
-
-export async function getSummary(
-  req: Request, res: Response, context: GitHubOperationsContext,
-): Promise<void> {
-  const { octokit, ctx } = context;
->>>>>>> c3ed5205
+  const octokit = await createTeamOctokitClient(req, ctx);
+
   const input = <GetGithubUrlContentRequestBody>req.body;
   if (!input.url) {
     eaveLogger.error("Invalid input", ctx);
