--- conflicted
+++ resolved
@@ -8,18 +8,11 @@
 import { Blob, PullRequest, PullRequestChangedFile, PullRequestChangedFileConnection, Query, Repository, Scalars } from "@octokit/graphql-schema";
 import { PullRequestEvent } from "@octokit/webhooks-types";
 import path from "path";
-<<<<<<< HEAD
 import { appConfig } from "../config.js";
 import * as GraphQLUtil from "../lib/graphql-util.js";
 import { PullRequestCreator } from "../lib/pull-request-creator.js";
 import { GitHubOperationsContext } from "../types.js";
-=======
-import * as GraphQLUtil from "../lib/graphql-util.js";
-import { PullRequestCreator } from "../lib/pull-request-creator.js";
-import { GitHubOperationsContext } from "../types.js";
 
-const eavePrTitle = "docs: Eave inline code documentation update";
->>>>>>> b2c45413
 
 /**
  * Receives github webhook pull_request events.
@@ -36,12 +29,7 @@
   const { ctx, octokit } = context;
 
   // don't open more docs PRs from other Eave PRs getting merged
-<<<<<<< HEAD
   if (event.sender.id.toString() === (await appConfig.eaveGithubAppId)) {
-=======
-  // TODO: perform this check using event.sender.id instead for broader metric capture. compare to app id?? (app_id diff for prod vs stage)
-  if (event.pull_request.title === eavePrTitle) {
->>>>>>> b2c45413
     const interaction = event.pull_request.merged ? "merged" : "closed";
     await logEvent(
       {
