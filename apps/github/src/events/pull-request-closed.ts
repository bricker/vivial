--- conflicted
+++ resolved
@@ -66,20 +66,15 @@
     event.pull_request.user.type === "Bot" &&
     event.pull_request.user.login.toLowerCase().match("^eave-fyi.*?\\[bot\\]$")
   ) {
-<<<<<<< HEAD
-    const interaction = event.pull_request.merged ? "merged" : "closed";
     // hack for analytics to check which feature this PR was for
     if (event.pull_request.title.includes("API documentation")) {
       ctx.feature_name = "api_documentation";
     }
 
-    if (interaction === "merged") {
-=======
     const interaction = event.pull_request.merged
       ? Status.PR_MERGED
       : Status.PR_CLOSED;
     if (interaction === Status.PR_MERGED) {
->>>>>>> 472bd3a4
       await logEvent(
         {
           event_name: "github_eave_pr_merged",
