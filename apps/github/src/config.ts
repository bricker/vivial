import { EaveConfig } from '@eave-fyi/eave-stdlib-ts/src/config.js';

class AppConfig extends EaveConfig {
  eaveGithubAppId = '300560';

<<<<<<< HEAD
  routePrefix = '/github';

  get eaveGithubAppWebhookSecret(): Promise<string> {
    return this.getSecret('EAVE_GITHUB_APP_WEBHOOK_SECRET');
  }

=======
>>>>>>> f593138c
  get eaveGithubAppPrivateKey(): Promise<string> {
    return this.getSecret('EAVE_GITHUB_APP_PRIVATE_KEY');
  }
}

export const appConfig = new AppConfig();<|MERGE_RESOLUTION|>--- conflicted
+++ resolved
@@ -3,15 +3,10 @@
 class AppConfig extends EaveConfig {
   eaveGithubAppId = '300560';
 
-<<<<<<< HEAD
-  routePrefix = '/github';
-
   get eaveGithubAppWebhookSecret(): Promise<string> {
     return this.getSecret('EAVE_GITHUB_APP_WEBHOOK_SECRET');
   }
 
-=======
->>>>>>> f593138c
   get eaveGithubAppPrivateKey(): Promise<string> {
     return this.getSecret('EAVE_GITHUB_APP_PRIVATE_KEY');
   }
