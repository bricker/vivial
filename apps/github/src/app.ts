import express from 'express';
<<<<<<< HEAD
import { standardEndpointsRouter } from '@eave-fyi/eave-stdlib-ts/src/api-util.js';
import dispatch from './dispatch.js';
import { appConfig } from './config.js';
=======
import eaveLogger from '@eave-fyi/eave-stdlib-ts/src/logging.js';
import { standardEndpointsRouter } from '@eave-fyi/eave-stdlib-ts/src/api-util.js';
import { signatureVerification } from '@eave-fyi/eave-stdlib-ts/src/middleware/signature-verification.js';
import { requestIntegrity } from '@eave-fyi/eave-stdlib-ts/src/middleware/request-integrity.js';
import { loggingMiddleware } from '@eave-fyi/eave-stdlib-ts/src/middleware/logging.js';
import { originMiddleware } from '@eave-fyi/eave-stdlib-ts/src/middleware/origin.js';
import { exceptionHandlingMiddleware } from '@eave-fyi/eave-stdlib-ts/src/middleware/exception-handling.js';
import { setOrigin } from '@eave-fyi/eave-stdlib-ts/src/lib/requests.js';
import { EaveOrigin } from '@eave-fyi/eave-stdlib-ts/src/eave-origins.js';
import dispatch from './dispatch.js';
import { getSummary } from './requests/content.js';
import { subscribe } from './requests/subscribe.js';
import { appConfig } from './config.js';

const PORT = parseInt(process.env['PORT'] || '5300', 10);

setOrigin(EaveOrigin.eave_github_app);
>>>>>>> f593138c

const app = express();
app.disable('x-powered-by');

/*
Using raw parsing rather than express.json() parser because of GitHub signature verification.
If even 1 byte were different after passing through JSON.parse and then the signature verification would fail.
*/
app.use(express.raw({ type: 'application/json' }));

const rootRouter = express.Router();
app.use('/github', rootRouter);
rootRouter.use(requestIntegrity);
rootRouter.use(loggingMiddleware);
rootRouter.use(standardEndpointsRouter);
// We don't attach any routes to the root path / because all requests to this app are prefixed with /github

// Github webhook
const webhookRouter = express.Router();
rootRouter.use('/events', webhookRouter);
webhookRouter.post('/', async (req, res) => {
  // POST /github/events
  await dispatch(req, res);
});

<<<<<<< HEAD
const rootRouter = express.Router();
rootRouter.use(standardEndpointsRouter);

rootRouter.post('/events', async (req, res) => {
  await dispatch(req, res);
});

app.use(appConfig.routePrefix, rootRouter);
=======
// Internal API
const internalApiRouter = express.Router();
rootRouter.use('/api', internalApiRouter);
internalApiRouter.use(originMiddleware);
internalApiRouter.use(signatureVerification(appConfig.eaveAppsBase));

internalApiRouter.post('/content', (req, res, next) => {
  // POST /github/api/content
  getSummary(req, res).catch(next);
});

internalApiRouter.post('/subscribe', (req, res, next) => {
  // POST /github/api/subscribe
  subscribe(req, res).catch(next);
});

// We use our own error handler. This error handler does not bubble up to Express's default error handling middleware.
app.use(exceptionHandlingMiddleware);
>>>>>>> f593138c

app.listen(PORT, '0.0.0.0', () => {
  eaveLogger.info(`App listening on port ${PORT}`);
});

export default app;<|MERGE_RESOLUTION|>--- conflicted
+++ resolved
@@ -1,9 +1,4 @@
 import express from 'express';
-<<<<<<< HEAD
-import { standardEndpointsRouter } from '@eave-fyi/eave-stdlib-ts/src/api-util.js';
-import dispatch from './dispatch.js';
-import { appConfig } from './config.js';
-=======
 import eaveLogger from '@eave-fyi/eave-stdlib-ts/src/logging.js';
 import { standardEndpointsRouter } from '@eave-fyi/eave-stdlib-ts/src/api-util.js';
 import { signatureVerification } from '@eave-fyi/eave-stdlib-ts/src/middleware/signature-verification.js';
@@ -18,10 +13,7 @@
 import { subscribe } from './requests/subscribe.js';
 import { appConfig } from './config.js';
 
-const PORT = parseInt(process.env['PORT'] || '5300', 10);
-
 setOrigin(EaveOrigin.eave_github_app);
->>>>>>> f593138c
 
 const app = express();
 app.disable('x-powered-by');
@@ -47,16 +39,6 @@
   await dispatch(req, res);
 });
 
-<<<<<<< HEAD
-const rootRouter = express.Router();
-rootRouter.use(standardEndpointsRouter);
-
-rootRouter.post('/events', async (req, res) => {
-  await dispatch(req, res);
-});
-
-app.use(appConfig.routePrefix, rootRouter);
-=======
 // Internal API
 const internalApiRouter = express.Router();
 rootRouter.use('/api', internalApiRouter);
@@ -75,8 +57,8 @@
 
 // We use our own error handler. This error handler does not bubble up to Express's default error handling middleware.
 app.use(exceptionHandlingMiddleware);
->>>>>>> f593138c
 
+const PORT = parseInt(process.env['PORT'] || '5300', 10);
 app.listen(PORT, '0.0.0.0', () => {
   eaveLogger.info(`App listening on port ${PORT}`);
 });
