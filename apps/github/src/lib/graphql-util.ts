--- conflicted
+++ resolved
@@ -22,7 +22,6 @@
   return query;
 }
 
-<<<<<<< HEAD
 async function prependFragments(
   query: string,
   manifest?: Set<string>,
@@ -60,69 +59,4 @@
   }
 
   return prependFragments(newQuery, manifest);
-}
-
-=======
->>>>>>> a6011f8a
-export async function getProjectV2ItemFieldValue(
-  itemNodeId: string,
-  fieldName: string,
-  context: GitHubOperationsContext,
-): Promise<ProjectV2Item> {
-  const query = await loadQuery("getProjectV2ItemFieldValue");
-  const variables = {
-    itemNodeId,
-    fieldName,
-  };
-
-  const response = await context.octokit.graphql<{ node: Query["node"] }>(
-    query,
-    variables,
-  );
-  const projectV2Item = <ProjectV2Item>response.node!;
-  return projectV2Item;
-}
-
-// export async function getLabel(labelName: string, context: GitHubOperationsContext): Promise<Label> {
-//   return GlobalCache.getOrSet(`github.label.${labelName}`, (6 * 60 * 60 * 1000), async () => {
-//     const query = await loadQuery('getLabel');
-//     const variables = {
-//       ...Constants.REPO_VARIABLES,
-//       labelName,
-//     };
-
-//     const response = await context.octokit.graphql<{ repository: Query['repository'] }>(query, variables);
-//     return response.repository!.label!;
-//   });
-// }
-
-// export async function getProjectV2Field(fieldName: string, context: GitHubOperationsContext): Promise<ProjectV2FieldConfiguration> {
-//   return GlobalCache.getOrSet(`github.projectV2Field.${fieldName}`, (6 * 60 * 60 * 1000), async (): Promise<ProjectV2FieldConfiguration> => {
-//     const query = await loadQuery('getProjectV2Field');
-//     const variables = {
-//       ...Constants.REPO_VARIABLES,
-//       projectNumber: Constants.PROJECT_NUMBER,
-//       fieldName: 'Issue Type',
-//     };
-
-//     const response = await context.octokit.graphql<{ repository: Query['repository'] }>(query, variables);
-//     return response.repository!.projectV2!.field!;
-//   });
-// }
-
-export async function getIssueByNodeId(
-  nodeId: string,
-  context: GitHubOperationsContext,
-): Promise<Issue> {
-  const query = await loadQuery("getIssueByNodeId");
-  const variables = {
-    nodeId,
-  };
-
-  const response = await context.octokit.graphql<{ node: Query["node"] }>(
-    query,
-    variables,
-  );
-  const item = <Issue>response.node;
-  return item;
 }