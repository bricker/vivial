import { EphemeralCache } from "@eave-fyi/eave-stdlib-ts/src/cache.js";
import {
  Blob,
  Commit,
  Repository,
  Tree,
  validate,
} from "@octokit/graphql-schema";
import assert from "node:assert";
import { promises as fs } from "node:fs";

const queryCache = new EphemeralCache();

export async function loadQuery(name: string): Promise<string> {
  const queryCacheKey = `query.${name}`;
  const cachedQuery = await queryCache.get(queryCacheKey);
  if (cachedQuery !== null) {
    return cachedQuery.toString();
  }

  const query = await fs.readFile(`./src/graphql/${name}.graphql`, "utf-8");
  const compiledQuery = await compileQuery(query);
  await GlobalCache.set(queryCacheKey, compiledQuery);
  return compiledQuery;
}

export async function compileQuery(query: string): Promise<string> {
  const compiledQuery = await prependFragments(query);
  const errors = validate(compiledQuery);
  if (errors.length > 0) {
    throw new Error(`GraphQL query is invalid: ${errors}`);
  }
<<<<<<< HEAD

  await queryCache.set(queryCacheKey, fullQuery);
  return fullQuery;
=======
  return compiledQuery;
>>>>>>> 2992dfd1
}

async function prependFragments(
  query: string,
  manifest?: Set<string>,
): Promise<string> {
  if (!manifest) {
    manifest = new Set<string>();
  }

  const fragmentMatches = Array.from(query.matchAll(/\.{3}(\w+?Fragment)/g));
  const missingFragments = fragmentMatches
    .filter((m) => {
      return !manifest!.has(m[1]!);
    })
    .map((f) => f[1]!);

  if (missingFragments.length === 0) {
    return query;
  }

  let newQuery = query;

  for (const fragmentName of missingFragments) {
    manifest.add(fragmentName);
    const fragmentCacheKey = `fragment.${fragmentName}`;
    let fragmentData = await queryCache.get(fragmentCacheKey);
    if (fragmentData === null) {
      fragmentData = await fs.readFile(
        `./src/graphql/fragments/${fragmentName}.graphql`,
        "utf-8",
      );
      await queryCache.set(fragmentCacheKey, fragmentData);
    }

    newQuery = `${fragmentData}\n\n${newQuery}`;
  }

  return prependFragments(newQuery, manifest);
}

export function isTree(
  obj: { __typename?: string } | undefined | null,
): obj is Tree {
  return obj?.__typename === "Tree";
}

export function assertIsTree(
  obj: { __typename?: string } | undefined | null,
): asserts obj is Tree {
  assert(isTree(obj), `expected Tree, got ${obj?.__typename}`);
}

export function isBlob(
  obj: { __typename?: string } | undefined | null,
): obj is Blob {
  return obj?.__typename === "Blob";
}

export function assertIsBlob(
  obj: { __typename?: string } | undefined | null,
): asserts obj is Blob {
  assert(isBlob(obj), `expected Blob, got ${obj?.__typename}`);
}

export function isRepository(
  obj: { __typename?: string } | undefined | null,
): obj is Repository {
  return obj?.__typename === "Repository";
}

export function assertIsRepository(
  obj: { __typename?: string } | undefined | null,
): asserts obj is Repository {
  assert(isRepository(obj), `expected Repository, got ${obj?.__typename}`);
}

export function isCommit(
  obj: { __typename?: string } | undefined | null,
): obj is Commit {
  return obj?.__typename === "Commit";
}

export function assertIsCommit(
  obj: { __typename?: string } | undefined | null,
): asserts obj is Commit {
  assert(isCommit(obj), `expected Commit, got ${obj?.__typename}`);
}

/**
 * Doesn't do anything, only useful for syntax highlighting of graphql query strings during development.
 * This works because the GraphQL VSCode plugin highlights strings in the `graphql` (or `gql`) tagged templates, even if it's not the "official" one.
 * Example: graphql(`query() { ... }`)
 * Note that this isn't meant to be used as a tagged template, because the parameters aren't the right type. But the GraphQL VSCode plugin highlights it anyways.
 */
export function graphql(v: string): string {
  return v;
}<|MERGE_RESOLUTION|>--- conflicted
+++ resolved
@@ -20,7 +20,7 @@
 
   const query = await fs.readFile(`./src/graphql/${name}.graphql`, "utf-8");
   const compiledQuery = await compileQuery(query);
-  await GlobalCache.set(queryCacheKey, compiledQuery);
+  await queryCache.set(queryCacheKey, compiledQuery);
   return compiledQuery;
 }
 
@@ -30,13 +30,7 @@
   if (errors.length > 0) {
     throw new Error(`GraphQL query is invalid: ${errors}`);
   }
-<<<<<<< HEAD
-
-  await queryCache.set(queryCacheKey, fullQuery);
-  return fullQuery;
-=======
   return compiledQuery;
->>>>>>> 2992dfd1
 }
 
 async function prependFragments(
