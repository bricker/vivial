--- conflicted
+++ resolved
@@ -3,26 +3,20 @@
 __pycache__
 .mypy_cache
 .ruff_cache
+.pytest_cache
+.*_cache
 node_modules
 *.egg-info
-build/
+build
 .build
 .cloudsqlproxy
-<<<<<<< HEAD
-.ruff_cache
-.pytest_cache
 *.tgz
-.*_cache
-.yalc
-yalc.lock
-=======
 yalc.lock
 .DS_Store
 *.log*
 .swc
 
 # directories that are git-ignored, and then un-ignored for deployment (gcloudignore)
-dist/
+dist
 .yalc
-vendor/
->>>>>>> f593138c
+vendor