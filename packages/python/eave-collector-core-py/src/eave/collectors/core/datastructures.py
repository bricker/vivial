--- conflicted
+++ resolved
@@ -85,119 +85,6 @@
     operation: str | None
     parameters: dict[str, Any] | None
 
-<<<<<<< HEAD
-=======
-
-@dataclass(kw_only=True, init=False)
-class BrowserEventPayload(EventPayload):
-    event_type: ClassVar[EventType] = EventType.browser_event
-
-    action_name: str | None
-    idsite: str | None
-    h: str | None
-    m: str | None
-    s: str | None
-    e_c: str | None
-    e_a: str | None
-    e_n: str | None
-    e_v: str | None
-    e_ts: str | None
-    url: str | None
-    queryParams: str | None  # noqa: N815
-    _eave_visitor_id: str | None
-    _eave_session_id: str | None
-    pv_id: str | None
-    pf_net: str | None
-    pf_srv: str | None
-    pf_tfr: str | None
-    pf_dm1: str | None
-    eaveClientId: str | None  # noqa: N815
-    uadata: str | None
-    pdf: str | None
-    qt: str | None
-    realp: str | None
-    wma: str | None
-    fla: str | None
-    java: str | None
-    ag: str | None
-    cookie: str | None
-    res: str | None
-
-    _extra: dict[str, Any] | None = None
-
-    def __init__(
-        self,
-        *,
-        context: dict[str, Any] | None = None,
-        action_name: str | None = None,
-        idsite: str | None = None,
-        h: str | None = None,
-        m: str | None = None,
-        s: str | None = None,
-        e_c: str | None = None,
-        e_a: str | None = None,
-        e_n: str | None = None,
-        e_v: str | None = None,
-        e_ts: str | None = None,
-        url: str | None = None,
-        queryParams: str | None = None,  # noqa: N803
-        _eave_visitor_id: str | None = None,
-        _eave_session_id: str | None = None,
-        pv_id: str | None = None,
-        pf_net: str | None = None,
-        pf_srv: str | None = None,
-        pf_tfr: str | None = None,
-        pf_dm1: str | None = None,
-        eaveClientId: str | None = None,  # noqa: N803
-        uadata: str | None = None,
-        pdf: str | None = None,
-        qt: str | None = None,
-        realp: str | None = None,
-        wma: str | None = None,
-        fla: str | None = None,
-        java: str | None = None,
-        ag: str | None = None,
-        cookie: str | None = None,
-        res: str | None = None,
-        **kwargs: Any,
-    ) -> None:
-        super().__init__(context=context)
-
-        self.action_name = action_name
-        self.idsite = idsite
-        self.h = h
-        self.m = m
-        self.s = s
-        self.e_c = e_c
-        self.e_a = e_a
-        self.e_n = e_n
-        self.e_v = e_v
-        self.e_ts = e_ts
-        self.url = url
-        self.queryParams = queryParams
-        self._eave_visitor_id = _eave_visitor_id
-        self._eave_session_id = _eave_session_id
-        self.pv_id = pv_id
-        self.pf_net = pf_net
-        self.pf_srv = pf_srv
-        self.pf_tfr = pf_tfr
-        self.pf_dm1 = pf_dm1
-        self.eaveClientId = eaveClientId
-        self.uadata = uadata
-        self.pdf = pdf
-        self.qt = qt
-        self.realp = realp
-        self.wma = wma
-        self.fla = fla
-        self.java = java
-        self.ag = ag
-        self.cookie = cookie
-        self.res = res
-
-        self._extra = kwargs
-
-
->>>>>>> 17cb5fa8
 @dataclass(kw_only=True)
 class FunctionCallEventPayload(EventPayload):
     event_type: ClassVar[EventType] = EventType.function_call
