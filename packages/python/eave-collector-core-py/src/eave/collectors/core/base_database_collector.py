--- conflicted
+++ resolved
@@ -7,54 +7,27 @@
 user_table_name_patterns = [
     r"users?$",
     r"accounts?$",
-<<<<<<< HEAD
     r"customers?$",
-=======
->>>>>>> 5680e31f
 ]
 
 primary_key_patterns = [
     r"^id$",
     r"^uid$",
-<<<<<<< HEAD
-    r"^user_?id$",  # eg. user_id, userid, UserId
-    r"^account_?id$",
-    r"^customer_?id$",
-=======
 ]
 
 foreign_key_patterns = [
-    r"_id$",
-    r"Id$",  # TODO: enforce some lower letter comes before?
-    r"-id$",
->>>>>>> 5680e31f
+    # We don't want to capture fields that in "id" but aren't foreign keys, like "kool-aid" or "mermaid".
+    # We therefore make an assumption that anything ending it "id" with _some_ delimeter is a foreign key.
+    r".[_-]id$", # delimeter = _, -. Only matches when "id" is lower-case.
+    r".I[Dd]$",  # delimeter = capital "I" (eg UserId). This also handles underscores/hyphens when the "I" is capital.
 ]
 
 
 def is_user_table(table_name: str) -> bool:
     table = table_name.lower()
-<<<<<<< HEAD
-    for table_pattern in user_table_name_patterns:
-        if re.search(table_pattern, table, flags=re.IGNORECASE):
-            return True
-    return False
-
-
-def is_field_of_interest(field_name: str) -> bool:
-    field = field_name.lower()
-    for col_pattern in columns_of_interest_patterns:
-        if re.search(col_pattern, string=field, flags=re.IGNORECASE):
-            return True
-    return False
-
-
-def save_identification_data(table_name: str, primary_key: str) -> None:
-=======
-    return any(re.search(table_pattern, table) for table_pattern in user_table_name_patterns)
-
+    return any(re.search(table_pattern, table, flags=re.IGNORECASE) for table_pattern in user_table_name_patterns)
 
 def save_identification_data(table_name: str, column_value_map: dict[str, Any]) -> None:
->>>>>>> 5680e31f
     """
     Given table schema info and values mapped by column, persist data to
     correlation context that relate to user identificiation (primary/foreign keys).
@@ -69,20 +42,15 @@
             column_value_map (dict[str, str]): mapping from column name to value
     """
     if is_user_table(table_name):
-<<<<<<< HEAD
-        CORR_CTX.set("user_id", primary_key)
-=======
         for key, value in column_value_map.items():
             lower_key = key.lower()
             if any(re.search(pat, lower_key) for pat in primary_key_patterns):
-                corr_ctx.set("account_id", str(value))
+                CORR_CTX.set("account_id", str(value))
                 continue
             # casing matters for matching camelCase, so no lower_key
             if any(re.search(pat, key) for pat in foreign_key_patterns):
-                corr_ctx.set(key, str(value))
+                CORR_CTX.set(key, str(value))
                 continue
->>>>>>> 5680e31f
-
 
 class BaseDatabaseCollector(BaseCollector):
     pass