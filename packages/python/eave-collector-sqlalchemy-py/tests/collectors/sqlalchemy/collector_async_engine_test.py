import os
import unittest.mock
import uuid
from datetime import datetime
from uuid import UUID

import sqlalchemy
from sqlalchemy import NullPool, PrimaryKeyConstraint, func, text
from sqlalchemy.ext.asyncio import async_sessionmaker, create_async_engine
from sqlalchemy.orm import DeclarativeBase, Mapped, mapped_column

from eave.collectors.core.correlation_context import CORR_CTX
from eave.collectors.core.datastructures import DatabaseEventPayload, DatabaseOperation
from eave.collectors.core.test_util import EphemeralWriteQueue
from eave.collectors.sqlalchemy.private.collector import SQLAlchemyCollector

db_uri = sqlalchemy.engine.url.URL.create(
    drivername="postgresql+asyncpg",
    host=os.getenv("EAVE_DB_HOST", "localhost"),
    port=int(os.getenv("EAVE_DB_PORT", "5432")),
    username=os.getenv("EAVE_DB_USER", None),
    password=os.getenv("EAVE_DB_PASS", None),
    database=os.getenv("EAVE_DB_NAME", "eave-sqlalchemy-tests"),
)

async_engine = create_async_engine(
    db_uri,
    echo=False,
    poolclass=NullPool,
    connect_args={
        "server_settings": {
            "timezone": "UTC",
        },
    },
)

async_session = async_sessionmaker(async_engine, expire_on_commit=False)


class OrmBase(DeclarativeBase):
    pass


class AccountOrm(OrmBase):
    __tablename__ = "accounts"

    id: Mapped[UUID] = mapped_column(primary_key=True, server_default=text("(gen_random_uuid())"))
    name: Mapped[str]
    created: Mapped[datetime] = mapped_column(server_default=func.current_timestamp())
    updated: Mapped[datetime | None] = mapped_column(server_default=None, onupdate=func.current_timestamp())

    # un-official foreign keys
    snake_team_id: Mapped[UUID | None] = mapped_column(server_default=None)
    camelTeamId: Mapped[UUID | None] = mapped_column(server_default=None)  # noqa: N815


class UserComposite(OrmBase):
    __tablename__ = "users"
    __table_args__ = (
        PrimaryKeyConstraint(
            "secondary_id",
            "id",
            name="pk_secondary_id_id",
        ),
    )
    # composite pk
    id: Mapped[UUID] = mapped_column(primary_key=True, server_default=text("(gen_random_uuid())"))
    secondary_id: Mapped[UUID] = mapped_column(primary_key=True, server_default=text("(gen_random_uuid())"))
    created: Mapped[datetime] = mapped_column(server_default=func.current_timestamp())
    updated: Mapped[datetime | None] = mapped_column(server_default=None, onupdate=func.current_timestamp())


class TodoItem(OrmBase):
    __tablename__ = "todo_items"

    id: Mapped[UUID] = mapped_column(primary_key=True, server_default=text("(gen_random_uuid())"))
    text: Mapped[str]
    created: Mapped[datetime] = mapped_column(server_default=func.current_timestamp())
    updated: Mapped[datetime | None] = mapped_column(server_default=None, onupdate=func.current_timestamp())

    # un-official foreign key
    checklist_id: Mapped[UUID | None] = mapped_column(server_default=None)


class Team(OrmBase):
    __tablename__ = "test_teams"

    id: Mapped[UUID] = mapped_column(primary_key=True, server_default=text("(gen_random_uuid())"))
    name: Mapped[str]
    created: Mapped[datetime] = mapped_column(server_default=func.current_timestamp())
    updated: Mapped[datetime | None] = mapped_column(server_default=None, onupdate=func.current_timestamp())


class CollectorTestBase(unittest.IsolatedAsyncioTestCase):
    async def asyncSetUp(self) -> None:
        await super().asyncSetUp()

        async with async_engine.begin() as connection:
            await connection.run_sync(OrmBase.metadata.drop_all)
            await connection.run_sync(OrmBase.metadata.create_all)

        self._write_queue = EphemeralWriteQueue()
        self._collector = SQLAlchemyCollector(write_queue=self._write_queue)
        await self._collector.start(engine=async_engine)

    async def asyncTearDown(self) -> None:
        await super().asyncTearDown()
        CORR_CTX.clear()

    async def test_after_execute_insert(self) -> None:
        assert len(self._write_queue.queue) == 0
        account_name = uuid.uuid4().hex

        async with async_session.begin() as session:
            account = AccountOrm(name=account_name)
            session.add(account)

        assert len(self._write_queue.queue) == 1
        e = self._write_queue.queue[0]
        assert isinstance(e, DatabaseEventPayload)
        assert e.table_name == "accounts"
        assert e.operation == DatabaseOperation.INSERT
        assert e.db_name == db_uri.database
        assert e.parameters is not None
        assert e.parameters["name"] == account_name
        assert "__primary_keys" in e.parameters

    async def test_after_execute_update(self) -> None:
        assert len(self._write_queue.queue) == 0
        account_name = uuid.uuid4().hex

        async with async_session.begin() as session:
            account = AccountOrm(name=account_name)
            session.add(account)

        assert len(self._write_queue.queue) == 1
        e0 = self._write_queue.queue[0]
        assert isinstance(e0, DatabaseEventPayload)
        assert e0.parameters is not None

        async with async_session.begin() as session:
            # (("id", "1234567.."),)
            pk = e0.parameters["__primary_keys"][0][1]
            r = await session.get_one(entity=AccountOrm, ident=(pk,))
            assert len(self._write_queue.queue) == 2
            e = self._write_queue.queue[1]
            assert isinstance(e, DatabaseEventPayload)
            assert e.table_name == "accounts"
            assert e.operation == DatabaseOperation.SELECT

            new_account_name = uuid.uuid4().hex
            r.name = new_account_name

        assert len(self._write_queue.queue) == 3
        e = self._write_queue.queue[2]
        assert isinstance(e, DatabaseEventPayload)
        assert e.table_name == "accounts"
        assert e.operation == DatabaseOperation.UPDATE
        assert e.db_name == db_uri.database
        assert e.parameters is not None
        assert e.parameters["name"] == new_account_name

    async def test_update_accounts_table_saves_id_to_corr_ctx(self) -> None:
        assert len(self._write_queue.queue) == 0
        account_name = uuid.uuid4().hex

        # setup initial account to update
        async with async_session.begin() as session:
            account = AccountOrm(name=account_name)
            session.add(account)

        assert len(self._write_queue.queue) == 1
        e = self._write_queue.queue[0]
        assert isinstance(e, DatabaseEventPayload)
        assert e.parameters is not None

        async with async_session.begin() as session:
<<<<<<< HEAD
            # fetch row to update
            r = await session.get_one(entity=AccountOrm, ident=account.id)
            assert len(self._write_queue.queue) == 2
            e = self._write_queue.queue[1]
            assert isinstance(e, DatabaseEventPayload)
            assert e.table_name == "accounts"
            assert e.operation == DatabaseOperation.SELECT
            # clear ctx to ensure update sets user_id
            CORR_CTX.clear()
=======
            # clear ctx to ensure update was the op to set account_id
            corr_ctx.clear()
>>>>>>> 5680e31f

            # do sql update
            new_account_name = uuid.uuid4().hex
            account.name = new_account_name
            session.add(account)

        assert len(self._write_queue.queue) == 2
        e = self._write_queue.queue[1]
        assert isinstance(e, DatabaseEventPayload)
        assert e.table_name == "accounts"
        assert e.operation == DatabaseOperation.UPDATE
        assert e.db_name == db_uri.database
        assert e.parameters is not None
        assert e.parameters["name"] == new_account_name
<<<<<<< HEAD
        assert CORR_CTX.get("user_id") == str(account.id)
=======
        assert corr_ctx.get("account_id") == str(account.id)
>>>>>>> 5680e31f
        assert e.context is not None
        assert e.context.get("account_id") == str(account.id)

    async def test_after_execute_insert_account_table(self) -> None:
        assert len(self._write_queue.queue) == 0

        async with async_session.begin() as session:
            account = AccountOrm(name=uuid.uuid4().hex)
            session.add(account)

        assert len(self._write_queue.queue) == 1
        e = self._write_queue.queue[0]

<<<<<<< HEAD
        assert CORR_CTX.get("user_id") == str(account.id)
=======
        assert corr_ctx.get("account_id") == str(account.id)
>>>>>>> 5680e31f
        assert e.context is not None
        assert e.context.get("account_id") == str(account.id)

    async def test_after_execute_insert_not_account_table(self) -> None:
        assert len(self._write_queue.queue) == 0

        async with async_session.begin() as session:
            orm = TodoItem(text=uuid.uuid4().hex)
            session.add(orm)

        assert len(self._write_queue.queue) == 1
        e = self._write_queue.queue[0]

<<<<<<< HEAD
        assert CORR_CTX.get("user_id") is None
=======
        assert corr_ctx.get("account_id") is None
>>>>>>> 5680e31f
        assert e.context is not None
        assert e.context.get("account_id") is None

    async def test_multi_condition_select_from_account_table(self) -> None:
        assert len(self._write_queue.queue) == 0

        # create an item to query
        account_name = uuid.uuid4().hex
        async with async_session.begin() as session:
            account = AccountOrm(name=account_name)
            session.add(account)

        assert len(self._write_queue.queue) == 1
        # clear ctx to test context writing on SELECT queries
        CORR_CTX.clear()

        # create multi condition where-clause
        lookup = (
            sqlalchemy.select(AccountOrm)
            .where(AccountOrm.id == account.id)
            .where(AccountOrm.name == account_name)
            .limit(1)
        )
        async with async_session.begin() as session:
            result = await session.scalar(lookup)
        assert result is not None

        assert len(self._write_queue.queue) == 2
        e = self._write_queue.queue[1]
        assert isinstance(e, DatabaseEventPayload)
        assert e.table_name == "accounts"
        assert e.operation == DatabaseOperation.SELECT
<<<<<<< HEAD
        assert CORR_CTX.get("user_id") == str(account.id)
=======
        assert corr_ctx.get("account_id") == str(account.id)
>>>>>>> 5680e31f
        assert e.context is not None
        assert e.context.get("account_id") == str(account.id)

    async def test_single_condition_select_from_account_table(self) -> None:
        assert len(self._write_queue.queue) == 0

        # create an item to query
        account_name = uuid.uuid4().hex
        async with async_session.begin() as session:
            account = AccountOrm(name=account_name)
            session.add(account)

        assert len(self._write_queue.queue) == 1
        # clear ctx to test context writing on SELECT queries
        CORR_CTX.clear()

        # create single condition where-clause
        lookup = sqlalchemy.select(AccountOrm).where(AccountOrm.id == account.id).limit(1)
        async with async_session.begin() as session:
            result = await session.scalar(lookup)
        assert result is not None

        assert len(self._write_queue.queue) == 2
        e = self._write_queue.queue[1]
        assert isinstance(e, DatabaseEventPayload)
        assert e.table_name == "accounts"
        assert e.operation == DatabaseOperation.SELECT
<<<<<<< HEAD
        assert CORR_CTX.get("user_id") == str(account.id)
=======
        assert corr_ctx.get("account_id") == str(account.id)
        assert e.context is not None
        assert e.context.get("account_id") == str(account.id)

    async def test_account_foreign_keys_captured_in_context_after_insert(self):
        assert len(self._write_queue.queue) == 0

        # insert "fk" model
        async with async_session.begin() as session:
            team = Team(name=uuid.uuid4().hex)
            session.add(team)

        assert len(self._write_queue.queue) == 1
        e = self._write_queue.queue[0]
        # no context data should be written yet
        assert e.context == {}

        # insert account w/ foreign keys
        async with async_session.begin() as session:
            account = AccountOrm(name=uuid.uuid4().hex, snake_team_id=team.id, camelTeamId=team.id)
            session.add(account)

        assert len(self._write_queue.queue) == 2
        e = self._write_queue.queue[1]

        # pk and fk values should be present in contexts
        assert isinstance(e, DatabaseEventPayload)
        assert e.table_name == "accounts"
        assert e.operation == DatabaseOperation.INSERT
        assert corr_ctx.get("account_id") == str(account.id)
        assert corr_ctx.get("snake_team_id") == str(team.id)
        assert corr_ctx.get("camelTeamId") == str(team.id)
        assert e.context is not None
        assert e.context.get("account_id") == str(account.id)
        assert e.context.get("snake_team_id") == str(team.id)
        assert e.context.get("camelTeamId") == str(team.id)

    async def test_account_foreign_keys_captured_in_context_after_update(self):
        assert len(self._write_queue.queue) == 0

        # insert "fk" model
        async with async_session.begin() as session:
            team = Team(name=uuid.uuid4().hex)
            session.add(team)
        assert len(self._write_queue.queue) == 1

        # insert account to update
        async with async_session.begin() as session:
            account = AccountOrm(name=uuid.uuid4().hex)
            session.add(account)
        assert len(self._write_queue.queue) == 2
        # clear for update assertions
        corr_ctx.clear()

        # update the account
        async with async_session.begin() as session:
            account.snake_team_id = team.id
            account.camelTeamId = team.id
            session.add(account)

        # pk and fk values should be present in contexts
        assert len(self._write_queue.queue) == 3
        e = self._write_queue.queue[2]
        assert isinstance(e, DatabaseEventPayload)
        assert e.table_name == "accounts"
        assert e.operation == DatabaseOperation.UPDATE
        assert corr_ctx.get("account_id") == str(account.id)
        assert corr_ctx.get("snake_team_id") == str(team.id)
        assert corr_ctx.get("camelTeamId") == str(team.id)
        assert e.context is not None
        assert e.context.get("account_id") == str(account.id)
        assert e.context.get("snake_team_id") == str(team.id)
        assert e.context.get("camelTeamId") == str(team.id)

    async def test_account_foreign_keys_captured_in_context_after_select(self):
        assert len(self._write_queue.queue) == 0

        # create an item to query
        async with async_session.begin() as session:
            team = Team(name=uuid.uuid4().hex)
            session.add(team)

        async with async_session.begin() as session:
            account = AccountOrm(name=uuid.uuid4().hex, snake_team_id=team.id, camelTeamId=team.id)
            session.add(account)

        assert len(self._write_queue.queue) == 2
        # clear ctx to test context writing on SELECT queries
        corr_ctx.clear()

        # create SELECT lookup using pk and fk equalities
        lookup = (
            sqlalchemy.select(AccountOrm)
            .where(AccountOrm.id == account.id)
            .where(AccountOrm.snake_team_id == team.id)
            .where(AccountOrm.camelTeamId == team.id)
            .limit(1)
        )
        async with async_session.begin() as session:
            result = await session.scalar(lookup)
        assert result is not None

        # select event should save pk and fk data in context
        assert len(self._write_queue.queue) == 3
        e = self._write_queue.queue[2]
        assert isinstance(e, DatabaseEventPayload)
        assert e.table_name == "accounts"
        assert e.operation == DatabaseOperation.SELECT
        assert corr_ctx.get("account_id") == str(account.id)
        assert corr_ctx.get("snake_team_id") == str(team.id)
        assert corr_ctx.get("camelTeamId") == str(team.id)
>>>>>>> 5680e31f
        assert e.context is not None
        assert e.context.get("account_id") == str(account.id)
        assert e.context.get("snake_team_id") == str(team.id)
        assert e.context.get("camelTeamId") == str(team.id)

    async def test_non_eq_binary_comparisons_in_where_clause_stripped_from_considered_values(self):
        assert len(self._write_queue.queue) == 0

        # create an item to query
        async with async_session.begin() as session:
            team = Team(name=uuid.uuid4().hex)
            session.add(team)

        async with async_session.begin() as session:
            account = AccountOrm(name=uuid.uuid4().hex, snake_team_id=team.id, camelTeamId=team.id)
            session.add(account)

        assert len(self._write_queue.queue) == 2
        # clear ctx to test context writing on SELECT queries
        corr_ctx.clear()

        # create SELECT lookup comparing a pk/fk with non-equal operator
        max_uuid = uuid.UUID("ffffffff-ffff-4fff-bfff-ffffffffffff")
        lookup = (
            sqlalchemy.select(AccountOrm)
            .where(AccountOrm.id == account.id)
            .where(AccountOrm.snake_team_id == team.id)
            .where(AccountOrm.camelTeamId < max_uuid)
            .limit(1)
        )
        async with async_session.begin() as session:
            result = await session.scalar(lookup)
        assert result is not None

        # select event should not save pk and fk data that
        # was compared with non-eq operator
        assert len(self._write_queue.queue) == 3
        e = self._write_queue.queue[2]
        assert isinstance(e, DatabaseEventPayload)
        assert e.table_name == "accounts"
        assert e.operation == DatabaseOperation.SELECT
        assert corr_ctx.get("account_id") == str(account.id)
        assert corr_ctx.get("snake_team_id") == str(team.id)
        assert corr_ctx.get("camelTeamId") is None
        assert e.context is not None
        assert e.context.get("account_id") == str(account.id)
        assert e.context.get("snake_team_id") == str(team.id)
        assert e.context.get("camelTeamId") is None

    async def test_composite_pk_order_preserved_in_atom(self):
        assert len(self._write_queue.queue) == 0

        # insert user table w/ composite pk
        async with async_session.begin() as session:
            user = UserComposite()
            session.add(user)

        assert len(self._write_queue.queue) == 1
        e = self._write_queue.queue[0]

        # pk values should both be present in contexts
        assert isinstance(e, DatabaseEventPayload)
        assert e.table_name == "users"
        assert e.operation == DatabaseOperation.INSERT
        assert corr_ctx.get("account_id") == str(user.id)
        assert corr_ctx.get("secondary_id") == str(user.secondary_id)
        assert e.context is not None
        assert e.context.get("account_id") == str(user.id)
        assert e.context.get("secondary_id") == str(user.secondary_id)

        # __primary_keys order should match table composite pk order
        assert e.parameters is not None
        assert "__primary_keys" in e.parameters
        assert e.parameters["__primary_keys"] == (("secondary_id", str(user.secondary_id)), ("id", str(user.id)))

    async def test_fk_on_non_accounts_table_is_not_added_to_context(self):
        assert len(self._write_queue.queue) == 0

        # insert non account table row that has a fk
        async with async_session.begin() as session:
            item = TodoItem(
                text=uuid.uuid4().hex,
                checklist_id=uuid.uuid4(),
            )
            session.add(item)

        assert len(self._write_queue.queue) == 1
        e = self._write_queue.queue[0]

        # context should be empty, even though row has fk, since it's a non-account table
        assert isinstance(e, DatabaseEventPayload)
        assert e.table_name == "todo_items"
        assert e.operation == DatabaseOperation.INSERT
        assert e.context == {}

    # TODO: test inserting multiple records at once w/ one statment. how does code handle that?<|MERGE_RESOLUTION|>--- conflicted
+++ resolved
@@ -121,9 +121,9 @@
         assert e.table_name == "accounts"
         assert e.operation == DatabaseOperation.INSERT
         assert e.db_name == db_uri.database
-        assert e.parameters is not None
-        assert e.parameters["name"] == account_name
-        assert "__primary_keys" in e.parameters
+        assert e.statement_values is not None
+        assert e.statement_values["name"] == account_name
+        assert "__primary_keys" in e.statement_values
 
     async def test_after_execute_update(self) -> None:
         assert len(self._write_queue.queue) == 0
@@ -136,11 +136,11 @@
         assert len(self._write_queue.queue) == 1
         e0 = self._write_queue.queue[0]
         assert isinstance(e0, DatabaseEventPayload)
-        assert e0.parameters is not None
+        assert e0.statement_values is not None
 
         async with async_session.begin() as session:
             # (("id", "1234567.."),)
-            pk = e0.parameters["__primary_keys"][0][1]
+            pk = e0.statement_values["__primary_keys"][0][1]
             r = await session.get_one(entity=AccountOrm, ident=(pk,))
             assert len(self._write_queue.queue) == 2
             e = self._write_queue.queue[1]
@@ -157,8 +157,8 @@
         assert e.table_name == "accounts"
         assert e.operation == DatabaseOperation.UPDATE
         assert e.db_name == db_uri.database
-        assert e.parameters is not None
-        assert e.parameters["name"] == new_account_name
+        assert e.statement_values is not None
+        assert e.statement_values["name"] == new_account_name
 
     async def test_update_accounts_table_saves_id_to_corr_ctx(self) -> None:
         assert len(self._write_queue.queue) == 0
@@ -172,23 +172,11 @@
         assert len(self._write_queue.queue) == 1
         e = self._write_queue.queue[0]
         assert isinstance(e, DatabaseEventPayload)
-        assert e.parameters is not None
-
-        async with async_session.begin() as session:
-<<<<<<< HEAD
-            # fetch row to update
-            r = await session.get_one(entity=AccountOrm, ident=account.id)
-            assert len(self._write_queue.queue) == 2
-            e = self._write_queue.queue[1]
-            assert isinstance(e, DatabaseEventPayload)
-            assert e.table_name == "accounts"
-            assert e.operation == DatabaseOperation.SELECT
-            # clear ctx to ensure update sets user_id
+        assert e.statement_values is not None
+
+        async with async_session.begin() as session:
+            # clear ctx to ensure update was the op to set account_id
             CORR_CTX.clear()
-=======
-            # clear ctx to ensure update was the op to set account_id
-            corr_ctx.clear()
->>>>>>> 5680e31f
 
             # do sql update
             new_account_name = uuid.uuid4().hex
@@ -201,15 +189,11 @@
         assert e.table_name == "accounts"
         assert e.operation == DatabaseOperation.UPDATE
         assert e.db_name == db_uri.database
-        assert e.parameters is not None
-        assert e.parameters["name"] == new_account_name
-<<<<<<< HEAD
-        assert CORR_CTX.get("user_id") == str(account.id)
-=======
-        assert corr_ctx.get("account_id") == str(account.id)
->>>>>>> 5680e31f
-        assert e.context is not None
-        assert e.context.get("account_id") == str(account.id)
+        assert e.statement_values is not None
+        assert e.statement_values["name"] == new_account_name
+        assert CORR_CTX.get("account_id") == str(account.id)
+        assert e.corr_ctx is not None
+        assert e.corr_ctx.get("account_id") == str(account.id)
 
     async def test_after_execute_insert_account_table(self) -> None:
         assert len(self._write_queue.queue) == 0
@@ -221,13 +205,9 @@
         assert len(self._write_queue.queue) == 1
         e = self._write_queue.queue[0]
 
-<<<<<<< HEAD
-        assert CORR_CTX.get("user_id") == str(account.id)
-=======
-        assert corr_ctx.get("account_id") == str(account.id)
->>>>>>> 5680e31f
-        assert e.context is not None
-        assert e.context.get("account_id") == str(account.id)
+        assert CORR_CTX.get("account_id") == str(account.id)
+        assert e.corr_ctx is not None
+        assert e.corr_ctx.get("account_id") == str(account.id)
 
     async def test_after_execute_insert_not_account_table(self) -> None:
         assert len(self._write_queue.queue) == 0
@@ -239,13 +219,9 @@
         assert len(self._write_queue.queue) == 1
         e = self._write_queue.queue[0]
 
-<<<<<<< HEAD
-        assert CORR_CTX.get("user_id") is None
-=======
-        assert corr_ctx.get("account_id") is None
->>>>>>> 5680e31f
-        assert e.context is not None
-        assert e.context.get("account_id") is None
+        assert CORR_CTX.get("account_id") is None
+        assert e.corr_ctx is not None
+        assert e.corr_ctx.get("account_id") is None
 
     async def test_multi_condition_select_from_account_table(self) -> None:
         assert len(self._write_queue.queue) == 0
@@ -276,13 +252,9 @@
         assert isinstance(e, DatabaseEventPayload)
         assert e.table_name == "accounts"
         assert e.operation == DatabaseOperation.SELECT
-<<<<<<< HEAD
-        assert CORR_CTX.get("user_id") == str(account.id)
-=======
-        assert corr_ctx.get("account_id") == str(account.id)
->>>>>>> 5680e31f
-        assert e.context is not None
-        assert e.context.get("account_id") == str(account.id)
+        assert CORR_CTX.get("account_id") == str(account.id)
+        assert e.corr_ctx is not None
+        assert e.corr_ctx.get("account_id") == str(account.id)
 
     async def test_single_condition_select_from_account_table(self) -> None:
         assert len(self._write_queue.queue) == 0
@@ -308,12 +280,9 @@
         assert isinstance(e, DatabaseEventPayload)
         assert e.table_name == "accounts"
         assert e.operation == DatabaseOperation.SELECT
-<<<<<<< HEAD
-        assert CORR_CTX.get("user_id") == str(account.id)
-=======
-        assert corr_ctx.get("account_id") == str(account.id)
-        assert e.context is not None
-        assert e.context.get("account_id") == str(account.id)
+        assert CORR_CTX.get("account_id") == str(account.id)
+        assert e.corr_ctx is not None
+        assert e.corr_ctx.get("account_id") == str(account.id)
 
     async def test_account_foreign_keys_captured_in_context_after_insert(self):
         assert len(self._write_queue.queue) == 0
@@ -326,7 +295,7 @@
         assert len(self._write_queue.queue) == 1
         e = self._write_queue.queue[0]
         # no context data should be written yet
-        assert e.context == {}
+        assert e.corr_ctx == {}
 
         # insert account w/ foreign keys
         async with async_session.begin() as session:
@@ -340,13 +309,13 @@
         assert isinstance(e, DatabaseEventPayload)
         assert e.table_name == "accounts"
         assert e.operation == DatabaseOperation.INSERT
-        assert corr_ctx.get("account_id") == str(account.id)
-        assert corr_ctx.get("snake_team_id") == str(team.id)
-        assert corr_ctx.get("camelTeamId") == str(team.id)
-        assert e.context is not None
-        assert e.context.get("account_id") == str(account.id)
-        assert e.context.get("snake_team_id") == str(team.id)
-        assert e.context.get("camelTeamId") == str(team.id)
+        assert CORR_CTX.get("account_id") == str(account.id)
+        assert CORR_CTX.get("snake_team_id") == str(team.id)
+        assert CORR_CTX.get("camelTeamId") == str(team.id)
+        assert e.corr_ctx is not None
+        assert e.corr_ctx.get("account_id") == str(account.id)
+        assert e.corr_ctx.get("snake_team_id") == str(team.id)
+        assert e.corr_ctx.get("camelTeamId") == str(team.id)
 
     async def test_account_foreign_keys_captured_in_context_after_update(self):
         assert len(self._write_queue.queue) == 0
@@ -363,7 +332,7 @@
             session.add(account)
         assert len(self._write_queue.queue) == 2
         # clear for update assertions
-        corr_ctx.clear()
+        CORR_CTX.clear()
 
         # update the account
         async with async_session.begin() as session:
@@ -377,13 +346,13 @@
         assert isinstance(e, DatabaseEventPayload)
         assert e.table_name == "accounts"
         assert e.operation == DatabaseOperation.UPDATE
-        assert corr_ctx.get("account_id") == str(account.id)
-        assert corr_ctx.get("snake_team_id") == str(team.id)
-        assert corr_ctx.get("camelTeamId") == str(team.id)
-        assert e.context is not None
-        assert e.context.get("account_id") == str(account.id)
-        assert e.context.get("snake_team_id") == str(team.id)
-        assert e.context.get("camelTeamId") == str(team.id)
+        assert CORR_CTX.get("account_id") == str(account.id)
+        assert CORR_CTX.get("snake_team_id") == str(team.id)
+        assert CORR_CTX.get("camelTeamId") == str(team.id)
+        assert e.corr_ctx is not None
+        assert e.corr_ctx.get("account_id") == str(account.id)
+        assert e.corr_ctx.get("snake_team_id") == str(team.id)
+        assert e.corr_ctx.get("camelTeamId") == str(team.id)
 
     async def test_account_foreign_keys_captured_in_context_after_select(self):
         assert len(self._write_queue.queue) == 0
@@ -399,7 +368,7 @@
 
         assert len(self._write_queue.queue) == 2
         # clear ctx to test context writing on SELECT queries
-        corr_ctx.clear()
+        CORR_CTX.clear()
 
         # create SELECT lookup using pk and fk equalities
         lookup = (
@@ -419,14 +388,13 @@
         assert isinstance(e, DatabaseEventPayload)
         assert e.table_name == "accounts"
         assert e.operation == DatabaseOperation.SELECT
-        assert corr_ctx.get("account_id") == str(account.id)
-        assert corr_ctx.get("snake_team_id") == str(team.id)
-        assert corr_ctx.get("camelTeamId") == str(team.id)
->>>>>>> 5680e31f
-        assert e.context is not None
-        assert e.context.get("account_id") == str(account.id)
-        assert e.context.get("snake_team_id") == str(team.id)
-        assert e.context.get("camelTeamId") == str(team.id)
+        assert CORR_CTX.get("account_id") == str(account.id)
+        assert CORR_CTX.get("snake_team_id") == str(team.id)
+        assert CORR_CTX.get("camelTeamId") == str(team.id)
+        assert e.corr_ctx is not None
+        assert e.corr_ctx.get("account_id") == str(account.id)
+        assert e.corr_ctx.get("snake_team_id") == str(team.id)
+        assert e.corr_ctx.get("camelTeamId") == str(team.id)
 
     async def test_non_eq_binary_comparisons_in_where_clause_stripped_from_considered_values(self):
         assert len(self._write_queue.queue) == 0
@@ -442,7 +410,7 @@
 
         assert len(self._write_queue.queue) == 2
         # clear ctx to test context writing on SELECT queries
-        corr_ctx.clear()
+        CORR_CTX.clear()
 
         # create SELECT lookup comparing a pk/fk with non-equal operator
         max_uuid = uuid.UUID("ffffffff-ffff-4fff-bfff-ffffffffffff")
@@ -464,13 +432,13 @@
         assert isinstance(e, DatabaseEventPayload)
         assert e.table_name == "accounts"
         assert e.operation == DatabaseOperation.SELECT
-        assert corr_ctx.get("account_id") == str(account.id)
-        assert corr_ctx.get("snake_team_id") == str(team.id)
-        assert corr_ctx.get("camelTeamId") is None
-        assert e.context is not None
-        assert e.context.get("account_id") == str(account.id)
-        assert e.context.get("snake_team_id") == str(team.id)
-        assert e.context.get("camelTeamId") is None
+        assert CORR_CTX.get("account_id") == str(account.id)
+        assert CORR_CTX.get("snake_team_id") == str(team.id)
+        assert CORR_CTX.get("camelTeamId") is None
+        assert e.corr_ctx is not None
+        assert e.corr_ctx.get("account_id") == str(account.id)
+        assert e.corr_ctx.get("snake_team_id") == str(team.id)
+        assert e.corr_ctx.get("camelTeamId") is None
 
     async def test_composite_pk_order_preserved_in_atom(self):
         assert len(self._write_queue.queue) == 0
@@ -487,16 +455,16 @@
         assert isinstance(e, DatabaseEventPayload)
         assert e.table_name == "users"
         assert e.operation == DatabaseOperation.INSERT
-        assert corr_ctx.get("account_id") == str(user.id)
-        assert corr_ctx.get("secondary_id") == str(user.secondary_id)
-        assert e.context is not None
-        assert e.context.get("account_id") == str(user.id)
-        assert e.context.get("secondary_id") == str(user.secondary_id)
+        assert CORR_CTX.get("account_id") == str(user.id)
+        assert CORR_CTX.get("secondary_id") == str(user.secondary_id)
+        assert e.corr_ctx is not None
+        assert e.corr_ctx.get("account_id") == str(user.id)
+        assert e.corr_ctx.get("secondary_id") == str(user.secondary_id)
 
         # __primary_keys order should match table composite pk order
-        assert e.parameters is not None
-        assert "__primary_keys" in e.parameters
-        assert e.parameters["__primary_keys"] == (("secondary_id", str(user.secondary_id)), ("id", str(user.id)))
+        assert e.statement_values is not None
+        assert "__primary_keys" in e.statement_values
+        assert e.statement_values["__primary_keys"] == (("secondary_id", str(user.secondary_id)), ("id", str(user.id)))
 
     async def test_fk_on_non_accounts_table_is_not_added_to_context(self):
         assert len(self._write_queue.queue) == 0
@@ -516,6 +484,6 @@
         assert isinstance(e, DatabaseEventPayload)
         assert e.table_name == "todo_items"
         assert e.operation == DatabaseOperation.INSERT
-        assert e.context == {}
+        assert e.corr_ctx == {}
 
     # TODO: test inserting multiple records at once w/ one statment. how does code handle that?