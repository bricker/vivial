--- conflicted
+++ resolved
@@ -208,12 +208,8 @@
         try:
             request = Request(scope=scope, receive=receive)
 
-<<<<<<< HEAD
+            # init ctx
             CORR_CTX.from_cookies(request.cookies)
-=======
-            # init ctx
-            corr_ctx.from_cookies(request.cookies)
->>>>>>> 5680e31f
 
             # event collection
             # NOTE: this removes ability for further middleware/processing to request streaming by consuming the body
@@ -256,7 +252,7 @@
                     request_url=req_url,
                     request_headers=dict(request.headers.items()),
                     request_payload=str(req_body),
-                    context=CORR_CTX.to_dict(),
+                    corr_ctx=CORR_CTX.to_dict(),
                 )
             )
 
@@ -291,11 +287,11 @@
                             request_url=req_url,
                             request_headers=headers_ref[0],
                             request_payload=str(resp_body),
-                            context=CORR_CTX.to_dict(),
+                            corr_ctx=CORR_CTX.to_dict(),
                         )
                     )
                     # destroy ctx now that we're done with it
-                    corr_ctx.clear()
+                    CORR_CTX.clear()
                 await send(message)
 
             await self.app(scope, receive, response_interceptor)
