import unittest
import urllib.parse

from starlette.applications import Starlette
from starlette.responses import PlainTextResponse
from starlette.routing import Route
from starlette.testclient import TestClient

<<<<<<< HEAD
from eave.collectors.core.correlation_context.base import CONTEXT_NAME, COOKIE_PREFIX
from eave.collectors.core.datastructures import EventPayload, EventType, HttpServerEventPayload
=======
from eave.collectors.core.correlation_context import corr_ctx
from eave.collectors.core.correlation_context.base import COOKIE_PREFIX
from eave.collectors.core.datastructures import EventPayload, EventType, ServerRequestEventPayload
>>>>>>> e595d58b
from eave.collectors.core.write_queue import BatchWriteQueue, QueueParams
from eave.collectors.starlette.private.collector import StarletteCollector

class ConsoleOutputBatchWriteQueue(BatchWriteQueue):
    _running: bool = False
    queue: list[EventPayload]

    def __init__(self, event_type: EventType) -> None:
        super().__init__(queue_params=QueueParams())
        self.queue = []

    def start_autoflush(self) -> None:
        self._running = True

    def stop_autoflush(self) -> None:
        self._running = False

    def put(self, payload: EventPayload) -> None:
        if not self._running:
            raise RuntimeError("queue processor not running")

        self.queue.append(payload)


class StarletteCollectorTestBase(unittest.IsolatedAsyncioTestCase):
    def _create_starlette_app(self) -> Starlette:
        async def test_endpoint(request):
            return PlainTextResponse("Hello!")

        async def ctx_set_endpoint(request):
            body = request.query_params
            for k, v in body.items():
                corr_ctx.set(k, v)
            return PlainTextResponse("cookies changed")

        app = Starlette(
            routes=[
                Route("/test", test_endpoint, methods=["GET"]),
                Route("/set_ctx", ctx_set_endpoint, methods=["GET"]),
            ]
        )
        return app

    async def asyncSetUp(self) -> None:
        await super().asyncSetUp()
        self._collector = StarletteCollector()
        self._write_queue = ConsoleOutputBatchWriteQueue(EventType.http_server_event)
        self._collector.write_queue = self._write_queue
        self._app = self._create_starlette_app()
        self._collector.instrument_app(self._app)
        self._client = TestClient(self._app)

    async def asyncTearDown(self) -> None:
        await super().asyncTearDown()
        self._collector.uninstrument_app(self._app)

    async def test_get_request_collected(self) -> None:
        assert len(self._write_queue.queue) == 0

        # WHEN get request is made to instrumented app
        self._client.get("/test")

<<<<<<< HEAD
        # THEN network event is pushed to write_queue
        assert len(self._write_queue.queue) == 1  # TODO: this should actually be 2; req + resp events
        e = self._write_queue.queue[0]
        assert isinstance(e, HttpServerEventPayload)
        # TODO: event content assertions
=======
        # THEN network events (request + response) are pushed to write_queue
        assert len(self._write_queue.queue) == 2
        e1 = self._write_queue.queue[0]
        e2 = self._write_queue.queue[1]
        assert isinstance(e1, ServerRequestEventPayload), "First event was not a server network event"
        assert isinstance(e2, ServerRequestEventPayload), "Second event was not a server network event"
        assert e1.request_payload == "", "GET request has unexpected payload"
        assert e2.request_payload == "Hello!", "Response body was not recorded"
>>>>>>> e595d58b

    async def test_eave_ctx_set_from_cookies(self) -> None:
        # GIVEN eave cookies set on request
        valid_cookie = f"{COOKIE_PREFIX}test_cookie"
        json_cookie = f"{COOKIE_PREFIX}json"
        non_eave_cookie = "no_eave_prefix"
        ctx_key = "some_ctx_key"
        self._client.cookies.set(valid_cookie, "valid")
        self._client.cookies.set(json_cookie, f'{{"{ctx_key}": 123}}')
        self._client.cookies.set(non_eave_cookie, "invalid")

        # WHEN request made
        self._client.get("/test")

        # THEN cookie values set in eave ctx
        assert len(self._write_queue.queue) > 0
        e = self._write_queue.queue[0]
        assert isinstance(e, HttpServerEventPayload)
        assert e.context is not None, "Eave context was expected to be set in the network event"
        assert e.context.get(valid_cookie) == "valid"
        assert e.context.get(non_eave_cookie) is None
        assert e.context.get(json_cookie) == f'{{"{ctx_key}": 123}}'

    async def test_response_cookie_ctx_set(self) -> None:
        # GIVEN there is some ctx cookies that can be changed
        unchanged_cookie = f"{COOKIE_PREFIX}cookie"
        changed_cookie = f"{COOKIE_PREFIX}mutable"
        new_cookie = f"{COOKIE_PREFIX}new"
        self._client.cookies.set(unchanged_cookie, "valid")
        self._client.cookies.set(changed_cookie, "change_me")

        # WHEN corr ctx is changed/created server-side
        # NOTE: couldnt use post+json body bcus TestClient cannot handle async responses,
        #       and reading request.json() is async
        resp = self._client.get(f"/set_ctx?{changed_cookie}=new_value&{new_cookie}=shiny")

        # THEN only changed values are set in cookies
        assert resp is not None
        assert resp.cookies.get(unchanged_cookie) is None
        assert resp.cookies.get(changed_cookie) == urllib.parse.quote_plus("new_value")
        assert resp.cookies.get(new_cookie) == "shiny"<|MERGE_RESOLUTION|>--- conflicted
+++ resolved
@@ -6,16 +6,12 @@
 from starlette.routing import Route
 from starlette.testclient import TestClient
 
-<<<<<<< HEAD
-from eave.collectors.core.correlation_context.base import CONTEXT_NAME, COOKIE_PREFIX
-from eave.collectors.core.datastructures import EventPayload, EventType, HttpServerEventPayload
-=======
 from eave.collectors.core.correlation_context import corr_ctx
 from eave.collectors.core.correlation_context.base import COOKIE_PREFIX
-from eave.collectors.core.datastructures import EventPayload, EventType, ServerRequestEventPayload
->>>>>>> e595d58b
+from eave.collectors.core.datastructures import EventPayload, EventType, HttpServerEventPayload
 from eave.collectors.core.write_queue import BatchWriteQueue, QueueParams
 from eave.collectors.starlette.private.collector import StarletteCollector
+
 
 class ConsoleOutputBatchWriteQueue(BatchWriteQueue):
     _running: bool = False
@@ -76,22 +72,14 @@
         # WHEN get request is made to instrumented app
         self._client.get("/test")
 
-<<<<<<< HEAD
-        # THEN network event is pushed to write_queue
-        assert len(self._write_queue.queue) == 1  # TODO: this should actually be 2; req + resp events
-        e = self._write_queue.queue[0]
-        assert isinstance(e, HttpServerEventPayload)
-        # TODO: event content assertions
-=======
         # THEN network events (request + response) are pushed to write_queue
         assert len(self._write_queue.queue) == 2
         e1 = self._write_queue.queue[0]
         e2 = self._write_queue.queue[1]
-        assert isinstance(e1, ServerRequestEventPayload), "First event was not a server network event"
-        assert isinstance(e2, ServerRequestEventPayload), "Second event was not a server network event"
+        assert isinstance(e1, HttpServerEventPayload), "First event was not a server network event"
+        assert isinstance(e2, HttpServerEventPayload), "Second event was not a server network event"
         assert e1.request_payload == "", "GET request has unexpected payload"
         assert e2.request_payload == "Hello!", "Response body was not recorded"
->>>>>>> e595d58b
 
     async def test_eave_ctx_set_from_cookies(self) -> None:
         # GIVEN eave cookies set on request
