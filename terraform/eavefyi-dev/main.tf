--- conflicted
+++ resolved
@@ -1,10 +1,6 @@
 # https://registry.terraform.io/providers/hashicorp/google/latest/docs
 
-<<<<<<< HEAD
-variable "cron_shared_secret" {
-=======
 variable "EAVE_GITHUB_APP_CRON_SECRET" {
->>>>>>> 02a3f595
   type      = string
   sensitive = true
 }
@@ -50,14 +46,11 @@
   source             = "../modules/gcp/cloud_scheduler"
   project_id         = local.project_id
   region             = local.region
-<<<<<<< HEAD
-  cron_shared_secret = var.cron_shared_secret
+  cron_shared_secret = var.EAVE_GITHUB_APP_CRON_SECRET
 }
 
 module "gcp_secret_manager" {
   source = "../modules/gcp/secret_manager"
-=======
-  cron_shared_secret = var.EAVE_GITHUB_APP_CRON_SECRET
 }
 
 # module "gcp_gke" {
@@ -69,5 +62,4 @@
 module "gcp_iam" {
   source     = "../modules/gcp/iam"
   project_id = local.project_id
->>>>>>> 02a3f595
 }