--- conflicted
+++ resolved
@@ -62,7 +62,6 @@
 # module "gcp_iam" {
 #   source     = "../modules/gcp/iam"
 #   project_id = local.project_id
-<<<<<<< HEAD
 # }
 
 module "gcp_bigquery" {
@@ -78,7 +77,4 @@
   members = [
     "domain:eave.fyi"
   ]
-}
-=======
-# }
->>>>>>> 64872bff
+}