--- conflicted
+++ resolved
@@ -79,15 +79,6 @@
   type = string
 }
 variable "bastion_accessors" {
-<<<<<<< HEAD
-  type = list(string)
-}
-
-# variable "EAVE_INGEST_BASE_URL" {
-#   type = string
-# }
-=======
   type    = list(string)
   default = []
-}
->>>>>>> 86acb289
+}