--- conflicted
+++ resolved
@@ -1,5 +1,4 @@
 resource "kubernetes_deployment" "app" {
-<<<<<<< HEAD
   for_each = {
     (local.app_name) = {
       app_name = local.app_name,
@@ -14,10 +13,6 @@
     }
   }
 
-  wait_for_rollout = false
-
-=======
->>>>>>> 86acb289
   lifecycle {
     prevent_destroy = true
     ignore_changes = [
