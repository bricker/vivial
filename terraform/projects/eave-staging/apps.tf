module "shared_kubernetes_resources" {
  source                        = "../../modules/kube_shared_resources"
  iap_oauth_client_secret       = var.IAP_OAUTH_CLIENT_SECRET
  root_domain                   = local.root_domain
  eave_slack_signups_channel_id = local.eave_slack_signups_channel_id
}

module "core_api_app" {
  source                 = "../../apps/core_api"
  cloudsql_instance_name = module.cloudsql_eave_core.cloudsql_instance_name
  dns_zone_name          = module.dns_zone_base_domain.dns_zone_name
  docker_repository_ref  = module.project_base.docker_repository_ref
  ssl_policy_name        = module.project_base.ssl_policy_name
  certificate_map_name   = module.project_base.certificate_map_name
  kube_namespace_name    = module.shared_kubernetes_resources.eave_namespace_name
  shared_config_map_name = module.shared_kubernetes_resources.shared_config_map_name

  impersonator_role_name         = module.project_base.impersonator_role_name
  compute_oslogin_role_name      = module.project_base.compute_oslogin_role_name
  service_account_user_role_name = module.project_base.service_account_user_role_name
  network_name                   = module.project_base.network_name
  subnetwork_self_link           = module.project_base.subnetwork_self_link
  bastion_accessors              = ["group:developers@eave.fyi"]

<<<<<<< HEAD
  LOG_LEVEL                  = "DEBUG"
  release_version            = "latest"
  SEGMENT_CORE_API_WRITE_KEY = "uUjBMbm9CcTL9XV1Rf6S9xGpLnvtCObZ"
=======
  LOG_LEVEL       = "DEBUG"
  release_version = "latest"
>>>>>>> ad4a3978
}

module "dashboard_app" {
  source                 = "../../apps/dashboard"
  dns_zone_name          = module.dns_zone_base_domain.dns_zone_name
  docker_repository_ref  = module.project_base.docker_repository_ref
  ssl_policy_name        = module.project_base.ssl_policy_name
  certificate_map_name   = module.project_base.certificate_map_name
  kube_namespace_name    = module.shared_kubernetes_resources.eave_namespace_name
  shared_config_map_name = module.shared_kubernetes_resources.shared_config_map_name

  cdn_base_url                      = module.cdn.url
  LOG_LEVEL                         = "DEBUG"
  release_version                   = "latest"
  iap_enabled                       = true
  iap_oauth_client_id               = var.IAP_OAUTH_CLIENT_ID
  iap_oauth_client_kube_secret_name = module.shared_kubernetes_resources.iap_oauth_client_kube_secret_name
  SEGMENT_WEBSITE_WRITE_KEY         = "dO1quf6odO8UQ5lLiJPHu0SFjy6OImu1"
}<|MERGE_RESOLUTION|>--- conflicted
+++ resolved
@@ -22,14 +22,9 @@
   subnetwork_self_link           = module.project_base.subnetwork_self_link
   bastion_accessors              = ["group:developers@eave.fyi"]
 
-<<<<<<< HEAD
   LOG_LEVEL                  = "DEBUG"
   release_version            = "latest"
   SEGMENT_CORE_API_WRITE_KEY = "uUjBMbm9CcTL9XV1Rf6S9xGpLnvtCObZ"
-=======
-  LOG_LEVEL       = "DEBUG"
-  release_version = "latest"
->>>>>>> ad4a3978
 }
 
 module "dashboard_app" {
