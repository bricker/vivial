--- conflicted
+++ resolved
@@ -7,30 +7,18 @@
     SLACK_SYSTEM_BOT_TOKEN = object({
       data      = string
       accessors = list(string)
-    })
-
-<<<<<<< HEAD
-    GOOGLE_PLACES_API_KEY = object({
-=======
-    OPENAI_API_KEY = object({
+    }),
+    SENDGRID_API_KEY = object({
       data      = string
       accessors = list(string)
-    })
-
-    SENDGRID_API_KEY = object({
->>>>>>> 24f444b4
-      data      = string
-      accessors = list(string)
-    })
-
+    }),
     GOOGLE_PLACES_API_KEY = object({
       data      = string
       accessors = list(string)
-    })
-
+    }),
     EVENTBRITE_API_KEY = object({
       data      = string
       accessors = list(string)
-    })
+    }),
   })
 }