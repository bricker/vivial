variable "secret_accessor_role_name" {
  type = string
}

variable "secrets" {
  type = object({
    SLACK_SYSTEM_BOT_TOKEN = object({
      data      = string
      accessors = list(string)
    })

    OPENAI_API_KEY = object({
      data      = string
      accessors = list(string)
    })

<<<<<<< HEAD
    GOOGLE_PLACES_API_KEY = object({
      data      = string
      accessors = list(string)
    })

    EVENTBRITE_API_KEY = object({
=======
    SENDGRID_API_KEY = object({
>>>>>>> ad289438
      data      = string
      accessors = list(string)
    })
  })
}<|MERGE_RESOLUTION|>--- conflicted
+++ resolved
@@ -14,16 +14,17 @@
       accessors = list(string)
     })
 
-<<<<<<< HEAD
     GOOGLE_PLACES_API_KEY = object({
       data      = string
       accessors = list(string)
     })
 
     EVENTBRITE_API_KEY = object({
-=======
+      data      = string
+      accessors = list(string)
+    })
+    
     SENDGRID_API_KEY = object({
->>>>>>> ad289438
       data      = string
       accessors = list(string)
     })
