--- conflicted
+++ resolved
@@ -59,17 +59,16 @@
 read -p "Should I proceed? [y/n] " proceed
 if test "$proceed" = "y"
 then
-<<<<<<< HEAD
   # install airbnb-base dep for shared eslint config
-  statusmsg -ni "Setting up shared eslint config"
+  statusmsg -ni "Setting up shared dev dependencies"
   cd ${EAVE_HOME}/develop/javascript/eslint/
   bin/setup
   cd - > /dev/null
 
-=======
+  # setup python dev dep
 	python-activate-venv
 	python -m pip install python-dotenv
->>>>>>> 60533d53
+
 	run_in_all_projects bin/setup
 fi
 
