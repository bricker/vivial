#!/usr/bin/env bash

<<<<<<< HEAD
source ./develop/shared/functions.bash
=======
>>>>>>> 9a02e1aa
source ./develop/python/functions.bash

statusmsg -ns "Hi! Welcome to Eave. I will help you setup this repository."
statusmsg -i "Before getting started, it is recommended to install the "nvm" and "pyenv" version management tools into your environment."

echo ""

usershell=$(shellname)

if [[ -z "$EAVE_HOME" ]]; then
	case $usershell in
	"bash" | "zsh")
		case $usershell in
		"bash") loginfile=~/.bashrc ;;
		"zsh") loginfile=~/.zshrc ;;
		esac
		varcmd="export EAVE_HOME=\"$(pwd)\""
		statusmsg -ni "First, I'll add the following line to $loginfile:"
		echo ""
		statusmsg -o "\t$varcmd"
		echo ""

		read -p "Should I proceed? [y/n] " proceed
		if test "$proceed" = "y"; then
			echo -e "\n$varcmd" >>"$loginfile"
		fi

		statusmsg "Updating current shell to set EAVE_HOME"
		source "$loginfile"
		;;
	"fish")
		varcmd="set -Ux EAVE_HOME $(pwd)"
		statusmsg -ni "First, I'll add a Universal variable to your Fish environment with the following command:"
		echo ""
		echo -e "\t$varcmd"
		echo ""

		read -p "Should I proceed? [y/n] " proceed
		if test "$proceed" = "y"; then
			fish -c "$varcmd"
		fi
		;;
	*)
		statusmsg -w "Your shell ($usershell) isn't supported by this script. Please update this script to add support!"
		;;
	esac
else
	statusmsg -ni "EAVE_HOME already set. Continuing..."
fi

echo ""

statusmsg -ni "Next, I will setup the python virtual environment."
read -p "Should I proceed? [y/n] " proceed
if test "$proceed" = "y"
then
	if ! command_exists pyenv
	then
		pythonversion="$(python --version)"
		pythonpath="$(which python)"
		statusmsg -w "It is recommended to install and use pyenv to manage the python version for this project."
		statusmsg -w "With pyenv installed, this project can automatically install and select the correct python version."
		statusmsg -w "I did not find pyenv, so I will proceed with the available python executable ($pythonpath)."
	else
		pyenv install -s
		pyenv version
	fi

	python -m venv --clear --upgrade-deps .venv

	source .venv/bin/activate
fi

statusmsg -ni "Next, I'm going to visit each of the app and lib directories and run the setup script for each one."

read -p "Should I proceed? [y/n] " proceed
if test "$proceed" = "y"; then
	statusmsg -ni "Setting up shared dev dependencies"
	cd ${EAVE_HOME}/develop/javascript/eslint/
	bin/setup
	cd - >/dev/null

	python-activate-venv
	python -m pip install python-dotenv

	run_in_all_projects bin/setup
fi

statusmsg -s "Done!"

statusmsg -i "Now, open the file .vscode/eave.code-workspace in VSCode, and you're ready to go."<|MERGE_RESOLUTION|>--- conflicted
+++ resolved
@@ -1,9 +1,6 @@
 #!/usr/bin/env bash
 
-<<<<<<< HEAD
 source ./develop/shared/functions.bash
-=======
->>>>>>> 9a02e1aa
 source ./develop/python/functions.bash
 
 statusmsg -ns "Hi! Welcome to Eave. I will help you setup this repository."
