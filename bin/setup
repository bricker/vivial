--- conflicted
+++ resolved
@@ -12,50 +12,13 @@
 echo ""
 
 usershell=$(shellname)
-kernel=$(get_kernel)
+kernel=$(get-kernel-name)
 tmpdir=/tmp/eave-setup
 mkdir -p $tmpdir
 
 case $usershell in
 "bash" | "zsh")
-	case $usershell in
-<<<<<<< HEAD
-	"bash" | "zsh")
-		loginfile=$(shloginfile)
-		varcmd="export EAVE_HOME=\"$(pwd)\""
-		statusmsg -ni "First, I'll add the following line to $loginfile:"
-		echo ""
-		statusmsg -o "\t$varcmd"
-		echo ""
-
-		read -p "Should I proceed? [y/n] " proceed
-		if test "$proceed" = "y"; then
-			echo -e "\n$varcmd" >>"$loginfile"
-		fi
-
-		statusmsg "Updating current shell to set EAVE_HOME"
-		source "$loginfile"
-		;;
-	"fish")
-		varcmd="set -Ux EAVE_HOME $(pwd)"
-		statusmsg -ni "First, I'll add a Universal variable to your Fish environment with the following command:"
-		echo ""
-		echo -e "\t$varcmd"
-		echo ""
-
-		read -p "Should I proceed? [y/n] " proceed
-		if test "$proceed" = "y"; then
-			fish -c "$varcmd"
-		fi
-		;;
-	*)
-		statusmsg -w "Your shell ($usershell) isn't supported by this script. Please update this script to add support!"
-		;;
-=======
-	"bash") loginfile=~/.bashrc ;;
-	"zsh") loginfile=~/.zshrc ;;
->>>>>>> 24851b1f
-	esac
+	loginfile=$(shloginfile)
 	varcmd="export EAVE_HOME=\"$(pwd)\""
 	statusmsg -ni "First, I'll add the following line to $loginfile:"
 	echo ""
@@ -90,7 +53,7 @@
 echo ""
 
 function setuppython() {
-	if ! command_exists pyenv
+	if ! cmd-exists pyenv
 	then
 		pythonversion="$(python --version)"
 		pythonpath="$(which python)"
@@ -103,9 +66,7 @@
 	fi
 
 	python -m venv --clear --upgrade-deps .venv
-<<<<<<< HEAD
-
-	source .venv/bin/activate
+	python-activate-venv
 }
 
 statusmsg -ni "Next, I will setup the python virtual environment."
@@ -119,7 +80,7 @@
 	cd $tmpdir
 
 	local gcloudversion="426.0.0"
-	local arch=$(get_arch_normalized)
+	local arch=$(get-cpu-arch-normalized)
 	local filename="google-cloud-cli-$gcloudversion-$kernel-$arch.tar.gz"
 	curl -O https://dl.google.com/dl/cloudsdk/channels/rapid/downloads/$filename
 	tar -xf $file
@@ -165,23 +126,20 @@
 read -p "Should I proceed? [y/n] " proceed
 if test "$proceed" = "y"; then
 	setupgcloud
-=======
-	python-activate-venv
->>>>>>> 24851b1f
 fi
 echo ""
 
 function setupcloudsqlproxy () (
-	local tmpdir=/tmp/eave-setup
-	mkdir -p $tmpdir
 	cd $tmpdir
 
-	local proxyversion="2.1.2"
-	local arch=$(get_arch_normalized_alt)
+	local proxyversion="2.2.0"
+	local arch=$(get-cpu-arch-normalized-alt)
 
 	curl -o cloud-sql-proxy https://storage.googleapis.com/cloud-sql-connectors/cloud-sql-proxy/v$proxyversion/cloud-sql-proxy.$kernel.$arch
 	chmod +x cloud-sql-proxy
-	mv cloud-sql-proxy /usr/local/bin
+
+	statusmsg -w "sudo privileges are needed to move the cloud-sql-proxy program into /usr/local/bin/"
+	sudo mv cloud-sql-proxy /usr/local/bin
 )
 
 statusmsg -ni "Now I'll install the Cloud SQL Proxy for your system."
@@ -191,23 +149,23 @@
 fi
 echo ""
 
-function setuppostgres() (
-	statusmsg -i "sudo privileges are required to install postgres"
+# function setuppostgres() (
+# 	statusmsg -i "sudo privileges are required to install postgres"
 
-	case $kernel in
-		linux)
-			sudo apt install -y postgresql
-			;;
-		darwin)
-			statusmsg -w "You should manually install postgres."
-			;;
-	esac
+# 	case $kernel in
+# 		linux)
+# 			sudo apt install -y postgresql
+# 			;;
+# 		darwin)
+# 			statusmsg -w "You should manually install postgres."
+# 			;;
+# 	esac
 
-	statusmsg -i "sudo privileges are required to create a database user."
-	sudo -u postgres createuser -sidrwl --replication $(whoami)
-	createdb eave
-	createdb eave-test
-)
+# 	statusmsg -i "sudo privileges are required to create a database user."
+# 	sudo -u postgres createuser -sidrwl --replication $(whoami)
+# 	createdb eave
+# 	createdb eave-test
+# )
 # statusmsg -ni "Next, I'm going to install and setup postgres."
 # read -p "Should I proceed? [y/n] " proceed
 # if test "$proceed" = "y"; then
@@ -219,27 +177,17 @@
 function setupapps () (
 	cd ${EAVE_HOME}
 	statusmsg -ni "Setting up shared dev dependencies"
-<<<<<<< HEAD
-	cd develop/javascript/eslint/
-	bin/setup
-	cd ${EAVE_HOME}
+	(cd ${EAVE_HOME}/develop/javascript/eslint/ && bin/setup)
 
 	python-activate-venv
-	python -m pip install python-dotenv
-
-	run_in_all_projects bin/setup
+	python -m pip install -r develop/requirements-dev.txt
+	run-in-all-projects bin/setup
 )
 
 statusmsg -ni "Next, I'm going to visit each of the app and lib directories and run the setup script for each one."
 read -p "Should I proceed? [y/n] " proceed
 if test "$proceed" = "y"; then
 	setupapps
-=======
-	(cd ${EAVE_HOME}/develop/javascript/eslint/ && bin/setup)
-	python-activate-venv
-	python -m pip install -r develop/requirements-dev.txt
-	run-in-all-projects bin/setup
->>>>>>> 24851b1f
 fi
 echo ""
 
