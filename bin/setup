--- conflicted
+++ resolved
@@ -125,10 +125,7 @@
 			cd "$tmpdir" || exit 1
 			local arch
 			arch=$(e.get-cpu-arch-normalized)
-<<<<<<< HEAD
-=======
 			# Gets the latest version. To get a specific version, `google-cloud-cli-$version-$kernel-$arch.tar.gz` can be used.
->>>>>>> b7f62094
 			local filename="google-cloud-cli-$kernel-$arch.tar.gz"
 			curl -O "https://dl.google.com/dl/cloudsdk/channels/rapid/downloads/$filename"
 			tar -xf "$filename"
