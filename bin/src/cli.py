# isort: off

import sys

sys.path.append(".")

from eave.dev_tooling.constants import EAVE_HOME
from eave.dev_tooling.dotenv_loader import load_standard_dotenv_files

load_standard_dotenv_files()

# isort: on

# ruff: noqa: E402

import os
import enum
from subprocess import PIPE, Popen

from slack_sdk.models.blocks import HeaderBlock, RichTextBlock, RichTextElementParts, RichTextListElement, RichTextSectionElement


from eave.stdlib.slack import get_authenticated_eave_system_slack_client



import asyncio
import click


_SLACK_DEPLOYMENT_NOTIFICATIONS_CHANNEL_ID = os.getenv("SLACK_DEPLOYMENT_NOTIFICATIONS_CHANNEL_ID", "C086TDX5079") # notif-deployments

@click.group()
def cli() -> None:
    pass

@cli.group()
def deploy() -> None:
    pass

class DeploymentStatus(enum.StrEnum):
    IN_PROGRESS = enum.auto()
    COMPLETE = enum.auto()
    FAILED = enum.auto()

@deploy.command()
@click.option("-a", "--app", required=True)
@click.option("-s", "--status", required=True, type=click.Choice(list(DeploymentStatus), case_sensitive=False))
@click.option("-m", "--msg-timestamp", required=False)
def notify_slack(app: str, status: DeploymentStatus, msg_timestamp: str | None) -> None:
    slack_client = get_authenticated_eave_system_slack_client()

    async def _post_message() -> None:
        assert slack_client

        if status == DeploymentStatus.IN_PROGRESS:
            p = Popen(f"{EAVE_HOME}/apps/{app}/bin/func e.diff-deployed", env=os.environ, shell=False, stdout=PIPE)  # noqa: ASYNC220, S603
            stdout, stderr = p.communicate()
            changelog = stdout.decode()
            lines = changelog.splitlines()
            lines.reverse()

            slack_response = await slack_client.chat_postMessage(
                channel=_SLACK_DEPLOYMENT_NOTIFICATIONS_CHANNEL_ID,
                link_names=True,
                unfurl_links=False,
                unfurl_media=False,
<<<<<<< HEAD
                text=f"Deployment to *{app}* has started.\n{changelog}",
                blocks=[
                    HeaderBlock(
                        text=f"Deployment to *{app}* has started.",
                    ),
                    RichTextBlock(
                        elements=[
                            RichTextListElement(
                                style="bullet",
                                elements=[
                                    RichTextSectionElement(
                                        elements=[
                                            RichTextElementParts.Text(
                                                text=line,
                                                style=RichTextElementParts.TextStyle(code=True),
                                            )
                                        ]
                                    )
                                    for line in lines
                                ],
                            ),
                        ],
                    ),
                ],
            )

            await slack_client.reactions_add(
                channel=SHARED_CONFIG.eave_deployment_notifications_channel_id,
                timestamp=slack_response["ts"],
                name="clock5",
            )

            await slack_client.chat_postMessage(
                channel=SHARED_CONFIG.eave_deployment_notifications_channel_id,
                thread_ts=slack_response["ts"],
                link_names=True,
=======
                text=f"Deployment to *{app}* has started.\n\n{changelog}",
>>>>>>> 13f45d4d
                blocks=[
                    HeaderBlock(
                        text=f"Deployment to {app} has started.",
                    ),
                    RichTextBlock(
                        elements=[
                            RichTextListElement(
                                style="bullet",
                                elements=[
                                    RichTextSectionElement(
                                        elements=[
                                            RichTextElementParts.Text(
                                                text=line,
                                                # style=RichTextElementParts.TextStyle(),
                                            )
                                        ]
                                    )
                                    for line in lines
                                ],
                            ),
                        ],
                    ),
                ],
            )

            await slack_client.reactions_add(
                channel=_SLACK_DEPLOYMENT_NOTIFICATIONS_CHANNEL_ID,
                timestamp=slack_response["ts"],
                name="clock5",
            )

            click.echo(slack_response["ts"])

        else:
            assert msg_timestamp

            await slack_client.reactions_remove(
                channel=_SLACK_DEPLOYMENT_NOTIFICATIONS_CHANNEL_ID,
                timestamp=msg_timestamp,
                name="clock5",
            )

            if status == DeploymentStatus.COMPLETE:
                await slack_client.reactions_add(
                    channel=_SLACK_DEPLOYMENT_NOTIFICATIONS_CHANNEL_ID,
                    timestamp=msg_timestamp,
                    name="white_check_mark",
                )

                await slack_client.chat_postMessage(
                    channel=_SLACK_DEPLOYMENT_NOTIFICATIONS_CHANNEL_ID,
                    thread_ts=msg_timestamp,
                    link_names=True,
                    text="Deployment Complete!",
                    unfurl_links=False,
                    unfurl_media=False,
                )

            elif status == DeploymentStatus.FAILED:
                await slack_client.reactions_add(
                    channel=_SLACK_DEPLOYMENT_NOTIFICATIONS_CHANNEL_ID,
                    timestamp=msg_timestamp,
                    name="x",
                )

                await slack_client.chat_postMessage(
                    channel=_SLACK_DEPLOYMENT_NOTIFICATIONS_CHANNEL_ID,
                    thread_ts=msg_timestamp,
                    link_names=True,
                    text="Deployment Failed!",
                    unfurl_links=False,
                    unfurl_media=False,
                )

    if slack_client:
        asyncio.run(_post_message())

if __name__ == "__main__":
    cli()<|MERGE_RESOLUTION|>--- conflicted
+++ resolved
@@ -65,46 +65,7 @@
                 link_names=True,
                 unfurl_links=False,
                 unfurl_media=False,
-<<<<<<< HEAD
-                text=f"Deployment to *{app}* has started.\n{changelog}",
-                blocks=[
-                    HeaderBlock(
-                        text=f"Deployment to *{app}* has started.",
-                    ),
-                    RichTextBlock(
-                        elements=[
-                            RichTextListElement(
-                                style="bullet",
-                                elements=[
-                                    RichTextSectionElement(
-                                        elements=[
-                                            RichTextElementParts.Text(
-                                                text=line,
-                                                style=RichTextElementParts.TextStyle(code=True),
-                                            )
-                                        ]
-                                    )
-                                    for line in lines
-                                ],
-                            ),
-                        ],
-                    ),
-                ],
-            )
-
-            await slack_client.reactions_add(
-                channel=SHARED_CONFIG.eave_deployment_notifications_channel_id,
-                timestamp=slack_response["ts"],
-                name="clock5",
-            )
-
-            await slack_client.chat_postMessage(
-                channel=SHARED_CONFIG.eave_deployment_notifications_channel_id,
-                thread_ts=slack_response["ts"],
-                link_names=True,
-=======
                 text=f"Deployment to *{app}* has started.\n\n{changelog}",
->>>>>>> 13f45d4d
                 blocks=[
                     HeaderBlock(
                         text=f"Deployment to {app} has started.",
