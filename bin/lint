--- conflicted
+++ resolved
@@ -6,14 +6,10 @@
 source "${EAVE_HOME}/develop/functions.bash"
 
 (
-<<<<<<< HEAD
-	for ss in {apps,libs}/**/bin/lint; do
-=======
 	for ss in {apps,libs,develop}/**/bin/lint; do
 		if ^norecurse "$ss"; then
 			continue
 		fi
->>>>>>> 4ea51c22
 		statusmsg -d "Running $ss"
 		_ONLY_THIS_MODULE=1 $ss
 	done
