--- conflicted
+++ resolved
@@ -100,17 +100,11 @@
     response_json = await response.json()
     return operations.GetSubscription.ResponseBody(**response_json)
 
-<<<<<<< HEAD
 # TODO: add team_id
-async def get_slack_source(
-    input: operations.GetSlackSource.RequestBody,
-) -> Optional[operations.GetSlackSource.ResponseBody]:
-=======
-
 async def get_slack_installation(
+    team_id: UUID,
     input: operations.GetSlackInstallation.RequestBody,
 ) -> Optional[operations.GetSlackInstallation.ResponseBody]:
->>>>>>> 198148e8
     """
     POST /installations/slack/query
     """
@@ -118,7 +112,7 @@
     response = await _make_request(
         path="/installations/slack/query",
         input=input,
-        team_id=None,
+        team_id=str(team_id),
     )
 
     if response.status >= 300:
@@ -144,7 +138,7 @@
         return None
 
     response_json = await response.json()
-    return operations.GetSlackSource.ResponseBody(**response_json)
+    return operations.GetAvailableSources.ResponseBody(**response_json)
 
 def _makeurl(path: str) -> str:
     return urllib.parse.urljoin(shared_config.eave_api_base, path)
