--- conflicted
+++ resolved
@@ -4,6 +4,7 @@
 
 from .. import eave_origins as eave_origins
 from . import operations
+from .. import exceptions as eave_exceptions
 from ..lib.requests import make_request, makeurl
 
 
@@ -24,11 +25,7 @@
     """
     POST /access_request
     """
-<<<<<<< HEAD
-    await make_request(
-=======
-    response = await _make_request(
->>>>>>> 6a55d35d
+    response = await make_request(
         path="/access_request",
         input=input,
     )
@@ -77,11 +74,7 @@
     """
     POST /subscriptions/delete
     """
-<<<<<<< HEAD
-    await make_request(
-=======
-    response = await _make_request(
->>>>>>> 6a55d35d
+    response = await make_request(
         path="/subscriptions/delete",
         input=input,
         team_id=team_id,
@@ -96,15 +89,8 @@
     """
     POST /subscriptions/query
     """
-<<<<<<< HEAD
-    response = await make_request(
-        path="/subscriptions/query",
-        input=input,
-        team_id=team_id,
-    )
-=======
     try:
-        response = await _make_request(
+        response = await make_request(
             path="/subscriptions/query",
             input=input,
             team_id=team_id,
@@ -112,7 +98,6 @@
     except eave_exceptions.NotFoundError:
         # This operation is used to check for existing subscriptions, so a 404 is expected sometimes.
         return None
->>>>>>> 6a55d35d
 
     response_json = await response.json()
     return operations.GetSubscription.ResponseBody(**response_json, _raw_response=response)
@@ -176,11 +161,7 @@
     )
 
     response_json = await response.json()
-<<<<<<< HEAD
-    return operations.GetTeam.ResponseBody(**response_json)
-=======
-    return operations.GetAuthenticatedAccountTeamIntegrations.ResponseBody(**response_json, _raw_response=response)
->>>>>>> 6a55d35d
+    return operations.GetTeam.ResponseBody(**response_json, _raw_response=response)
 
 
 async def update_atlassian_integration(
@@ -233,117 +214,5 @@
     )
 
     response_json = await response.json()
-<<<<<<< HEAD
-    return operations.GetAuthenticatedAccount.ResponseBody(**response_json)
-=======
     return operations.GetAuthenticatedAccount.ResponseBody(**response_json, _raw_response=response)
 
-
-async def _make_request(
-    path: str,
-    input: Optional[pydantic.BaseModel],
-    method: str = "POST",
-    access_token: Optional[str] = None,
-    team_id: Optional[uuid.UUID] = None,
-    account_id: Optional[uuid.UUID] = None,
-) -> aiohttp.ClientResponse:
-    url = makeurl(path)
-    request_id = uuid.uuid4()
-
-    headers = {
-        "content-type": "application/json",
-        eave_headers.EAVE_ORIGIN_HEADER: _ORIGIN.value,
-        eave_headers.EAVE_REQUEST_ID_HEADER: str(request_id),
-    }
-
-    payload = input.json() if input else ""
-
-    if access_token:
-        headers[eave_headers.EAVE_AUTHORIZATION_HEADER] = f"Bearer {access_token}"
-
-    if team_id:
-        headers[eave_headers.EAVE_TEAM_ID_HEADER] = str(team_id)
-
-    if account_id:
-        headers[eave_headers.EAVE_ACCOUNT_ID_HEADER] = str(account_id)
-
-    signature_message = build_message_to_sign(
-        method=method,
-        url=url,
-        request_id=request_id,
-        origin=_ORIGIN,
-        team_id=team_id,
-        account_id=account_id,
-        payload=payload,
-    )
-
-    signature = signing.sign_b64(
-        signing_key=signing.get_key(signer=_ORIGIN.value),
-        data=signature_message,
-    )
-
-    headers[eave_headers.EAVE_SIGNATURE_HEADER] = signature
-    logger.info("Eave Core API request", extra={"request_id": request_id, "method": method, "url": url})
-
-    async with aiohttp.ClientSession() as session:
-        response = await session.request(
-            method=method,
-            url=url,
-            headers=headers,
-            data=payload,
-        )
-
-    logger.info(
-        "Eave Core API response",
-        extra={"request_id": request_id, "method": method, "url": url, "status": response.status},
-    )
-
-    try:
-        response.raise_for_status()
-    except aiohttp.ClientResponseError as e:
-        match e.status:
-            case HTTPStatus.NOT_FOUND:
-                raise eave_exceptions.NotFoundError() from e
-            case HTTPStatus.UNAUTHORIZED:
-                raise eave_exceptions.UnauthorizedError() from e
-            case HTTPStatus.BAD_REQUEST:
-                raise eave_exceptions.BadRequestError() from e
-            case HTTPStatus.INTERNAL_SERVER_ERROR:
-                raise eave_exceptions.InternalServerError() from e
-            case _:
-                raise eave_exceptions.HTTPException(status_code=e.status) from e
-
-    return response
-
-
-def makeurl(path: str) -> str:
-    return urllib.parse.urljoin(shared_config.eave_api_base, path)
-
-
-def build_message_to_sign(
-    method: str,
-    url: str,
-    request_id: uuid.UUID,
-    origin: eave_origins.EaveOrigin,
-    payload: str,
-    team_id: typing.Optional[uuid.UUID],
-    account_id: typing.Optional[uuid.UUID],
-) -> str:
-    signature_elements: typing.List[str] = [
-        origin.value,
-        method,
-        url,
-        str(request_id),
-        payload,
-    ]
-
-    if team_id:
-        signature_elements.append(str(team_id))
-
-    if account_id:
-        signature_elements.append(str(account_id))
-
-    signature_message = ":".join(signature_elements)
-
-    return signature_message
->>>>>>> 6a55d35d
