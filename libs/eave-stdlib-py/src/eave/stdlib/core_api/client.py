import urllib.parse
import uuid
from dataclasses import dataclass
from http import HTTPStatus
from typing import Optional
from uuid import UUID

import aiohttp
import pydantic
from eave.stdlib import eave_origins

from .. import exceptions as eave_exceptions
from .. import logger, signing
from ..config import shared_config
from . import headers as eave_headers
from . import operations

_ORIGIN: eave_origins.EaveOrigin


def set_origin(origin: eave_origins.EaveOrigin) -> None:
    global _ORIGIN
    _ORIGIN = origin


@dataclass
class AuthTokenPair:
    access_token: str
    refresh_token: str


async def status() -> operations.Status.ResponseBody:
    async with aiohttp.ClientSession() as session:
        response = await session.request(
            "GET",
            _makeurl("/status"),
        )

    response_json = await response.json()
    return operations.Status.ResponseBody(**response_json)


async def create_access_request(
    input: operations.CreateAccessRequest.RequestBody,
) -> None:
    """
    POST /access_request
    """
    await _make_request(
        path="/access_request",
        input=input,
    )


async def upsert_document(
    team_id: UUID,
    input: operations.UpsertDocument.RequestBody,
) -> operations.UpsertDocument.ResponseBody:
    """
    POST /documents/upsert
    """
    response = await _make_request(
        path="/documents/upsert",
        input=input,
        team_id=str(team_id),
    )

    response_json = await response.json()
    return operations.UpsertDocument.ResponseBody(**response_json)


async def create_subscription(
    team_id: UUID,
    input: operations.CreateSubscription.RequestBody,
) -> operations.CreateSubscription.ResponseBody:
    """
    POST /subscriptions/create
    """
    response = await _make_request(
        path="/subscriptions/create",
        input=input,
        team_id=str(team_id),
    )

    response_json = await response.json()
    return operations.CreateSubscription.ResponseBody(**response_json)


async def delete_subscription(
    team_id: UUID,
    input: operations.DeleteSubscription.RequestBody,
) -> None:
    """
    POST /subscriptions/delete
    """
    await _make_request(
        path="/subscriptions/delete",
        input=input,
        team_id=str(team_id),
    )


async def get_subscription(
    team_id: UUID, input: operations.GetSubscription.RequestBody
) -> operations.GetSubscription.ResponseBody:
    """
    POST /subscriptions/query
    """
    response = await _make_request(
        path="/subscriptions/query",
        input=input,
        team_id=str(team_id),
    )

    response_json = await response.json()
    return operations.GetSubscription.ResponseBody(**response_json)


async def get_slack_installation(
    input: operations.GetSlackInstallation.RequestBody,
) -> operations.GetSlackInstallation.ResponseBody:
    """
    POST /installations/slack/query
    """
    # fetch slack bot details
    response = await _make_request(
        path="/installations/slack/query",
        input=input,
    )

    response_json = await response.json()
    return operations.GetSlackInstallation.ResponseBody(**response_json)


<<<<<<< HEAD
# TODO: copy to ts stdlib
# TODO: change name to match new convention?
async def get_available_sources(
    team_id: UUID,
    input: operations.GetAvailableSources.RequestBody,  # TODO: not sure if i even need this, since it also contains only team_id
) -> Optional[operations.GetAvailableSources.ResponseBody]:
    """
    POST TODO somewhere

    Make requests querying all integration tables to see if the Team with id `team_id`
    has authorized an integration with any of them. Return orm object or None for each.
    """
    # TODO: make requests in parallel
    response = await _make_request(
        path="/TODO",
        input=input,
        team_id=str(team_id),
    )

    if response.status >= 300:
        return None

    response_json = await response.json()
    # TODO: response body object doesnt make sense rn, unless I change TeamOrm somehow (in which case I dont need this func anymore)
    return operations.GetAvailableSources.ResponseBody(**response_json)


def _makeurl(path: str) -> str:
    return urllib.parse.urljoin(shared_config.eave_api_base, path)
=======
async def request_access_token(
    input: operations.RequestAccessToken.RequestBody,
) -> operations.RequestAccessToken.ResponseBody:
    """
    POST /auth/token/request
    """
    response = await _make_request(
        path="/auth/token/request",
        input=input,
    )
>>>>>>> edebf9d9

    response_json = await response.json()
    return operations.RequestAccessToken.ResponseBody(**response_json)


async def refresh_access_token(
    input: operations.RefreshAccessToken.RequestBody,
) -> operations.RefreshAccessToken.ResponseBody:
    """
    POST /auth/token/refresh
    """
    response = await _make_request(
        path="/auth/token/refresh",
        input=input,
        access_token=input.access_token,
    )

    response_json = await response.json()
    return operations.RefreshAccessToken.ResponseBody(**response_json)


async def _make_request(
    path: str,
    input: pydantic.BaseModel,
    method: str = "POST",
    access_token: Optional[str] = None,
    team_id: Optional[str] = None,
) -> aiohttp.ClientResponse:
    url = _makeurl(path)
    payload = input.json()
    request_id = str(uuid.uuid4())

    headers = {
        "content-type": "application/json",
        eave_headers.EAVE_ORIGIN_HEADER: _ORIGIN.value,
        eave_headers.EAVE_REQUEST_ID_HEADER: request_id,
    }

    if access_token:
        headers[eave_headers.EAVE_AUTHORIZATION_HEADER] = f"Bearer {access_token}"

    signature_message = payload
    if team_id is not None:
        headers[eave_headers.EAVE_TEAM_ID_HEADER] = team_id
        signature_message += team_id

    signature = signing.sign_b64(
        signing_key=signing.get_key(signer=_ORIGIN.value),
        data=signature_message,
    )

    headers[eave_headers.EAVE_SIGNATURE_HEADER] = signature

    logger.debug(f"Eave Core API request", extra={"request_id": request_id, "method": method, "url": url})

    async with aiohttp.ClientSession() as session:
        response = await session.request(
            method=method,
            url=url,
            headers=headers,
            data=payload,
        )

    logger.debug(
        f"Eave Core API response",
        extra={"request_id": request_id, "method": method, "url": url, "status": response.status},
    )

    try:
        response.raise_for_status()
    except aiohttp.ClientResponseError as e:
        match e.status:
            case HTTPStatus.NOT_FOUND:
                raise eave_exceptions.NotFoundError() from e
            case HTTPStatus.UNAUTHORIZED:
                raise eave_exceptions.UnauthorizedError() from e
            case HTTPStatus.BAD_REQUEST:
                raise eave_exceptions.BadRequestError() from e
            case HTTPStatus.INTERNAL_SERVER_ERROR:
                raise eave_exceptions.InternalServerError() from e
            case _:
                raise eave_exceptions.HTTPException(status_code=e.status) from e

    return response


def _makeurl(path: str) -> str:
    return urllib.parse.urljoin(shared_config.eave_api_base, path)<|MERGE_RESOLUTION|>--- conflicted
+++ resolved
@@ -132,37 +132,6 @@
     return operations.GetSlackInstallation.ResponseBody(**response_json)
 
 
-<<<<<<< HEAD
-# TODO: copy to ts stdlib
-# TODO: change name to match new convention?
-async def get_available_sources(
-    team_id: UUID,
-    input: operations.GetAvailableSources.RequestBody,  # TODO: not sure if i even need this, since it also contains only team_id
-) -> Optional[operations.GetAvailableSources.ResponseBody]:
-    """
-    POST TODO somewhere
-
-    Make requests querying all integration tables to see if the Team with id `team_id`
-    has authorized an integration with any of them. Return orm object or None for each.
-    """
-    # TODO: make requests in parallel
-    response = await _make_request(
-        path="/TODO",
-        input=input,
-        team_id=str(team_id),
-    )
-
-    if response.status >= 300:
-        return None
-
-    response_json = await response.json()
-    # TODO: response body object doesnt make sense rn, unless I change TeamOrm somehow (in which case I dont need this func anymore)
-    return operations.GetAvailableSources.ResponseBody(**response_json)
-
-
-def _makeurl(path: str) -> str:
-    return urllib.parse.urljoin(shared_config.eave_api_base, path)
-=======
 async def request_access_token(
     input: operations.RequestAccessToken.RequestBody,
 ) -> operations.RequestAccessToken.ResponseBody:
@@ -173,7 +142,6 @@
         path="/auth/token/request",
         input=input,
     )
->>>>>>> edebf9d9
 
     response_json = await response.json()
     return operations.RequestAccessToken.ResponseBody(**response_json)
