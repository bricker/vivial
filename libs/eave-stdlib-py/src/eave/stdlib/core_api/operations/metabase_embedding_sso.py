--- conflicted
+++ resolved
@@ -1,12 +1,7 @@
 import uuid
 from typing import Optional, Unpack
 
-<<<<<<< HEAD
-from aiohttp import ClientResponse
 from ... import requests_util
-=======
-from ... import requests
->>>>>>> a9e34ead
 from eave.stdlib.core_api.operations import (
     BaseRequestBody,
     BaseResponseBody,
