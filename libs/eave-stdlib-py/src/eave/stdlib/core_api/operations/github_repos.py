--- conflicted
+++ resolved
@@ -116,13 +116,9 @@
     async def perform(
         cls,
         input: RequestBody,
-<<<<<<< HEAD
-        team_id: uuid.UUID,
+        team_id: uuid.UUID | str,
         account_id: uuid.UUID | str,
         access_token: str,
-=======
-        team_id: uuid.UUID | str,
->>>>>>> 9f07d5e3
         **kwargs: Unpack[requests.CommonRequestArgs],
     ) -> ResponseBody:
         response = await requests.make_request(
