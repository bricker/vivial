--- conflicted
+++ resolved
@@ -31,13 +31,8 @@
         **kwargs: Unpack[requests.CommonRequestArgs],
     ) -> ResponseBody:
         response = await requests.make_request(
-<<<<<<< HEAD
-            url=cls.config.url,
-            input=None,
-=======
             config=cls.config,
             input=input,
->>>>>>> a96be90d
             team_id=team_id,
             **kwargs,
         )
