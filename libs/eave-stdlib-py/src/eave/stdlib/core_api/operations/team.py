--- conflicted
+++ resolved
@@ -1,14 +1,10 @@
 import uuid
-<<<<<<< HEAD
 from typing import Optional, Unpack
 
-=======
 from ... import requests_util
->>>>>>> 7739ef5a
 from eave.stdlib.core_api.models.team import Team
 from eave.stdlib.endpoints import BaseResponseBody
 
-from ... import requests
 from . import CoreApiEndpoint, CoreApiEndpointConfiguration
 
 
