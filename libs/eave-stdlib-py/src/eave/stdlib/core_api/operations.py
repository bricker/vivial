--- conflicted
+++ resolved
@@ -1,9 +1,6 @@
 from typing import Optional
-<<<<<<< HEAD
-=======
 
 import eave.stdlib.core_api.enums
->>>>>>> edebf9d9
 import pydantic
 
 from . import models
@@ -108,15 +105,6 @@
         team: models.Team
         slack_installation: models.SlackInstallation
 
-<<<<<<< HEAD
-# TODO: copy to ts stdlib
-class GetAvailableSources:
-    class RequestBody(pydantic.BaseModel):
-        team: TeamInput
-
-    class ResponseBody(pydantic.BaseModel):
-        type: models.SupportedLink # TODO: this probs needs work
-=======
 
 class GetGithubInstallation(Endpoint):
     class RequestBody(pydantic.BaseModel):
@@ -158,5 +146,4 @@
 class GetAccount(Endpoint):
     class ResponseBody(pydantic.BaseModel):
         team: models.Team
-        account: models.Account
->>>>>>> edebf9d9
+        account: models.Account