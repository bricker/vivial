import uuid
from dataclasses import dataclass
from datetime import datetime
from typing import List, Optional

import pydantic
<<<<<<< HEAD

from . import enums
=======
from eave.stdlib.core_api.enums import (
    AuthProvider,
    DocumentPlatform,
    SubscriptionSourceEvent,
    SubscriptionSourcePlatform,
)
>>>>>>> 45fa56e2


class ConfluenceSpace(pydantic.BaseModel):
    key: str
    name: str


@dataclass
class AuthTokenPair:
    access_token: str
    refresh_token: str


class AccessRequest(pydantic.BaseModel):
    id: pydantic.UUID4
    visitor_id: Optional[pydantic.UUID4]
    email: pydantic.EmailStr
    created: datetime

    class Config:
        orm_mode = True


class DocumentReference(pydantic.BaseModel):
    id: pydantic.UUID4
    document_id: str
    document_url: str

    class Config:
        orm_mode = True


class SubscriptionSource(pydantic.BaseModel):
    platform: enums.SubscriptionSourcePlatform
    event: enums.SubscriptionSourceEvent
    id: str


class Subscription(pydantic.BaseModel):
    id: pydantic.UUID4
    document_reference_id: Optional[pydantic.UUID4]
    source: SubscriptionSource

    class Config:
        orm_mode = True


class Team(pydantic.BaseModel):
    id: pydantic.UUID4
    name: str
    document_platform: Optional[enums.DocumentPlatform]

    class Config:
        orm_mode = True


class AuthenticatedAccount(pydantic.BaseModel):
    id: uuid.UUID
    auth_provider: enums.AuthProvider
    visitor_id: uuid.UUID
    team_id: uuid.UUID
    access_token: str

    class Config:
        orm_mode = True


class SlackInstallation(pydantic.BaseModel):
    id: pydantic.UUID4
    team_id: pydantic.UUID4
    """eave TeamOrm model id"""
    slack_team_id: str
    bot_token: str

    class Config:
        orm_mode = True


class AtlassianInstallation(pydantic.BaseModel):
    id: pydantic.UUID4
    team_id: pydantic.UUID4
    """eave TeamOrm model id"""
    atlassian_cloud_id: str
    confluence_space_key: Optional[str]
    available_confluence_spaces: Optional[List[ConfluenceSpace]]
    oauth_token_encoded: str

    class Config:
        orm_mode = True


class GithubInstallation(pydantic.BaseModel):
    id: pydantic.UUID4
    team_id: pydantic.UUID4
    """eave TeamOrm model id"""
    github_install_id: str

    class Config:
        orm_mode = True


class Integrations(pydantic.BaseModel):
    """
    Key-value mapping of Integration to Installation info.
    The keys here will match the enum cases in enums.Integration
    """

    github: Optional[GithubInstallation]
    slack: Optional[SlackInstallation]
    atlassian: Optional[AtlassianInstallation]


class ErrorResponse(pydantic.BaseModel):
    eave_account_id: Optional[str]
    eave_origin: Optional[str]
    eave_team_id: Optional[str]
    request_id: Optional[str]
    request_method: Optional[str]
    request_scheme: Optional[str]
    request_path: Optional[str]<|MERGE_RESOLUTION|>--- conflicted
+++ resolved
@@ -4,17 +4,7 @@
 from typing import List, Optional
 
 import pydantic
-<<<<<<< HEAD
-
 from . import enums
-=======
-from eave.stdlib.core_api.enums import (
-    AuthProvider,
-    DocumentPlatform,
-    SubscriptionSourceEvent,
-    SubscriptionSourcePlatform,
-)
->>>>>>> 45fa56e2
 
 
 class ConfluenceSpace(pydantic.BaseModel):
