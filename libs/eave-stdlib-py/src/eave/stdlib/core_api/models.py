import enum
from dataclasses import dataclass
from datetime import datetime
from typing import Optional
from uuid import UUID

import pydantic


class DocumentPlatform(str, enum.Enum):
    eave = "eave"
    confluence = "confluence"
    google_drive = "google_drive"


class SubscriptionSourcePlatform(str, enum.Enum):
    slack = "slack"
    github = "github"
    jira = "jira"


class SubscriptionSourceEvent(str, enum.Enum):
    slack_message = "slack_message"
    github_file_change = "github_file_change"
    jira_issue_comment = "jira_issue_comment"


class AccessRequest(pydantic.BaseModel):
    id: pydantic.UUID4
    visitor_id: Optional[pydantic.UUID4]
    email: pydantic.EmailStr
    created: datetime

    class Config:
        orm_mode = True


class DocumentReference(pydantic.BaseModel):
    id: pydantic.UUID4
    document_id: str
    document_url: str

    class Config:
        orm_mode = True

class SubscriptionSource(pydantic.BaseModel):
    platform: SubscriptionSourcePlatform
    event: SubscriptionSourceEvent
    id: str

    @dataclass
    class Details:
        team: str
        channel: str
        ts: str

    @property
    def details(self) -> Details:
        team, channel, ts = self.id.split("#")
        return SubscriptionSource.Details(team=team, channel=channel, ts=ts)


class Subscription(pydantic.BaseModel):
    id: pydantic.UUID4
    document_reference_id: Optional[pydantic.UUID4]
    source: SubscriptionSource

    class Config:
        orm_mode = True

class Team(pydantic.BaseModel):
    id: pydantic.UUID4
    name: str
    document_platform: DocumentPlatform

<<<<<<< HEAD
# TODO copy this to ts models
class SlackSource(pydantic.BaseModel):
    id: pydantic.UUID4
    # eave Team model id
    team_id: pydantic.UUID4
    slack_team_id: str
    bot_token: str
    bot_id: str
    bot_user_id: str
=======
    class Config:
        orm_mode = True
>>>>>>> d48329c2
<|MERGE_RESOLUTION|>--- conflicted
+++ resolved
@@ -73,7 +73,9 @@
     name: str
     document_platform: DocumentPlatform
 
-<<<<<<< HEAD
+    class Config:
+        orm_mode = True
+
 # TODO copy this to ts models
 class SlackSource(pydantic.BaseModel):
     id: pydantic.UUID4
@@ -82,8 +84,4 @@
     slack_team_id: str
     bot_token: str
     bot_id: str
-    bot_user_id: str
-=======
-    class Config:
-        orm_mode = True
->>>>>>> d48329c2
+    bot_user_id: str