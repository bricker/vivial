--- conflicted
+++ resolved
@@ -2,12 +2,6 @@
 
 
 JsonScalar = str | int | bool | None
-<<<<<<< HEAD
-JsonObject = dict[str, "JsonValue"]
-JsonArray = list["JsonValue"]
-JsonValue = JsonScalar | JsonObject | JsonArray
-=======
 JsonValue = Union[JsonScalar, "JsonObject", "JsonArray"]
 JsonObject = dict[str, JsonValue]
-JsonArray = list[JsonValue]
->>>>>>> 382e02cb
+JsonArray = list[JsonValue]