from typing import Any


JsonScalar = str | int | bool | None
<<<<<<< HEAD
JsonObject = dict[str, Any]
=======
JsonObject = dict[str, Any]
>>>>>>> c6d26184
<|MERGE_RESOLUTION|>--- conflicted
+++ resolved
@@ -2,8 +2,4 @@
 
 
 JsonScalar = str | int | bool | None
-<<<<<<< HEAD
-JsonObject = dict[str, Any]
-=======
-JsonObject = dict[str, Any]
->>>>>>> c6d26184
+JsonObject = dict[str, Any]