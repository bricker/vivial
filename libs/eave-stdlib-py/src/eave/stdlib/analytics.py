import json
import time
import typing
import uuid

import eave.stdlib
import eave.pubsub_schemas
from google.cloud.pubsub import PublisherClient
from google.pubsub_v1.types import Encoding

from .typing import JsonObject
from .config import shared_config
from . import logging as _l

# This happens to be the same between prod and dev, but could come from an environment variable if necessary.
_EVENT_TOPIC_ID = "eave_event_topic"


def log_event(
    event_name: str,
    event_description: typing.Optional[str] = None,
    event_source: typing.Optional[str] = None,
    opaque_params: typing.Optional[JsonObject] = None,
    eave_account_id: typing.Optional[uuid.UUID | str] = None,
    eave_visitor_id: typing.Optional[uuid.UUID | str] = None,
    eave_team_id: typing.Optional[uuid.UUID | str] = None,
    event_ts: typing.Optional[float] = None,
    ctx: typing.Optional[_l.LogContext] = None,
) -> None:
<<<<<<< HEAD
    eave_context = LogContext.wrap(ctx)
=======
    eave_context = _l.LogContext.wrap(ctx)
>>>>>>> 382e02cb
    opaque_params = opaque_params if opaque_params else JsonObject()
    opaque_params.setdefault("eave_ctx", eave_context)

    try:
        serialized_params = json.dumps(opaque_params)
<<<<<<< HEAD
    except Exception:
        eaveLogger.exception("Error while serializing opaque params for analytics", extra=eave_context)
=======
    except Exception as e:
        _l.eaveLogger.exception(e, eave_context)
>>>>>>> 382e02cb
        serialized_params = str(opaque_params)

    event = eave.pubsub_schemas.EaveEvent(
        event_name=event_name,
        event_description=event_description,
        event_source=event_source,
        eave_account_id=str(eave_account_id) if eave_account_id else None,
        eave_visitor_id=str(eave_visitor_id) if eave_visitor_id else None,
        eave_team_id=str(eave_team_id) if eave_team_id else None,
        eave_env=shared_config.eave_env.value,
        opaque_params=serialized_params,
        event_ts=event_ts if event_ts else time.time(),
    )

    client = PublisherClient()

    topic_path = client.topic_path(shared_config.google_cloud_project, _EVENT_TOPIC_ID)

    topic = client.get_topic(request={"topic": topic_path})
    encoding = topic.schema_settings.encoding
    assert encoding == Encoding.BINARY, "schema encoding misconfigured"

    data = event.SerializeToString()

    if not shared_config.analytics_enabled:
        _l.eaveLogger.warning(
            "Analytics disabled.",
            eave_context,
            {"pubsub": {"event": str(data)}},
        )
    else:
        client.publish(topic_path, data)<|MERGE_RESOLUTION|>--- conflicted
+++ resolved
@@ -27,23 +27,14 @@
     event_ts: typing.Optional[float] = None,
     ctx: typing.Optional[_l.LogContext] = None,
 ) -> None:
-<<<<<<< HEAD
-    eave_context = LogContext.wrap(ctx)
-=======
     eave_context = _l.LogContext.wrap(ctx)
->>>>>>> 382e02cb
     opaque_params = opaque_params if opaque_params else JsonObject()
     opaque_params.setdefault("eave_ctx", eave_context)
 
     try:
         serialized_params = json.dumps(opaque_params)
-<<<<<<< HEAD
-    except Exception:
-        eaveLogger.exception("Error while serializing opaque params for analytics", extra=eave_context)
-=======
     except Exception as e:
         _l.eaveLogger.exception(e, eave_context)
->>>>>>> 382e02cb
         serialized_params = str(opaque_params)
 
     event = eave.pubsub_schemas.EaveEvent(
