--- conflicted
+++ resolved
@@ -27,33 +27,18 @@
     event_ts: typing.Optional[float] = None,
     ctx: typing.Optional[_l.LogContext] = None,
 ) -> None:
-<<<<<<< HEAD
-    eave_context = LogContext.wrap(ctx)
-
-    if opaque_params:
-        try:
-            serialized_params = json.dumps(opaque_params)
-        except Exception:
-            eaveLogger.exception("Error while serializing opaque params for analytics", extra=eave_context)
-            serialized_params = str(opaque_params)
-    else:
-        serialized_params = None
-=======
     eave_context = _l.LogContext.wrap(ctx)
-    opaque_params = opaque_params if opaque_params else JsonObject()
-    opaque_params.setdefault("eave_ctx", eave_context)
 
     try:
         serialized_params = json.dumps(opaque_params)
     except Exception as e:
         _l.eaveLogger.exception(e, eave_context)
         serialized_params = str(opaque_params)
->>>>>>> 572853fc
 
     try:
         serialized_context = json.dumps(eave_context)
-    except Exception:
-        eaveLogger.exception("Error while serializing eave context for analytics", extra=eave_context)
+    except Exception as e:
+        _l.eaveLogger.exception(e, eave_context)
         serialized_context = str(eave_context)
 
     event = eave.pubsub_schemas.EaveEvent(
