import enum
import textwrap
<<<<<<< HEAD
import time
from dataclasses import asdict, dataclass
from typing import Any, Awaitable, Callable, Concatenate, List, Literal, LiteralString, Optional, ParamSpec, TypeVar, Union, cast
import uuid

from openai import AsyncOpenAI
from openai.types.chat import ChatCompletion, ChatCompletionMessageParam, ChatCompletionToolChoiceOptionParam, ChatCompletionToolParam
=======
from typing import (
    Any,
    List,
    Literal,
    LiteralString,
    Optional,
    Union,
    cast,
)
import uuid

from openai import AsyncOpenAI
from openai.types.chat import (
    ChatCompletion,
    ChatCompletionMessageParam,
    ChatCompletionToolChoiceOptionParam,
    ChatCompletionToolParam,
)
>>>>>>> 64872bff
from openai.types.chat.completion_create_params import Function, FunctionCall, ResponseFormat

from eave.stdlib.logging import LogContext

from ..typing import NOT_GIVEN, JsonObject, NotGiven
from ..config import SHARED_CONFIG
from ..logging import eaveLogger
from ..exceptions import OpenAIDataError


class DocumentationType(enum.StrEnum):
    TECHNICAL = "TECHNICAL"
    PROJECT = "PROJECT"
    TEAM_ONBOARDING = "TEAM_ONBOARDING"
    ENGINEER_ONBOARDING = "ENGINEER_ONBOARDING"
    OTHER = "OTHER"


def prompt_prefix() -> LiteralString:
    return (
        "You are Eave, a documentation expert. "
        "Your job is to write, find, and organize robust, detailed documentation of this organization's information, decisions, projects, and procedures. "
        "You are responsible for the quality and integrity of this organization's documentation.\n\n"
    )


STOP_SEQUENCE = "STOP_SEQUENCE"

_openai_client = AsyncOpenAI(
    api_key=SHARED_CONFIG.eave_openai_api_key,
    organization=SHARED_CONFIG.eave_openai_api_org,
)


async def chat_completion(
    *,
    ctx: Optional[LogContext],
    # document_id: Optional[str] = None,
    messages: list[ChatCompletionMessageParam],
    model: Literal[
        "gpt-4-1106-preview",
        "gpt-4-vision-preview",
        "gpt-4",
        "gpt-4-0314",
        "gpt-4-0613",
        "gpt-4-32k",
        "gpt-4-32k-0314",
        "gpt-4-32k-0613",
        "gpt-3.5-turbo",
        "gpt-3.5-turbo-16k",
        "gpt-3.5-turbo-0301",
        "gpt-3.5-turbo-0613",
        "gpt-3.5-turbo-1106",
        "gpt-3.5-turbo-16k-0613",
    ],
    frequency_penalty: Optional[float] | NotGiven = NOT_GIVEN,
    function_call: FunctionCall | NotGiven = NOT_GIVEN,
    functions: List[Function] | NotGiven = NOT_GIVEN,
    logit_bias: Optional[dict[str, int]] | NotGiven = NOT_GIVEN,
    logprobs: Optional[bool] | NotGiven = NOT_GIVEN,
    max_tokens: Optional[int] | NotGiven = NOT_GIVEN,
    n: Optional[int] | NotGiven = NOT_GIVEN,
    presence_penalty: Optional[float] | NotGiven = NOT_GIVEN,
    response_format: ResponseFormat | NotGiven = NOT_GIVEN,
    seed: Optional[int] | NotGiven = NOT_GIVEN,
    stop: Union[Optional[str], List[str]] | NotGiven = NOT_GIVEN,
    stream: Optional[Literal[False]] | NotGiven = NOT_GIVEN,
    temperature: Optional[float] | NotGiven = NOT_GIVEN,
    tool_choice: ChatCompletionToolChoiceOptionParam | NotGiven = NOT_GIVEN,
    tools: List[ChatCompletionToolParam] | NotGiven = NOT_GIVEN,
    top_logprobs: Optional[int] | NotGiven = NOT_GIVEN,
    top_p: Optional[float] | NotGiven = NOT_GIVEN,
    user: str | NotGiven = NOT_GIVEN,
    **kwargs,
) -> str:
    """
    Makes a request to OpenAI chat completion API, return string response.
    https://beta.openai.com/docs/api-reference/completions/create
    baseTimeoutSeconds is multiplied by (2^n) for each attempt n

    params - main OpenAI API request params
    baseTimeoutSeconds - OpenAI API request timeout
    ctx - log context (also used to populate important analytics fields)
    document_id - some unique ID for the file/document this OpenAI request is for (for analytics)
    returns - API chat completion response string (throws on timeout or other error)
    """

    eave_ctx = LogContext.wrap(ctx)
    openai_request_id = str(uuid.uuid4())
    log_params = {
        "openai_params": kwargs,
        "openai_request_id": openai_request_id,
    }

    eaveLogger.debug(f"OpenAI Request: {openai_request_id}", eave_ctx, log_params)
    # timestamp_start = time.perf_counter()

    # This is crazy but it's basically so we can accurately forward the params from this function to the `completions.create` function.
    createargs: dict[str, Any] = {}
    if frequency_penalty is not NOT_GIVEN:
        createargs["frequency_penalty"] = frequency_penalty
    if function_call is not NOT_GIVEN:
        createargs["function_call"] = function_call
    if functions is not NOT_GIVEN:
        createargs["functions"] = functions
    if logit_bias is not NOT_GIVEN:
        createargs["logit_bias"] = logit_bias
    if logprobs is not NOT_GIVEN:
        createargs["logprobs"] = logprobs
    if max_tokens is not NOT_GIVEN:
        createargs["max_tokens"] = max_tokens
    if n is not NOT_GIVEN:
        createargs["n"] = n
    if presence_penalty is not NOT_GIVEN:
        createargs["presence_penalty"] = presence_penalty
    if response_format is not NOT_GIVEN:
        createargs["response_format"] = response_format
    if seed is not NOT_GIVEN:
        createargs["seed"] = seed
    if stop is not NOT_GIVEN:
        createargs["stop"] = stop
    if stream is not NOT_GIVEN:
        createargs["stream"] = stream
    if temperature is not NOT_GIVEN:
        createargs["temperature"] = temperature
    if tool_choice is not NOT_GIVEN:
        createargs["tool_choice"] = tool_choice
    if tools is not NOT_GIVEN:
        createargs["tools"] = tools
    if top_logprobs is not NOT_GIVEN:
        createargs["top_logprobs"] = top_logprobs
    if top_p is not NOT_GIVEN:
        createargs["top_p"] = top_p
    if user is not NOT_GIVEN:
        createargs["user"] = user

    response: ChatCompletion = await _openai_client.chat.completions.create(**createargs, **kwargs)

    try:
        eaveLogger.debug(
            f"OpenAI Response: {openai_request_id}",
            {"openai_response": cast(JsonObject, response)},
            eave_ctx,
            log_params,
        )
    except Exception as e:
        # Because `reponse` contains Any, we don't want an error if it can't be serialized for GCP
        eaveLogger.exception(e, eave_ctx, log_params)
<<<<<<< HEAD

=======
>>>>>>> 64872bff

    candidates = [c for c in response.choices if c.finish_reason == "stop"]

    if len(candidates) > 0:
        choice = candidates[0]
    else:
        eaveLogger.warning(
            f"No valid choices from openAI; using the first result. {openai_request_id}", eave_ctx, log_params
        )
        if len(response.choices) > 0:
            choice = response.choices[0]
        else:
            raise OpenAIDataError("no choices given")

    answer = str(choice.message.content).strip()
    # timestamp_end = time.perf_counter()
    # duration_seconds = round(timestamp_end - timestamp_start)
    # input_tokens = usage.prompt_tokens if (usage := response.usage) else None
    # output_tokens = usage.completion_tokens if (usage := response.usage) else None
    # await _log_gpt_request(kwargs, answer, duration_seconds, input_tokens, output_tokens, ctx, document_id)
    return answer

<<<<<<< HEAD
=======

>>>>>>> 64872bff
# async def _log_gpt_request(
#     params: ChatCompletionParameters,
#     response: str,
#     duration_seconds: int,
#     input_tokens: Optional[int],
#     output_tokens: Optional[int],
#     ctx: Optional[LogContext],
#     document_id: Optional[str],
# ) -> None:
#     full_prompt = "\n".join(params.messages)

#     input_tokens = token_count(full_prompt, params.model) if input_tokens is None else input_tokens
#     output_tokens = token_count(response, params.model) if output_tokens is None else output_tokens

#     prompt_cost = calculate_prompt_cost_usd(input_tokens, params.model)
#     response_cost = calculate_response_cost_usd(output_tokens, params.model)

#     await log_gpt_request(
#         duration_seconds=duration_seconds,
#         input_cost_usd=prompt_cost,
#         output_cost_usd=response_cost,
#         input_prompt=full_prompt,
#         output_response=response,
#         input_token_count=input_tokens,
#         output_token_count=output_tokens,
#         model=params.model,
#         ctx=ctx,
#         document_id=document_id,
#     )


def formatprompt(*strings: str) -> str:
    return "\n\n".join([textwrap.dedent(string).strip() for string in strings])<|MERGE_RESOLUTION|>--- conflicted
+++ resolved
@@ -1,6 +1,5 @@
 import enum
 import textwrap
-<<<<<<< HEAD
 import time
 from dataclasses import asdict, dataclass
 from typing import Any, Awaitable, Callable, Concatenate, List, Literal, LiteralString, Optional, ParamSpec, TypeVar, Union, cast
@@ -8,26 +7,6 @@
 
 from openai import AsyncOpenAI
 from openai.types.chat import ChatCompletion, ChatCompletionMessageParam, ChatCompletionToolChoiceOptionParam, ChatCompletionToolParam
-=======
-from typing import (
-    Any,
-    List,
-    Literal,
-    LiteralString,
-    Optional,
-    Union,
-    cast,
-)
-import uuid
-
-from openai import AsyncOpenAI
-from openai.types.chat import (
-    ChatCompletion,
-    ChatCompletionMessageParam,
-    ChatCompletionToolChoiceOptionParam,
-    ChatCompletionToolParam,
-)
->>>>>>> 64872bff
 from openai.types.chat.completion_create_params import Function, FunctionCall, ResponseFormat
 
 from eave.stdlib.logging import LogContext
@@ -176,10 +155,6 @@
     except Exception as e:
         # Because `reponse` contains Any, we don't want an error if it can't be serialized for GCP
         eaveLogger.exception(e, eave_ctx, log_params)
-<<<<<<< HEAD
-
-=======
->>>>>>> 64872bff
 
     candidates = [c for c in response.choices if c.finish_reason == "stop"]
 
@@ -195,47 +170,7 @@
             raise OpenAIDataError("no choices given")
 
     answer = str(choice.message.content).strip()
-    # timestamp_end = time.perf_counter()
-    # duration_seconds = round(timestamp_end - timestamp_start)
-    # input_tokens = usage.prompt_tokens if (usage := response.usage) else None
-    # output_tokens = usage.completion_tokens if (usage := response.usage) else None
-    # await _log_gpt_request(kwargs, answer, duration_seconds, input_tokens, output_tokens, ctx, document_id)
     return answer
-
-<<<<<<< HEAD
-=======
-
->>>>>>> 64872bff
-# async def _log_gpt_request(
-#     params: ChatCompletionParameters,
-#     response: str,
-#     duration_seconds: int,
-#     input_tokens: Optional[int],
-#     output_tokens: Optional[int],
-#     ctx: Optional[LogContext],
-#     document_id: Optional[str],
-# ) -> None:
-#     full_prompt = "\n".join(params.messages)
-
-#     input_tokens = token_count(full_prompt, params.model) if input_tokens is None else input_tokens
-#     output_tokens = token_count(response, params.model) if output_tokens is None else output_tokens
-
-#     prompt_cost = calculate_prompt_cost_usd(input_tokens, params.model)
-#     response_cost = calculate_response_cost_usd(output_tokens, params.model)
-
-#     await log_gpt_request(
-#         duration_seconds=duration_seconds,
-#         input_cost_usd=prompt_cost,
-#         output_cost_usd=response_cost,
-#         input_prompt=full_prompt,
-#         output_response=response,
-#         input_token_count=input_tokens,
-#         output_token_count=output_tokens,
-#         model=params.model,
-#         ctx=ctx,
-#         document_id=document_id,
-#     )
-
 
 def formatprompt(*strings: str) -> str:
     return "\n\n".join([textwrap.dedent(string).strip() for string in strings])