--- conflicted
+++ resolved
@@ -19,16 +19,13 @@
 JsonScalar = str | int | bool | None
 JsonObject = dict[str, Any]
 
-<<<<<<< HEAD
+T = TypeVar("T")
 P = ParamSpec("P")
-=======
 
 class MaxRetryAttemptsReachedError(Exception):
     pass
 
 
->>>>>>> 52019dac
-T = TypeVar("T")
 
 
 def sync_memoized(f: Callable[..., T]) -> Callable[..., T]:
