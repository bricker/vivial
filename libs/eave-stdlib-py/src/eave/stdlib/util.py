import base64
import hashlib
from functools import wraps
import traceback
from typing import Any, Awaitable, Callable, Optional, ParamSpec, TypeVar, cast
import uuid
from .logging import eaveLogger

from eave.stdlib.exceptions import UnexpectedMissingValue

T = TypeVar("T")
P = ParamSpec("P")


def sync_memoized(f: Callable[..., T]) -> Callable[..., T]:
    @wraps(f)
    def wrapper(self: Any, *args: Any, **kwargs: Any) -> T:
        if not hasattr(self, "__memo__"):
            # FIXME: This is not threadsafe
            self.__memo__ = dict[str, Any]()

        memokey = f.__name__
        if memokey in self.__memo__:
            memoval: T = self.__memo__[memokey]
            return memoval

        value: T = f(self, *args, **kwargs)
        self.__memo__[memokey] = value
        return value

    return wrapper


def memoized(f: Callable[..., Awaitable[T]]) -> Callable[..., Awaitable[T]]:
    @wraps(f)
    async def wrapper(self: Any, *args: Any, **kwargs: Any) -> T:
        if hasattr(self, "__memo__") is False:
            # FIXME: This is not threadsafe
            self.__memo__ = dict[str, Any]()

        memokey = f.__name__
        if memokey in self.__memo__:
            memoval: T = self.__memo__[memokey]
            return memoval

        value: T = await f(self, *args, **kwargs)
        self.__memo__[memokey] = value
        return value

    return wrapper


def use_signature(source_func: Callable[P, Any]) -> Callable[[Callable[..., T]], Callable[P, T]]:
    """Casts the decorated function to have the same signature as the source function, for type checkers"""

    def casted_func(original_func: Callable[..., T]) -> Callable[P, T]:
        return cast(Callable[P, T], original_func)

    return casted_func


def sha256hexdigest(data: str | bytes) -> str:
    """
    sha256-hash the data (utf-8 string or bytes), and return a hex string
    """
    return hashlib.sha256(ensure_bytes(data)).hexdigest()


def b64encode(data: str | bytes, urlsafe: bool = False) -> str:
    """
    base64-encode the data (utf-8 string or bytes) and return an ASCII string
    """
    b = ensure_bytes(data)
    if urlsafe:
        return base64.urlsafe_b64encode(b).decode()
    else:
        return base64.b64encode(b).decode()


def b64decode(data: str | bytes, urlsafe: bool = False) -> str:
    """
    base64-decode the data (ASCII string or bytes) and return a utf8 string.
    Note that this function only works if you know that the encoded data will decode into a utf-8 string.
    If you are dealing with non-utf8 data, use `base64.b64decode` directly.
    """
    b = ensure_bytes(data)
    if urlsafe:
        return base64.urlsafe_b64decode(b).decode()
    else:
        return base64.b64decode(b).decode()


def ensure_bytes(data: str | bytes) -> bytes:
    """
    Use to reconcile a Union[str, bytes] parameter into bytes.
    """
    if isinstance(data, str):
        return data.encode()
    else:
        return data


def ensure_uuid(data: str | bytes | int | uuid.UUID) -> uuid.UUID:
    if isinstance(data, uuid.UUID):
        return data
    elif isinstance(data, bytes):
        return uuid.UUID(bytes=data)
    elif isinstance(data, int):
        return uuid.UUID(int=data)
    elif isinstance(data, str):
        return uuid.UUID(hex=data)


def nand(a: Any, b: Any) -> bool:
    """Neither or one"""
    return not (bool(a) and bool(b))


def nor(a: Any, b: Any) -> bool:
    """Exactly neither"""
    return not (bool(a) or bool(b))


def xor(a: Any, b: Any) -> bool:
    """Exactly one"""
    return bool(a) ^ bool(b)


def xnor(a: Any, b: Any) -> bool:
    """Neither or both"""
<<<<<<< HEAD
    return not xor(a, b)
=======
    return not xor(a, b)


def dict_from_obj_dict(obj: object, attrs: list[str]) -> dict[str, Any]:
    return {attr: obj.__dict__[attr] for attr in attrs if attr in obj.__dict__}


def set_obj_dict_from_dict(obj: object, allowed_attrs: list[str], provided_attrs: dict[object, object]) -> None:
    for attr in allowed_attrs:
        if attr in provided_attrs:
            obj.__dict__[attr] = provided_attrs[attr]


def dict_from_attrs(obj: object, attrs: list[str]) -> dict[str, Any]:
    return {attr: getattr(obj, attr) for attr in attrs if hasattr(obj, attr)}


def set_attrs_from_dict(obj: object, allowed_attrs: list[str], provided_attrs: dict[object, object]) -> None:
    for attr in allowed_attrs:
        if attr in provided_attrs:
            obj.__setattr__(attr, provided_attrs[attr])


def unwrap(value: Optional[T], default: Optional[T] = None) -> T:
    """
    Unwraps an Optional object to its wrapped type.
    You should use this method when you expect the wrapped type not to be None.
    If the object is not None, returns the unwrapped object.
    If the object is None and no default given, raises UnexpectedMissingValue
    If the object is None and a default is given, logs a warning and returns the default.
    This is meant to be used when you know the object isn't None. It's a short-hand for the following verbose pattern:

        if (foo := result.get("foo")) is None:
            raise UnexpectedMissingValue()

        do_something(foo)

    or, using this function:

        foo = unwrap(result.get("foo"))
        do_something(foo)

    You can optionally specify a default value, which does two things if given:
    1. Logs a warning that the default value was used
    1. Returns the default value instead of raising
    This is the "safe" version of this operation, where you want to know that an unexpected None was encountered,
    but carry on with the program. For example:

        if (foo := result.get("foo")) is None:
            eaveLogger.warning("foo is None")
            foo = "default foo"

        do_something(foo)

    or, using this function:

        foo = unwrap(result.get("foo"), "default foo")
        do_something(foo)

    This is different from other default-value mechanisms because it automatically logs a warning.
    """
    if value is None:
        if default is None:
            raise UnexpectedMissingValue("force-unwrapped a None value")
        else:
            caller = "".join(traceback.format_stack()[-1:])
            eaveLogger.warning(
                "unwrapped an unexpected None value; default will be used.", extra={"json_fields": {"caller": caller}}
            )
            return default
    else:
        return value


def redact(string: str | None) -> str:
    if string is None:
        return "(none)"
    if len(string) <= 8:
        return "(redacted)"
    return f"{string[:4]}..(redacted)..{string[-4:]}"
>>>>>>> f593138c
<|MERGE_RESOLUTION|>--- conflicted
+++ resolved
@@ -128,9 +128,6 @@
 
 def xnor(a: Any, b: Any) -> bool:
     """Neither or both"""
-<<<<<<< HEAD
-    return not xor(a, b)
-=======
     return not xor(a, b)
 
 
@@ -210,5 +207,4 @@
         return "(none)"
     if len(string) <= 8:
         return "(redacted)"
-    return f"{string[:4]}..(redacted)..{string[-4:]}"
->>>>>>> f593138c
+    return f"{string[:4]}..(redacted)..{string[-4:]}"