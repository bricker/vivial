--- conflicted
+++ resolved
@@ -78,12 +78,6 @@
         ctx=ctx,
     )
 
-<<<<<<< HEAD
-
-client = tasks.CloudTasksAsyncClient()
-
-=======
->>>>>>> c6d26184
 async def create_task(
     queue_name: str,
     target_path: str,
@@ -155,21 +149,13 @@
 
     eaveLogger.debug(
         f"Creating task on queue {queue_name}",
-<<<<<<< HEAD
-        extra=LogContext.wrap(ctx).set({
-            "task_name": task_name,
-            "queue_name": parent,
-            "eave_headers": headers,
-        }),
-=======
-        extra=LogContext.wrap(ctx).set(
+        extra=ctx.set(
             {
                 "task_name": task_name,
                 "queue_name": parent,
                 "eave_headers": headers,
             }
         ),
->>>>>>> c6d26184
     )
 
     t = await client.create_task(parent=parent, task=task)
