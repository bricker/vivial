--- conflicted
+++ resolved
@@ -1,10 +1,6 @@
 import logging
 import sys
-<<<<<<< HEAD
-from typing import Any, Literal, Mapping, Optional, Self, TypeVar, cast
-=======
 from typing import Any, Optional, Self, TypeVar, cast
->>>>>>> c6d26184
 
 import google.cloud.logging
 
@@ -62,11 +58,6 @@
 # LogContext = dict[Literal["json_fields"], JsonObject]
 
 T = TypeVar("T")
-<<<<<<< HEAD
-=======
-
-
->>>>>>> c6d26184
 class LogContext(dict[str, object]):
     @classmethod
     def wrap(cls, ctx: Optional["LogContext"]) -> "LogContext":
