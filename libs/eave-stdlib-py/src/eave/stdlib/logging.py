import logging
from logging import LogRecord
import sys
<<<<<<< HEAD
from typing import Any, Literal, Optional, Self, cast
=======
from typing import Any, Mapping, Optional, Self, cast
>>>>>>> 382e02cb
import uuid
from asgiref.typing import HTTPScope
from starlette.types import Scope

import google.cloud.logging
from eave.stdlib.api_util import get_header_value, get_headers
from eave.stdlib.headers import EAVE_ACCOUNT_ID_HEADER, EAVE_ORIGIN_HEADER, EAVE_REQUEST_ID_HEADER, EAVE_TEAM_ID_HEADER

from eave.stdlib.typing import JsonObject, JsonValue

from .config import shared_config


# https://stackoverflow.com/a/56944256/885036
class CustomFormatter(logging.Formatter):
    dimgrey = "\x1b[2;39m"
    grey = "\x1b[39;1m"
    yellow = "\x1b[33;1m"
    green = "\x1b[32;1m"
    purple = "\x1b[35;1m"
    cyan = "\x1b[36;1m"
    red = "\x1b[31;20m"
    bold_red = "\x1b[31;1m"
    reset = "\x1b[0m"
    formatstr = "%(asctime)s - %(name)s - %(levelname)s - %(message)s (%(filename)s:%(lineno)d)\n"

    FORMATS = {
        logging.DEBUG: purple + formatstr + reset,
        logging.INFO: cyan + formatstr + reset,
        logging.WARNING: yellow + formatstr + reset,
        logging.ERROR: red + formatstr + reset,
        logging.CRITICAL: bold_red + formatstr + reset,
    }

    IGNORE_KEYS = set(
        [
            "asctime",
            "created",
            "exc_info",
            "exc_text",
            "filename",
            "levelname",
            "levelno",
            "message",
            "module",
            "msecs",
            "msg",
            "name",
            "process",
            "processName",
            "relativeCreated",
            "stack_info",
            "thread",
            "threadName",
        ]
    )

    def format(self, record: logging.LogRecord) -> str:
        log_fmt = self.FORMATS.get(record.levelno)
        formatter = logging.Formatter(log_fmt)
        string = formatter.format(record)

        extra = {k: v for k, v in record.__dict__.items() if k not in self.IGNORE_KEYS}
        string += f"{self.dimgrey}{extra}{self.reset}"
        return string


class CustomFilter(logging.Filter):
    def filter(self, record: LogRecord) -> bool:
        log = super().filter(record)
        return log and record.name == "eave"


rootLogger = logging.getLogger()
level = shared_config.log_level
rootLogger.setLevel(level)

if shared_config.is_development:
    handler = logging.StreamHandler(sys.stdout)
    handler.setLevel(level)
    handler.setFormatter(CustomFormatter())
    handler.addFilter(CustomFilter())
    rootLogger.addHandler(handler)

if shared_config.monitoring_enabled:
    # https://cloud.google.com/python/docs/reference/logging/latest/std-lib-integration
    client = google.cloud.logging.Client()
    client.setup_logging(log_level=level)

# This format is for Google Cloud Logging
<<<<<<< HEAD

class LogContext(JsonObject):
    @classmethod
    def wrap(cls, ctx: Optional["LogContext"]) -> "LogContext":
        return ctx if ctx else cls()
=======


class LogContext(JsonObject):
    @classmethod
    def wrap(cls, ctx: Optional["LogContext"] = None, scope: Optional[HTTPScope | Scope] = None) -> "LogContext":
        return ctx if ctx else cls(scope)

    def __init__(self, scope: Optional[HTTPScope | Scope] = None) -> None:
        if scope:
            scope = cast(HTTPScope, scope)
            headers = cast(JsonObject, get_headers(scope))
            self.set({"headers": headers})

            self.set({"eave_request_id": get_header_value(scope, EAVE_REQUEST_ID_HEADER) or str(uuid.uuid4())})
            self.set({"eave_team_id": get_header_value(scope, EAVE_TEAM_ID_HEADER)})
            self.set({"eave_account_id": get_header_value(scope, EAVE_ACCOUNT_ID_HEADER)})
            self.set({"eave_origin": get_header_value(scope, EAVE_ORIGIN_HEADER)})
        else:
            self.set({"eave_request_id": str(uuid.uuid4())})
            self.set({"eave_team_id": None})
            self.set({"eave_account_id": None})
            self.set({"eave_origin": None})
>>>>>>> 382e02cb

    def set(self, attributes: JsonObject) -> Self:
        self.update(attributes)
        return self

<<<<<<< HEAD
    @property
    def request_id(self) -> str:
        v = self.get("request_id")
        if v is None:
            v = str(uuid.uuid4())
            self.request_id = v
        return str(v)

    @request_id.setter
    def request_id(self, value: str) -> None:
        self.set({"request_id": value})
=======
    @property
    def public(self) -> JsonObject:
        return JsonObject(
            {
                "eave_request_id": self.eave_request_id,
            }
        )

    @property
    def eave_account_id(self) -> Optional[str]:
        if v := self.get("eave_account_id"):
            return str(v)
        else:
            return None

    @eave_account_id.setter
    def eave_account_id(self, value: Optional[str]) -> None:
        self.set({"eave_account_id": value})

    @property
    def eave_team_id(self) -> Optional[str]:
        if v := self.get("eave_team_id"):
            return str(v)
        else:
            return None

    @eave_team_id.setter
    def eave_team_id(self, value: Optional[str]) -> None:
        self.set({"eave_team_id": value})

    @property
    def eave_origin(self) -> Optional[str]:
        if v := self.get("eave_origin"):
            return str(v)
        else:
            return None

    @eave_origin.setter
    def eave_origin(self, value: str) -> None:
        self.set({"eave_origin": value})

    @property
    def eave_request_id(self) -> str:
        v = self["eave_request_id"]
        return str(v)

>>>>>>> 382e02cb

class EaveLogger:
    _raw_logger = logging.getLogger("eave")

    def __init__(self) -> None:
        pass

    def debug(self, msg: str | Exception, *args: JsonObject | LogContext | None, **kwargs: Any) -> None:
<<<<<<< HEAD
        self._raw_logger.debug(
            msg=str(msg),
            extra=self._makeextra(*args),
            **self._preparekwargs(msg, kwargs),
        )

    def info(self, msg: str | Exception, *args: JsonObject | LogContext | None, **kwargs: Any) -> None:
        self._raw_logger.info(
            msg=str(msg),
            extra=self._makeextra(*args),
            **self._preparekwargs(msg, kwargs),
        )

    def warning(self, msg: str | Exception, *args: JsonObject | LogContext | None, **kwargs: Any) -> None:
        self._raw_logger.warning(
            str(msg),
            exc_info=kwargs.pop("exc_info", True),
            extra=self._makeextra(*args),
            **self._preparekwargs(msg, kwargs),
        )

    def error(self, msg: str | Exception, *args: JsonObject | LogContext | None, **kwargs: Any) -> None:
        self._raw_logger.error(
            msg=str(msg),
            exc_info=kwargs.pop("exc_info", True),
            extra=self._makeextra(*args),
            **self._preparekwargs(msg, kwargs),
        )

    def exception(self, msg: str | Exception, *args: JsonObject | LogContext | None, **kwargs: Any) -> None:
        self._raw_logger.exception(
            msg=str(msg),
            exc_info=kwargs.pop("exc_info", True),
            extra=self._makeextra(*args),
            **self._preparekwargs(msg, kwargs),
        )

    def critical(self, msg: str | Exception, *args: JsonObject | LogContext | None, **kwargs: Any) -> None:
        self._raw_logger.critical(
            msg=str(msg),
            exc_info=kwargs.pop("exc_info", True),
            extra=self._makeextra(*args),
            **self._preparekwargs(msg, kwargs),
        )

    def _makeextra(self, *args: JsonObject | LogContext | None) -> JsonObject | None:
        return JsonObject({
            "json_fields": {
                "metadata": {
                    "eave": {
                        **{k:v for a in args if a for k,v in a}
                    },
                },
            },
        })

    def _preparekwargs(self, msg: str | Exception, kwargs: dict[str, Any]) -> dict[str, Any]:
        if isinstance(msg, Exception):
            kwargs.setdefault("exc_info", msg)

        kwargs.setdefault("stacklevel", 2)
        return kwargs
=======
        self._raw_logger.debug(**self._preparekwargs(msg, *args, **kwargs))

    def info(self, msg: str | Exception, *args: JsonObject | LogContext | None, **kwargs: Any) -> None:
        self._raw_logger.info(**self._preparekwargs(msg, *args, **kwargs))

    def warning(self, msg: str | Exception, *args: JsonObject | LogContext | None, **kwargs: Any) -> None:
        kwargs.setdefault("exc_info", True)
        self._raw_logger.warning(**self._preparekwargs(msg, *args, **kwargs))

    def error(self, msg: str | Exception, *args: JsonObject | LogContext | None, **kwargs: Any) -> None:
        kwargs.setdefault("exc_info", True)
        self._raw_logger.error(**self._preparekwargs(msg, *args, **kwargs))

    def exception(self, msg: str | Exception, *args: JsonObject | LogContext | None, **kwargs: Any) -> None:
        kwargs.setdefault("exc_info", True)
        self._raw_logger.exception(**self._preparekwargs(msg, *args, **kwargs))

    def critical(self, msg: str | Exception, *args: JsonObject | LogContext | None, **kwargs: Any) -> None:
        kwargs.setdefault("exc_info", True)
        self._raw_logger.critical(**self._preparekwargs(msg, *args, **kwargs))

    def _preparekwargs(self, msg: str | Exception, *args: JsonObject | LogContext | None, **kwargs: Any) -> dict[str, Any]:
        if isinstance(msg, Exception):
            kwargs["exc_info"] = msg

        kwargs.setdefault("stacklevel", 2)
        extra = kwargs.pop("extra", {})

        return {
            "msg": str(msg),
            "extra": JsonObject(
                {
                    "json_fields": {
                        "metadata": {
                            "eave": {
                                **extra,
                                **{k: v for a in args if a for k, v in a.items()},
                            },
                        },
                    },
                },
            ),
            **kwargs,
        }

>>>>>>> 382e02cb

eaveLogger = EaveLogger()<|MERGE_RESOLUTION|>--- conflicted
+++ resolved
@@ -1,11 +1,7 @@
 import logging
 from logging import LogRecord
 import sys
-<<<<<<< HEAD
-from typing import Any, Literal, Optional, Self, cast
-=======
 from typing import Any, Mapping, Optional, Self, cast
->>>>>>> 382e02cb
 import uuid
 from asgiref.typing import HTTPScope
 from starlette.types import Scope
@@ -95,16 +91,6 @@
     client = google.cloud.logging.Client()
     client.setup_logging(log_level=level)
 
-# This format is for Google Cloud Logging
-<<<<<<< HEAD
-
-class LogContext(JsonObject):
-    @classmethod
-    def wrap(cls, ctx: Optional["LogContext"]) -> "LogContext":
-        return ctx if ctx else cls()
-=======
-
-
 class LogContext(JsonObject):
     @classmethod
     def wrap(cls, ctx: Optional["LogContext"] = None, scope: Optional[HTTPScope | Scope] = None) -> "LogContext":
@@ -125,25 +111,11 @@
             self.set({"eave_team_id": None})
             self.set({"eave_account_id": None})
             self.set({"eave_origin": None})
->>>>>>> 382e02cb
 
     def set(self, attributes: JsonObject) -> Self:
         self.update(attributes)
         return self
 
-<<<<<<< HEAD
-    @property
-    def request_id(self) -> str:
-        v = self.get("request_id")
-        if v is None:
-            v = str(uuid.uuid4())
-            self.request_id = v
-        return str(v)
-
-    @request_id.setter
-    def request_id(self, value: str) -> None:
-        self.set({"request_id": value})
-=======
     @property
     def public(self) -> JsonObject:
         return JsonObject(
@@ -190,8 +162,6 @@
         v = self["eave_request_id"]
         return str(v)
 
->>>>>>> 382e02cb
-
 class EaveLogger:
     _raw_logger = logging.getLogger("eave")
 
@@ -199,70 +169,6 @@
         pass
 
     def debug(self, msg: str | Exception, *args: JsonObject | LogContext | None, **kwargs: Any) -> None:
-<<<<<<< HEAD
-        self._raw_logger.debug(
-            msg=str(msg),
-            extra=self._makeextra(*args),
-            **self._preparekwargs(msg, kwargs),
-        )
-
-    def info(self, msg: str | Exception, *args: JsonObject | LogContext | None, **kwargs: Any) -> None:
-        self._raw_logger.info(
-            msg=str(msg),
-            extra=self._makeextra(*args),
-            **self._preparekwargs(msg, kwargs),
-        )
-
-    def warning(self, msg: str | Exception, *args: JsonObject | LogContext | None, **kwargs: Any) -> None:
-        self._raw_logger.warning(
-            str(msg),
-            exc_info=kwargs.pop("exc_info", True),
-            extra=self._makeextra(*args),
-            **self._preparekwargs(msg, kwargs),
-        )
-
-    def error(self, msg: str | Exception, *args: JsonObject | LogContext | None, **kwargs: Any) -> None:
-        self._raw_logger.error(
-            msg=str(msg),
-            exc_info=kwargs.pop("exc_info", True),
-            extra=self._makeextra(*args),
-            **self._preparekwargs(msg, kwargs),
-        )
-
-    def exception(self, msg: str | Exception, *args: JsonObject | LogContext | None, **kwargs: Any) -> None:
-        self._raw_logger.exception(
-            msg=str(msg),
-            exc_info=kwargs.pop("exc_info", True),
-            extra=self._makeextra(*args),
-            **self._preparekwargs(msg, kwargs),
-        )
-
-    def critical(self, msg: str | Exception, *args: JsonObject | LogContext | None, **kwargs: Any) -> None:
-        self._raw_logger.critical(
-            msg=str(msg),
-            exc_info=kwargs.pop("exc_info", True),
-            extra=self._makeextra(*args),
-            **self._preparekwargs(msg, kwargs),
-        )
-
-    def _makeextra(self, *args: JsonObject | LogContext | None) -> JsonObject | None:
-        return JsonObject({
-            "json_fields": {
-                "metadata": {
-                    "eave": {
-                        **{k:v for a in args if a for k,v in a}
-                    },
-                },
-            },
-        })
-
-    def _preparekwargs(self, msg: str | Exception, kwargs: dict[str, Any]) -> dict[str, Any]:
-        if isinstance(msg, Exception):
-            kwargs.setdefault("exc_info", msg)
-
-        kwargs.setdefault("stacklevel", 2)
-        return kwargs
-=======
         self._raw_logger.debug(**self._preparekwargs(msg, *args, **kwargs))
 
     def info(self, msg: str | Exception, *args: JsonObject | LogContext | None, **kwargs: Any) -> None:
@@ -308,6 +214,4 @@
             **kwargs,
         }
 
->>>>>>> 382e02cb
-
 eaveLogger = EaveLogger()