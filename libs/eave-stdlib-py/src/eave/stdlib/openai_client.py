import enum
import textwrap
import time
from dataclasses import asdict, dataclass
from typing import Any, List, LiteralString, Optional, cast
import uuid

import openai as openai_sdk
import openai.error
import openai.openai_object
import tiktoken

from eave.stdlib.logging import LogContext

from .typing import JsonObject
from .config import shared_config
from .logging import eaveLogger
from .exceptions import MaxRetryAttemptsReachedError, OpenAIDataError

tokencoding = tiktoken.get_encoding("gpt2")


class DocumentationType(enum.StrEnum):
    TECHNICAL = "TECHNICAL"
    PROJECT = "PROJECT"
    TEAM_ONBOARDING = "TEAM_ONBOARDING"
    ENGINEER_ONBOARDING = "ENGINEER_ONBOARDING"
    OTHER = "OTHER"


def prompt_prefix() -> LiteralString:
    return (
        "You are Eave, a documentation expert. "
        "Your job is to write, find, and organize robust, detailed documentation of this organization's information, decisions, projects, and procedures. "
        "You are responsible for the quality and integrity of this organization's documentation.\n\n"
    )


STOP_SEQUENCE = "STOP_SEQUENCE"


class OpenAIModel(enum.StrEnum):
    # ADA_EMBEDDING = "text-embedding-ada-002"
    GPT_35_TURBO = "gpt-3.5-turbo"
    GPT_35_TURBO_16K = "gpt-3.5-turbo-16k"
    GPT4 = "gpt-4"
    # GPT4_32K = "gpt-4-32k"

    @property
    def max_tokens(self) -> int:
        return MAX_TOKENS[self]

MAX_TOKENS = {
    OpenAIModel.GPT_35_TURBO: 4096,
    OpenAIModel.GPT_35_TURBO_16K: 16384,
    OpenAIModel.GPT4: 8192,
    # OpenAIModel.GPT4_32K: 32768,
}


def token_count(data: str, model: OpenAIModel) -> int:
    encoder = tiktoken.encoding_for_model(model)
    return len(encoder.encode(data))


class ChatRole(enum.StrEnum):
    SYSTEM = "system"
    ASSISTANT = "assistant"
    USER = "user"


@dataclass
class ChatMessage:
    role: ChatRole
    content: str


@dataclass
class ChatCompletionParameters:
    messages: list[str | ChatMessage]
    model: OpenAIModel
    best_of: Optional[int] = None
    n: Optional[int] = None
    frequency_penalty: Optional[float] = None
    presence_penalty: Optional[float] = None
    temperature: Optional[float] = None
    top_p: Optional[float] = None
    stop: Optional[List[str]] = None
    max_tokens: Optional[int] = None

    def build_messages(self) -> list[ChatMessage]:
        return [
            m if isinstance(m, ChatMessage) else ChatMessage(role=ChatRole.USER, content=m)
            for m in self.messages
        ]

    def compile(self) -> JsonObject:
        params = dict[str, Any]()
        params["model"] = self.model

        messages = self.build_messages()
        # ChatMessage(role=ChatRole.SYSTEM, content=prompt_prefix()),

        params["messages"] = [asdict(m) for m in messages]

        if self.best_of is not None:
            params["best_of"] = self.best_of
        if self.n is not None:
            params["n"] = self.n
        if self.frequency_penalty is not None:
            params["frequency_penalty"] = self.frequency_penalty
        if self.presence_penalty is not None:
            params["presence_penalty"] = self.presence_penalty
        if self.temperature is not None:
            params["temperature"] = self.temperature
        if self.top_p is not None:
            params["top_p"] = self.top_p
        if self.max_tokens is not None:
            params["max_tokens"] = self.max_tokens

        if self.stop is not None:
            params["stop"] = self.stop
        else:
            params["stop"] = [STOP_SEQUENCE]

        return params


def ensure_api_key() -> None:
    if openai_sdk.api_key is None:
        openai_sdk.api_key = shared_config.eave_openai_api_key
        openai_sdk.organization = shared_config.eave_openai_api_org


<<<<<<< HEAD
async def chat_completion_full_response(params: ChatCompletionParameters, baseTimeoutSeconds: int = 30, ctx: Optional[LogContext] = None) -> Optional[openai.openai_object.OpenAIObject]:
=======
async def chat_completion(
    params: ChatCompletionParameters, baseTimeoutSeconds: int = 30, ctx: Optional[LogContext] = None
) -> Optional[str]:
    """
    https://beta.openai.com/docs/api-reference/completions/create
    baseTimeoutSeconds is multiplied by (2^n) for each attempt n
    """

>>>>>>> 4f6d8daf
    ensure_api_key()

    eave_ctx = LogContext.wrap(ctx)
    openai_request_id = str(uuid.uuid4())
    compiled_params = params.compile()
    log_params = {
        "openai_params": compiled_params,
        "openai_request_id": openai_request_id,
    }

    eaveLogger.debug(f"OpenAI Request: {openai_request_id}", eave_ctx, log_params)

    max_attempts = 3
    for i in range(max_attempts):
        backoffSecs = baseTimeoutSeconds * pow(2, i)
        compiled_params["timeout"] = backoffSecs
        backoffSecs = i
        try:
            response = await openai_sdk.ChatCompletion.acreate(**compiled_params)
            try:
                eaveLogger.debug(
                    f"OpenAI Response: {openai_request_id}",
                    {"openai_response": cast(JsonObject, response)},
                    eave_ctx,
                    log_params,
                )
            except Exception as e:
                # Because `reponse` contains Any, we don't want an error if it can't be serialized for GCP
                eaveLogger.exception(e, eave_ctx, log_params)
            break
        except openai.error.OpenAIError as e:
            eaveLogger.warning(e, eave_ctx, log_params)
            if i + 1 < max_attempts:
                time.sleep(backoffSecs)
    else:
        raise MaxRetryAttemptsReachedError("OpenAI")

    response = cast(openai.openai_object.OpenAIObject, response)
    return response

async def chat_completion(params: ChatCompletionParameters, baseTimeoutSeconds: int = 30, ctx: Optional[LogContext] = None) -> Optional[str]:
    """
    https://beta.openai.com/docs/api-reference/completions/create
    baseTimeoutSeconds is multiplied by (2^n) for each attempt n
    """

    response = await chat_completion_full_response(params=params, baseTimeoutSeconds=baseTimeoutSeconds, ctx=ctx)
    if response is None:
        return None

    answer = get_choice_content(response=response, ctx=ctx)
    return answer

def get_choice_content(response: openai.openai_object.OpenAIObject, ctx: Optional[LogContext] = None) -> Optional[str]:
    eave_ctx = LogContext.wrap(ctx)

    candidates = [c for c in response.choices if c["finish_reason"] == "stop"]

    if len(candidates) > 0:
        choice = candidates[0]
    else:
        eaveLogger.warning(
            "No valid choices from openAI; using the first result.",
            {"openai_response": cast(JsonObject, response)},
            eave_ctx,
        )
        if len(response.choices) > 0:
            choice = response.choices[0]
        else:
            raise OpenAIDataError("no choices given")

    answer = str(choice.message.content).strip()
    return answer

# def get_embedding(text, model=OpenAIModel.ADA_EMBEDDING):
#     text = text.replace("\n", " ")
#     return openai.Embedding.create(input=[text], model=model)["data"][0]["embedding"]


# df = pandas.read_csv("output/embedded_1k_reviews.csv")
# df["ada_embedding"] = df.ada_embedding.apply(eval).apply(numpy.array)
# df["ada_embedding"] = df.combined.apply(lambda x: get_embedding(x, model=OpenAIModel.ADA_EMBEDDING))
# df.to_csv("output/embedded_1k_reviews.csv", index=False)


def formatprompt(*strings: str) -> str:
    return "\n\n".join([textwrap.dedent(string).strip() for string in strings])<|MERGE_RESOLUTION|>--- conflicted
+++ resolved
@@ -132,18 +132,12 @@
         openai_sdk.organization = shared_config.eave_openai_api_org
 
 
-<<<<<<< HEAD
 async def chat_completion_full_response(params: ChatCompletionParameters, baseTimeoutSeconds: int = 30, ctx: Optional[LogContext] = None) -> Optional[openai.openai_object.OpenAIObject]:
-=======
-async def chat_completion(
-    params: ChatCompletionParameters, baseTimeoutSeconds: int = 30, ctx: Optional[LogContext] = None
-) -> Optional[str]:
     """
     https://beta.openai.com/docs/api-reference/completions/create
     baseTimeoutSeconds is multiplied by (2^n) for each attempt n
     """
 
->>>>>>> 4f6d8daf
     ensure_api_key()
 
     eave_ctx = LogContext.wrap(ctx)
