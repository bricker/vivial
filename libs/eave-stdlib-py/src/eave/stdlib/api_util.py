--- conflicted
+++ resolved
@@ -36,13 +36,8 @@
     app.get(f"{path_prefix}/status")(status_endpoint_flask)
 
 
-<<<<<<< HEAD
-standard_endpoints = [
-    Route("/status", status_endpoint, methods=["GET"])
-=======
 standard_endpoints_starlette = [
     Route("/status", status_endpoint_starlette, methods=["GET", "POST", "HEAD", "OPTIONS", "PUT", "PATCH", "DELETE"])
->>>>>>> f593138c
 ]
 
 
