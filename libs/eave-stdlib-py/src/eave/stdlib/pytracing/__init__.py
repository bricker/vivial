--- conflicted
+++ resolved
@@ -6,113 +6,10 @@
 from .callbacks import trace_call, trace_py_return, trace_py_start
 from .write_queue import write_queue
 
-<<<<<<< HEAD
-import clickhouse_connect
-
-from eave.stdlib.task_queue import do_in_background
-
-if TYPE_CHECKING:
-    from _typeshed import TraceFunction
-
-chclient = clickhouse_connect.get_client(host='localhost')
-
-class EventType(StrEnum):
-    functioncall = "functioncall"
-    functionreturn = "functionreturn"
-    networkin = "networkin"
-    networkout = "networkout"
-
-def json_serialize(v: Any) -> Any:
-    if hasattr(v, "json_dict"):
-        return v.json_dict
-    elif hasattr(v, "__dict__"):
-        return v.__dict__
-    else:
-        return v
-
-class EventParams:
-    pass
-
-@dataclass
-class FunctionCallEventParams(EventParams):
-    function_filename: str
-    function_lineno: int
-    function_name: str
-    function_args: dict[str, Any]
-
-@dataclass
-class FunctionReturnEventParams(EventParams):
-    function_name: str
-    function_args: dict[str, str]
-    function_return_value: str
-
-@dataclass
-class NetworkInEventParams(EventParams):
-    request_method: str
-    request_path: str
-    request_headers: dict[str, str]
-    request_payload: str
-
-@dataclass
-class NetworkOutEventParams(EventParams):
-    request_method: str
-    request_url: str
-    request_headers: dict[str,str]
-    request_payload: str
-
-@dataclass
-class RawEvent:
-    team_id: UUID
-    corr_id: UUID
-    timestamp: datetime
-    event_type: EventType
-    event_params: EventParams
-
-def _tracefunc(frame: FrameType, event: str, arg: Any) -> Optional["TraceFunction"]:
-    """
-    https://docs.python.org/3/reference/datamodel.html#frame-objects
-    """
-
-    # _debug_print_frame(frame, event, arg)
-
-    # print("[trace]", event, frame.f_code.co_filename, frame.f_code.co_name)
-
-    # FIXME: Remove hardcoded filters
-    if not re.search(r"eave-monorepo/", frame.f_code.co_filename):
-        return None
-
-    if not event == "call":
-        return None
-
-    frame.f_trace_lines = False
-    frame.f_trace_opcodes = False
-
-    _queue_event(frame, event, arg)
-    # TODO: or ret None?
-    return _tracefunc
-
-T = TypeVar("T")
-# TODO: Finish trace decorate
-def trace(f: Any) -> Any:
-    def wrapper() -> Any:
-        f()
-
-    return wrapper
-
-# https://docs.python.org/3.12/library/sys.monitoring.html#callback-function-arguments
-
-def _trace_call(code: CodeType, instruction_offset: int, callable: object, arg0: object) -> Any:
-    if arg0 is sys.monitoring.MISSING:
-        pass
-
-    if not re.search(r"eave-monorepo/", frame.f_code.co_filename):
-        return sys.monitoring.DISABLE
-=======
 _tool_id = 0
 sys.monitoring.use_tool_id(_tool_id, "eave")
 
 # https://docs.python.org/3.12/library/sys.monitoring.html#events
->>>>>>> 293c1d0e
 
 _events: dict[int, Callable[..., Any]] = {
     # sys.monitoring.events.CALL: trace_call,
@@ -135,165 +32,5 @@
     for event in _events:
         sys.monitoring.register_callback(_tool_id, event, None)
 
-<<<<<<< HEAD
-    def put(self, event: RawEvent) -> None:
-        print("[trace] put...")
-
-        self.queue.put(event, block=False)
-        if self.queue.qsize() >= self._maxsize:
-            self.flush()
-
-    # FIXME: flush() needs to be called explicitly before the process exits
-    def flush(self) -> None:
-        print("[trace] flushing...")
-        data: list[RawEvent] = []
-
-        try:
-            self.queue.mutex.acquire(blocking=True)
-
-            while self.queue.not_empty:
-                data.append(self.queue.get())
-        finally:
-            self.queue.mutex.release()
-
-        _insert_events(data)
-
-def _insert_events(data: list[RawEvent]) -> None:
-    chclient.insert(
-        table="raw_events",
-        column_names=[
-            "team_id",
-            "timestamp",
-            "event_type",
-            "event_params",
-        ],
-        data=[
-            [
-                d.team_id,
-                d.timestamp,
-                d.event_type,
-                json.dumps(d.event_params, indent=None, separators=(",", ":"), default=json_serialize),
-            ] for d in data
-        ],
-        settings={
-            "async_insert": 1,
-            "wait_for_async_insert": 1,
-        },
-    )
-
-_write_queue = BatchWriteQueue()
-
-def _queue_event(frame: FrameType, event: str, arg: Any) -> None:
-    print("[trace] queue_event...")
-    argnames = (
-        frame.f_code.co_varnames[:frame.f_code.co_argcount]
-        + frame.f_code.co_varnames[:frame.f_code.co_kwonlyargcount]
-        + frame.f_code.co_varnames[:frame.f_code.co_kwonlyargcount]
-    )
-
-    argvals = {k: v for k, v in frame.f_locals.items() if k in argnames}
-
-
-    # FIXME: Hardcoded IDs
-    team_id=uuid4()
-    corr_id=uuid4()
-    timestamp=datetime.now()
-
-    if event == "call":
-        data = RawEvent(
-            team_id=team_id,
-            corr_id=corr_id,
-            timestamp=timestamp,
-            event_type=EventType.functioncall,
-            event_params=FunctionCallEventParams(
-                function_filename=frame.f_code.co_filename,
-                function_lineno=frame.f_code.co_firstlineno,
-                function_name=frame.f_code.co_name,
-                function_args=argvals,
-           ),
-        )
-
-        _insert_events([data])
-        # _write_queue.put(data)
-
-
-
-    # elif event == "return":
-    #     data = RawEvent(
-    #         team_id=team_id,
-    #         corr_id=corr_id,
-    #         timestamp=timestamp,
-    #         event_type=EventType.functionreturn,
-    #         event_params=FunctionReturnEventParams(
-    #             function_name=fname.f_code.co_name,
-    #             function_args=[],
-    #             function_return_value=fname.
-    #         ),
-    #     )
-
-def _debug_print_frame(frame: FrameType, event: str, arg: Any) -> None:
-    try:
-        argnames = (
-            frame.f_code.co_varnames[:frame.f_code.co_argcount]
-            + frame.f_code.co_varnames[:frame.f_code.co_kwonlyargcount]
-            + frame.f_code.co_varnames[:frame.f_code.co_kwonlyargcount]
-        )
-
-        argvals = {k: v for k, v in frame.f_locals.items() if k in argnames}
-
-        print(
-            "[TRACE]",
-            "\n\t>", event, frame.f_code.co_name,
-            "\n\t>> arg=", arg,
-            "\n\t>> fname.f_back=", frame.f_back, # previous frame
-            "\n\t>> fname.f_code.co_filename=", frame.f_code.co_filename, # filename of the current event
-            "\n\t>> fname.f_lineno=", frame.f_lineno, # line number of the current event
-            "\n\t>> fname.f_code.co_firstlineno=", frame.f_code.co_firstlineno, # line number of the first line of the local scope
-            "\n\t>> fname.f_code.co_argcount=", frame.f_code.co_argcount, # number of args that have no kw/pos requirement
-            "\n\t>> fname.f_code.co_kwonlyargcount=", frame.f_code.co_kwonlyargcount, # number of kw-only args
-            "\n\t>> fname.f_code.co_posonlyargcount=", frame.f_code.co_posonlyargcount, # number of pos-only args
-            "\n\t>> fname.f_code.co_varnames=", frame.f_code.co_varnames, # names of local variables (includes arg names)
-            "\n\t>> f_locals=", frame.f_locals, # dict of local varnames name -> value ... use this to get arg values. FIXME: f_locals doesn't work with dataclasses?
-            "\n\t>> argnames=", argnames,
-            "\n\t>> argvals=", argvals,
-
-            # "\n\t> fname.f_code.co_lnotab=", fname.f_code.co_lnotab,
-            # "\n\t> fname.f_code.co_flags=", fname.f_code.co_flags,
-            # "\n\t> fname.f_code.co_linetable=", fname.f_code.co_linetable,
-            # "\n\t> fname.f_code.co_argcount=", fname.f_code.co_argcount,
-            # "\n\t> fname.f_code.co_lines=", next(iter(fname.f_code.co_lines())),
-            # "\n\t> fname.f_code.co_names=", fname.f_code.co_names,
-            # "\n\t> fname.f_code.co_positions=", next(iter(fname.f_code.co_positions())),
-        )
-    except:
-        pass
-
-# class Person:
-#     name: str
-#     age: int
-
-#     def __init__(self, name: str, age: int) -> None:
-#         self.name = name
-#         self.age = age
-
-# def print_name(*, person: Person, newline: bool = True) -> None:
-#     name = person.name
-#     print(name)
-
-# def print_age(*, person: Person, newline: bool = True) -> None:
-#     age = person.age
-#     print(age)
-
-# def print_person_info(person: Person) -> None:
-#     print_name(person=person)
-#     print_age(person=person)
-
-# person = Person(name="Bryan", age=35)
-# print_person_info(person)
-
-def start() -> None:
-    sys.settrace(_tracefunc)
-=======
     sys.monitoring.free_tool_id(_tool_id)
-    write_queue.stop_autoflush()
->>>>>>> 293c1d0e
+    write_queue.stop_autoflush()