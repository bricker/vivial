--- conflicted
+++ resolved
@@ -3,15 +3,12 @@
 from typing import Any, Optional, cast
 from urllib.parse import urlparse
 
-<<<<<<< HEAD
 from eave.stdlib.core_api.models import SupportedLink
 import eave.stdlib.core_api.client as eave_core_api_client
-=======
 import eave.stdlib.core_api.client as eave_core
 import eave.stdlib.core_api.enums
 import eave.stdlib.core_api.models as eave_models
 import eave.stdlib.core_api.operations as eave_ops
->>>>>>> 6b3aadbe
 from eave.stdlib.third_party_api_clients.base import BaseClient
 from eave.stdlib.third_party_api_clients.util import LinkContext, create_client
 from pydantic import UUID4
@@ -125,29 +122,20 @@
     eave_team_id -- ID of the Eave TeamOrm to fetch platform integrations from
     links -- list of links to build API client auth data for
     """
-<<<<<<< HEAD
-    # fetch from db what sources are connected, and the access token required to query their API
+    # fetch from core_api what sources are connected, and the access token required to query their API
     team_response = await eave_core_api_client.get_team(
-        team_id=team_id,
+        team_id=eave_team_id,
     )
     available_sources = [integration for integration in vars(team_response.integrations).values() if integration]
     assert available_sources is not None
     source_tokens: dict[SupportedLink, tuple[str, str]] = {
-=======
-    # fetch from core_api what sources are connected, and the access token required to query their API
-    # TODO: waiting for Byran's endpoint to be implemented
-    raw_sources = [{"type": eave_models.SupportedLink.github, "app_id": "todo", "installation_id": "todo"}]
-    # available_sources = await eave_core_api_client.get_available_sources(
-    #     team_id=team_id,
-    #     input=operations.GetAvailableSources.RequestBody(
-    #         team=operations.TeamInput(id=team_id),
-    #     ),
-    # )
-    # assert available_sources is not None
-    source_tokens: dict[eave_models.SupportedLink, tuple[str, str]] = {
->>>>>>> 6b3aadbe
         source["type"]: (source["app_id"], source["installation_id"]) for source in raw_sources
     }
+
+    # filter URLs to sites we support for ones the user has linked their eave account to
+    accessible_links = [
+        (link, link_type, source_tokens[link_type]) for link, link_type in links if link_type in source_tokens
+    ]
 
     # filter URLs to platforms the user has linked their eave account to
     accessible_links = [
