--- conflicted
+++ resolved
@@ -1,11 +1,6 @@
-<<<<<<< HEAD
-from eave.stdlib.time import ONE_YEAR_IN_MS
-from eave.stdlib.typing import HTTPFrameworkResponse
+from .time import ONE_YEAR_IN_MS
+from .typing import HTTPFrameworkResponse
 
-=======
-from .time import ONE_YEAR_SECONDS
-from .typing import HTTPFrameworkResponse
->>>>>>> 2992dfd1
 from .config import shared_config
 
 
@@ -23,11 +18,7 @@
         httponly=httponly,
         secure=(not shared_config.is_development),
         samesite="lax",
-<<<<<<< HEAD
         max_age=int(ONE_YEAR_IN_MS / 1000),
-=======
-        max_age=ONE_YEAR_SECONDS,
->>>>>>> 2992dfd1
     )
 
 
