--- conflicted
+++ resolved
@@ -9,14 +9,6 @@
     async def asyncSetUp(self):
         await super().asyncSetUp()
 
-<<<<<<< HEAD
-    async def test_sql_sanitized_identifier(self):
-        assert mut.sql_sanitized_identifier("table_name`; drop tables; --") == '`table_name; drop tables; --`'
-        assert mut.sql_sanitized_identifier("table_name```; drop tables; --") == '`table_name; drop tables; --`'
-        assert mut.sql_sanitized_identifier("`table_name`; drop tables; --") == '`table_name; drop tables; --`'
-        assert mut.sql_sanitized_identifier("`table_name; drop tables;` --`") == '`table_name; drop tables; --`'
-        assert mut.sql_sanitized_identifier("`table_name\\; drop tables;` --`") == '`table_name; drop tables; --`'
-=======
     async def test_istr_eq(self):
         assert mut.istr_eq("A", "a")
         assert mut.istr_eq("a", "a")
@@ -29,16 +21,10 @@
         assert mut.sql_sanitized_identifier("`table_name`; drop tables; --") == "`table_name; drop tables; --`"
         assert mut.sql_sanitized_identifier("`table_name; drop tables;` --`") == "`table_name; drop tables; --`"
         assert mut.sql_sanitized_identifier("`table_name\\; drop tables;` --`") == "`table_name; drop tables; --`"
->>>>>>> 64872bff
 
     async def test_sql_sanitized_literal(self):
         assert mut.sql_sanitized_literal('table_name"; drop tables; --') == '"table_name; drop tables; --"'
         assert mut.sql_sanitized_literal("table_name'; drop tables; --") == '"table_name; drop tables; --"'
-<<<<<<< HEAD
-        assert mut.sql_sanitized_literal('table_name"; drop tables; --', quotechar="'") == "'table_name; drop tables; --'"
-        assert mut.sql_sanitized_literal("table_name'; drop tables; --", quotechar="'") == "'table_name; drop tables; --'"
-        assert mut.sql_sanitized_literal("table_name\\'; drop tables; --", quotechar="'") == "'table_name; drop tables; --'"
-=======
         assert (
             mut.sql_sanitized_literal('table_name"; drop tables; --', quotechar="'") == "'table_name; drop tables; --'"
         )
@@ -49,7 +35,6 @@
             mut.sql_sanitized_literal("table_name\\'; drop tables; --", quotechar="'")
             == "'table_name; drop tables; --'"
         )
->>>>>>> 64872bff
 
     async def test_ensure_bytes(self):
         string = self.anystring()
