--- conflicted
+++ resolved
@@ -17,33 +17,27 @@
   ctx?: LogContext;
 }
 
-export type RequestArgsOrigin = {
+export type RequestArgsOrigin = CtxArg & {
   origin: EaveApp | string;
 }
 
-export type RequestArgsTeamId = {
+export type RequestArgsTeamId = RequestArgsOrigin & {
   teamId: string;
 }
 
-<<<<<<< HEAD
-export type RequestArgsAccountId = {
-  accountId: string;
-=======
-export type RequestArgsAuthedRequest = RequestArgsOriginAndTeamId & {
+export type RequestArgsAuthedRequest = RequestArgsTeamId & {
   accountId: string;
   accessToken: string;
->>>>>>> 731e63aa
 }
 
 type RequestArgs = CtxArg & {
   url: string;
   origin: EaveApp | string;
   input?: unknown;
+  accountId?: string;
   accessToken?: string;
   teamId?: string;
-  accountId?: string;
   method?: string;
-  ctx?: LogContext;
   addlHeaders?: {[key:string]: string};
   baseTimeoutSeconds?: number;
 }
