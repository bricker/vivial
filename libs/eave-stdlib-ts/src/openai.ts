import { Configuration, OpenAIApi, CreateChatCompletionRequest, ChatCompletionRequestMessageRoleEnum } from 'openai';
import { sharedConfig } from './config.js';
<<<<<<< HEAD
import eaveLogger from './logging.js';
import { EaveRequestState } from './lib/request-state.js';
import { JsonObject } from './types.js';
=======
import eaveLogger, { LogContext } from './logging.js';
>>>>>>> 382e02cb

// eslint-disable-next-line operator-linebreak
export const PROMPT_PREFIX =
  'You are Eave, an AI documentation expert. '
  + "Your job is to write, find, and organize robust, detailed documentation of this organization's information, decisions, projects, and procedures. "
  + "You are responsible for the quality and integrity of this organization's documentation.";

export enum OpenAIModel {
  GPT_35_TURBO = 'gpt-3.5-turbo',
  GPT_35_TURBO_16K = 'gpt-3.5-turbo-16k',
  GPT4 = 'gpt-4',
  GPT4_32K = 'gpt-4-32k',
}

export const MAX_TOKENS: {[key:string]: number} = {
  [OpenAIModel.GPT_35_TURBO]: 4096,
  [OpenAIModel.GPT_35_TURBO_16K]: 16384,
  [OpenAIModel.GPT4]: 8192,
  [OpenAIModel.GPT4_32K]: 32768,
};

export default class OpenAIClient {
  client: OpenAIApi;

  static async getAuthedClient(): Promise<OpenAIClient> {
    const apiKey = await sharedConfig.openaiApiKey;
    const configuration = new Configuration({ apiKey });
    const openaiClient = new OpenAIApi(configuration);
    return new OpenAIClient(openaiClient);
  }

  constructor(client: OpenAIApi) {
    this.client = client;
  }

  async createChatCompletion(parameters: CreateChatCompletionRequest, ctx: LogContext): Promise<string> {
    parameters.messages.unshift({ role: ChatCompletionRequestMessageRoleEnum.System, content: PROMPT_PREFIX });

    const promptLength = parameters.messages.reduce((acc, v) => {
      // eslint-disable-next-line no-param-reassign
      acc += v.content.length;
      return acc;
    }, 0);

    const modelMaxTokens = MAX_TOKENS[parameters.model];
    if (!modelMaxTokens) {
      throw new Error(`Unexpected model value ${parameters.model}`);
    }

    // eslint-disable-next-line no-param-reassign
    parameters.max_tokens = modelMaxTokens - promptLength;
    let text: string | undefined;

    const maxAttempts = 3;
    for (let i = 0; i < maxAttempts; i += 1) {
      const backoffMs = (i + 1) * 10 * 1000;
      try {
<<<<<<< HEAD
        eaveLogger.debug('openai request', <any>parameters, eaveState);
        const completion = await this.client.createChatCompletion(parameters, { timeout: backoffMs }); // timeout in ms
        eaveLogger.debug('openai response', { data: <any>completion.data }, eaveState);
=======
        eaveLogger.debug('openai request', <any>parameters, ctx);
        const completion = await this.client.createChatCompletion(parameters, { timeout: backoffMs }); // timeout in ms
        eaveLogger.debug('openai response', { data: <any>completion.data }, ctx);
>>>>>>> 382e02cb
        text = completion.data.choices[0]?.message?.content;
        break;
      } catch (e: any) {
        // Network error?
        if (i + 1 < maxAttempts) {
<<<<<<< HEAD
          eaveLogger.warning(e, eaveState);
=======
          eaveLogger.warning(e, ctx);
>>>>>>> 382e02cb
          await new Promise((r) => { setTimeout(r, backoffMs); });
        } else {
          throw e;
        }
      }
    }

    if (text === undefined) {
      throw new Error('openai text response is undefined');
    }
    return text;
  }
}<|MERGE_RESOLUTION|>--- conflicted
+++ resolved
@@ -1,12 +1,6 @@
 import { Configuration, OpenAIApi, CreateChatCompletionRequest, ChatCompletionRequestMessageRoleEnum } from 'openai';
 import { sharedConfig } from './config.js';
-<<<<<<< HEAD
-import eaveLogger from './logging.js';
-import { EaveRequestState } from './lib/request-state.js';
-import { JsonObject } from './types.js';
-=======
 import eaveLogger, { LogContext } from './logging.js';
->>>>>>> 382e02cb
 
 // eslint-disable-next-line operator-linebreak
 export const PROMPT_PREFIX =
@@ -64,25 +58,15 @@
     for (let i = 0; i < maxAttempts; i += 1) {
       const backoffMs = (i + 1) * 10 * 1000;
       try {
-<<<<<<< HEAD
-        eaveLogger.debug('openai request', <any>parameters, eaveState);
-        const completion = await this.client.createChatCompletion(parameters, { timeout: backoffMs }); // timeout in ms
-        eaveLogger.debug('openai response', { data: <any>completion.data }, eaveState);
-=======
         eaveLogger.debug('openai request', <any>parameters, ctx);
         const completion = await this.client.createChatCompletion(parameters, { timeout: backoffMs }); // timeout in ms
         eaveLogger.debug('openai response', { data: <any>completion.data }, ctx);
->>>>>>> 382e02cb
         text = completion.data.choices[0]?.message?.content;
         break;
       } catch (e: any) {
         // Network error?
         if (i + 1 < maxAttempts) {
-<<<<<<< HEAD
-          eaveLogger.warning(e, eaveState);
-=======
           eaveLogger.warning(e, ctx);
->>>>>>> 382e02cb
           await new Promise((r) => { setTimeout(r, backoffMs); });
         } else {
           throw e;
