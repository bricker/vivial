<<<<<<< HEAD
import { Pair } from './types.js';
import { eaveLogger } from './logging.js';
import { CtxArg, RequestArgsOrigin, RequestArgsTeamId } from './requests.js';
import { Subscription } from './core-api/models/subscriptions.js';
import { GetGithubUrlContentOperation } from './github-api/operations/get-content.js';
import { CreateGithubResourceSubscriptionOperation } from './github-api/operations/create-subscription.js';
=======
import { LinkType } from "./core-api/enums.js";
import { Subscription } from "./core-api/models/subscriptions.js";
import { CreateGithubResourceSubscriptionOperation } from "./github-api/operations/create-subscription.js";
import { GetGithubUrlContentOperation } from "./github-api/operations/get-content.js";
import { eaveLogger } from "./logging.js";
import { RequestArgsTeamId } from "./requests.js";
import { Pair } from "./types.js";
>>>>>>> d2989489

/**
 * Link types that we support fetching content from for integration into AI documentation creation.
 */
export enum LinkType {
  github = 'github',
}

// mapping from link type to regex for matching raw links against
const SUPPORTED_LINKS: { [linkType: string]: Array<RegExp> } = {
  [LinkType.github]: [/github\.com/, /github\..+\.com/],
};

export function filterSupportedLinks(urls: Array<string>): Array<Pair<string, LinkType>> {
  const supportedLinks: Array<Pair<string, LinkType>> = [];
  urls.forEach((link) => {
    const linkType = getLinkType(link);
    if (linkType !== null) {
      supportedLinks.push({ first: link, second: linkType });
    }
  });
  return supportedLinks;
}

/**
 * Given a list of urls, returns mapping to content found at each link. Order is preserved.
 *
 * If an error is encountered while attempting to access the info at a link, the value at
 * the position of the link in the returned list is None.
 */
export async function mapUrlContent({ origin, teamId, urls, ctx }: RequestArgsTeamId & { urls: Array<Pair<string, LinkType>> }): Promise<Array<string | null>> {
  const contentResponses = await Promise.all(
    urls.map(async (linkContext: Pair<string, LinkType>) => {
      const { first: url, second: type } = linkContext;

      switch (type) {
        case LinkType.github: {
          const contentResponse = await GetGithubUrlContentOperation.perform({
            ctx,
            origin,
            teamId,
            input: {
              url,
            },
          });
          return contentResponse.content;
        }
        default:
          eaveLogger.warning(`unsupported link type: ${type}`, ctx);
          return null;
      }
    }),
  );

  return contentResponses;
}

/**
 * Create Eave Subscriptions to watch for changes in all of the URL resources in `urls`
 *
 * @param eaveTeamId -- TeamOrm ID to create the subscription for
 * @param urls -- links paired with their platform type [(url, url platform)]
 */
export async function subscribeToFileChanges({ origin, teamId, urls, ctx }: RequestArgsTeamId & { urls: Array<Pair<string, LinkType>> }): Promise<Array<Subscription>> {
  // string key is a LinkType case, but ts won't let me define it that way
  const subscriptions: Array<Subscription> = [];
  urls.forEach(async (linkContext) => {
    const { first: url, second: linkType } = linkContext;
    const maybeSubscription = await createSubscription({ origin, teamId, url, linkType, ctx });

    if (maybeSubscription !== null) {
      subscriptions.push(maybeSubscription);
    }
  });
  return subscriptions;
}

// smelly conversion from string to enum case to make ts happy
function stringToLinkType(value: string): LinkType | null {
  switch (value) {
    case "github":
      return LinkType.github;
    default:
      return null;
  }
}

/**
 * Given a link, determine if we support parsing the content from that link.
 * @returns link type if supported, otherwise None
 */
function getLinkType(link: string): LinkType | null {
  const domain = new URL(link).hostname;
  let returnValue = null;
  Object.keys(SUPPORTED_LINKS).forEach((linkType) => {
    const patterns = SUPPORTED_LINKS[linkType]!;
    patterns.forEach((pattern) => {
      if (domain.match(pattern)) {
        returnValue = stringToLinkType(linkType);
      }
    });
  });
  return returnValue;
}

/**
 * Insert a subcription to watch the resource at `url` into the Eave database.
 *
 * @param url -- URL resource to create a subscription for watching
 * @param linkType -- resource platform to subscribe on
 * @param eaveTeamId -- ID of team to associate subscription with
 */
async function createSubscription({ origin, teamId, url, linkType, ctx }: RequestArgsTeamId & { url: string; linkType: LinkType }): Promise<Subscription | null> {
  switch (linkType) {
    case LinkType.github: {
      const subscriptionResponse = await CreateGithubResourceSubscriptionOperation.perform({
        ctx,
        origin,
        teamId,
        input: {
          url,
        },
      });
      return subscriptionResponse.subscription;
    }
    default:
      eaveLogger.warning(`unsupported link type: ${linkType}`, ctx);
      return null;
  }
}<|MERGE_RESOLUTION|>--- conflicted
+++ resolved
@@ -1,19 +1,9 @@
-<<<<<<< HEAD
 import { Pair } from './types.js';
 import { eaveLogger } from './logging.js';
-import { CtxArg, RequestArgsOrigin, RequestArgsTeamId } from './requests.js';
+import { RequestArgsTeamId } from './requests.js';
 import { Subscription } from './core-api/models/subscriptions.js';
 import { GetGithubUrlContentOperation } from './github-api/operations/get-content.js';
 import { CreateGithubResourceSubscriptionOperation } from './github-api/operations/create-subscription.js';
-=======
-import { LinkType } from "./core-api/enums.js";
-import { Subscription } from "./core-api/models/subscriptions.js";
-import { CreateGithubResourceSubscriptionOperation } from "./github-api/operations/create-subscription.js";
-import { GetGithubUrlContentOperation } from "./github-api/operations/get-content.js";
-import { eaveLogger } from "./logging.js";
-import { RequestArgsTeamId } from "./requests.js";
-import { Pair } from "./types.js";
->>>>>>> d2989489
 
 /**
  * Link types that we support fetching content from for integration into AI documentation creation.
