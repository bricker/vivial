import { NextFunction, Request, Response } from 'express';
import eaveLogger, { LogContext } from '../logging.js';

// This function has to accept 4 parameters for Express to consider it an error handler
// https://github.com/expressjs/express/blob/f540c3b0195393974d4875a410f4c00a07a2ab60/lib/router/layer.js#L65
export function exceptionHandlingMiddleware(err: any, _req: Request, res: Response, _next: NextFunction): void {
<<<<<<< HEAD
  const eaveState = getEaveState(res);
  eaveLogger.error(err, eaveState);
=======
  const ctx = LogContext.load(res);
  eaveLogger.error(err, ctx);
>>>>>>> 382e02cb
  res.sendStatus(500);
}<|MERGE_RESOLUTION|>--- conflicted
+++ resolved
@@ -4,12 +4,7 @@
 // This function has to accept 4 parameters for Express to consider it an error handler
 // https://github.com/expressjs/express/blob/f540c3b0195393974d4875a410f4c00a07a2ab60/lib/router/layer.js#L65
 export function exceptionHandlingMiddleware(err: any, _req: Request, res: Response, _next: NextFunction): void {
-<<<<<<< HEAD
-  const eaveState = getEaveState(res);
-  eaveLogger.error(err, eaveState);
-=======
   const ctx = LogContext.load(res);
   eaveLogger.error(err, ctx);
->>>>>>> 382e02cb
   res.sendStatus(500);
 }