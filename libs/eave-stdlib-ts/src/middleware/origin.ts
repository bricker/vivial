import { Request, Response, NextFunction } from 'express';
import eaveHeaders from '../headers.js';
import { EaveOrigin } from '../eave-origins.js';
import eaveLogger, { LogContext } from '../logging.js';

export function originMiddleware(req: Request, res: Response, next: NextFunction): void {
  const ctx = LogContext.load(res);
  const originHeader = req.header(eaveHeaders.EAVE_ORIGIN_HEADER);

  if (originHeader === undefined) {
<<<<<<< HEAD
    eaveLogger.warning('missing origin header', eaveState);
=======
    eaveLogger.warning('missing origin header', ctx);
>>>>>>> 382e02cb
    res.sendStatus(400);
    return;
  }

  const originValue = EaveOrigin[originHeader as keyof typeof EaveOrigin];
  if (originValue === undefined) {
<<<<<<< HEAD
    eaveLogger.warning(`invalid origin header ${originHeader}`, eaveState);
=======
    eaveLogger.warning(`invalid origin header ${originHeader}`, ctx);
>>>>>>> 382e02cb
    res.sendStatus(400);
    return;
  }
  ctx.eave_origin = originValue;
  next();
}<|MERGE_RESOLUTION|>--- conflicted
+++ resolved
@@ -8,22 +8,14 @@
   const originHeader = req.header(eaveHeaders.EAVE_ORIGIN_HEADER);
 
   if (originHeader === undefined) {
-<<<<<<< HEAD
-    eaveLogger.warning('missing origin header', eaveState);
-=======
     eaveLogger.warning('missing origin header', ctx);
->>>>>>> 382e02cb
     res.sendStatus(400);
     return;
   }
 
   const originValue = EaveOrigin[originHeader as keyof typeof EaveOrigin];
   if (originValue === undefined) {
-<<<<<<< HEAD
-    eaveLogger.warning(`invalid origin header ${originHeader}`, eaveState);
-=======
     eaveLogger.warning(`invalid origin header ${originHeader}`, ctx);
->>>>>>> 382e02cb
     res.sendStatus(400);
     return;
   }
