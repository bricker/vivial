import { Request, Response, NextFunction } from 'express';
import eaveHeaders from '../headers.js';
import { developmentBypassAllowed } from './development-bypass.js';
import { buildMessageToSign } from '../requests.js';
import Signing from '../signing.js';
import eaveLogger, { LogContext } from '../logging.js';

/**
 * Reads the body and headers and verifies the signature.
 * Note that this middleware necessarily blocks the request until the full body is received,
 * so that it can calculate the expected signature and compare it to the provided signature.
 */
export function signatureVerification(baseUrl: string): ((req: Request, res: Response, next: NextFunction) => void) {
  return async (req: Request, res: Response, next: NextFunction) => {
    try {
      await doSignatureVerification(req, res, baseUrl);
      next();
    } catch (e: any) {
<<<<<<< HEAD
      if (developmentBypassAllowed(req)) {
        eaveLogger.warning('Bypassing signature verification in dev environment', eaveState);
=======
      if (developmentBypassAllowed(req, res)) {
>>>>>>> 382e02cb
        next();
      } else {
        next(e);
      }
    }
  };
}

async function doSignatureVerification(req: Request, res: Response, baseUrl: string): Promise<boolean> {
  const ctx = LogContext.load(res);
  const signature = req.header(eaveHeaders.EAVE_SIGNATURE_HEADER);

  if (signature === undefined) {
<<<<<<< HEAD
    eaveLogger.error('Missing Eave signature header', eaveState);
=======
    eaveLogger.error('Missing Eave signature header', ctx);
>>>>>>> 382e02cb
    res.sendStatus(400);
    return false;
  }

  const teamId = req.header(eaveHeaders.EAVE_TEAM_ID_HEADER);
  const accountId = req.header(eaveHeaders.EAVE_ACCOUNT_ID_HEADER);
  const origin = ctx.eave_origin!;

  // let serializedBody;
  // if (typeof req.body === 'string' || req.body instanceof Buffer) {
  //   serializedBody = req.body.toString();
  // } else {
  //   serializedBody = JSON.stringify(req.body, undefined, 0);
  // }

  const payload = (<Buffer>req.body).toString();

  const message = buildMessageToSign({
    method: req.method,
    url: `${baseUrl}${req.originalUrl}`,
    requestId: ctx.eave_request_id,
    origin,
    payload,
    teamId,
    accountId,
  });

  const signing = Signing.new(origin);
  await signing.verifySignatureOrException(message, signature);
  return true;
}<|MERGE_RESOLUTION|>--- conflicted
+++ resolved
@@ -16,12 +16,7 @@
       await doSignatureVerification(req, res, baseUrl);
       next();
     } catch (e: any) {
-<<<<<<< HEAD
-      if (developmentBypassAllowed(req)) {
-        eaveLogger.warning('Bypassing signature verification in dev environment', eaveState);
-=======
       if (developmentBypassAllowed(req, res)) {
->>>>>>> 382e02cb
         next();
       } else {
         next(e);
@@ -35,11 +30,7 @@
   const signature = req.header(eaveHeaders.EAVE_SIGNATURE_HEADER);
 
   if (signature === undefined) {
-<<<<<<< HEAD
-    eaveLogger.error('Missing Eave signature header', eaveState);
-=======
     eaveLogger.error('Missing Eave signature header', ctx);
->>>>>>> 382e02cb
     res.sendStatus(400);
     return false;
   }
