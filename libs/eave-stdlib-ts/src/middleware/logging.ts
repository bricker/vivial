--- conflicted
+++ resolved
@@ -2,19 +2,6 @@
 import onFinished from 'on-finished';
 import eaveLogger, { LogContext } from '../logging.js';
 
-<<<<<<< HEAD
-export function requestLoggingMiddleware(_req: Request, res: Response, next: NextFunction) {
-  const eaveState = getEaveState(res);
-  eaveLogger.info(
-    `Eave Server Request Start: ${eaveState.request_id}: ${eaveState.request_method} ${eaveState.request_path}`,
-    eaveState,
-  );
-
-  onFinished(res, () => {
-    eaveLogger.info(
-      `Eave Server Request End: ${eaveState.request_id}: ${eaveState.request_method} ${eaveState.request_path}`,
-      eaveState,
-=======
 export function requestLoggingMiddleware(req: Request, res: Response, next: NextFunction) {
   const ctx = LogContext.load(res);
   eaveLogger.info(
@@ -30,7 +17,6 @@
     eaveLogger.info(
       `Eave Server Request End: ${ctx2.eave_request_id}: ${req.method} ${req.originalUrl}`,
       ctx,
->>>>>>> 382e02cb
     );
   });
 
