--- conflicted
+++ resolved
@@ -17,24 +17,15 @@
   const ctx = LogContext.load(res);
   const expectedDevHeader = createDevHeaderValue();
   if (devHeader === expectedDevHeader) {
-<<<<<<< HEAD
-    eaveLogger.warning('Development bypass request accepted; some checks will be bypassed.');
-=======
     eaveLogger.warning('Development bypass request accepted; some checks will be bypassed.', ctx);
->>>>>>> 382e02cb
     return true;
   }
   throw new Error(`Provided dev bypass header was not accepted. Expected: ${expectedDevHeader}`);
 }
 
-<<<<<<< HEAD
-export function developmentBypassAuth(req: Request, eaveState: EaveRequestState): void {
-  eaveLogger.warning('Bypassing auth verification in dev env');
-=======
 export function developmentBypassAuth(req: Request, res: Response): void {
   const ctx = LogContext.load(res);
   eaveLogger.warning('Bypassing auth verification in dev env', ctx);
->>>>>>> 382e02cb
 
   const accountId = req.header(eaveHeaders.AUTHORIZATION_HEADER);
   if (accountId === undefined || typeof accountId !== 'string') {
