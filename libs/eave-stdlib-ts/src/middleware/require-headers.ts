--- conflicted
+++ resolved
@@ -7,11 +7,7 @@
     for (const header of headers) {
       const value = req.header(header);
       if (!value) {
-<<<<<<< HEAD
-        eaveLogger.error(`Missing required header ${header}`, eaveState);
-=======
         eaveLogger.error(`Missing required header ${header}`, ctx);
->>>>>>> 382e02cb
         res.sendStatus(400);
         return;
       }
