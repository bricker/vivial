import { constants as httpConstants } from 'node:http2';
import { Request, Response, Router } from 'express';
import { Server } from 'http';
import { StatusResponseBody } from './core-api/operations/status.js';
import { sharedConfig } from './config.js';
import getCacheClient, { cacheInitialized } from './cache.js';
import eaveLogger from './logging.js';
import { redact } from './util.js';
<<<<<<< HEAD
import { loadExtensionMap } from './programming-langs/language-mapping.js';
=======
>>>>>>> 4ea51c22

export function statusPayload(): StatusResponseBody {
  return {
    service: sharedConfig.appService,
    version: sharedConfig.appVersion,
    status: 'OK',
  };
}

export function StatusRouter(): Router {
  const router = Router();
  router.get('/status', async (_req: Request, res: Response) => {
    const payload = statusPayload();

    if (cacheInitialized()) {
      const cacheClient = await getCacheClient();
      await cacheClient.ping();
    }

    res.status(200).json(payload);
  });

  return router;
}

export function GAELifecycleRouter(): Router {
  const router = Router();

  router.get('/_ah/start', (_req: Request, res: Response) => {
    res.sendStatus(200);
  });

  router.get('/_ah/stop', (_req: Request, res: Response) => {
    res.sendStatus(200);
  });

  router.get('/_ah/warmup', async (_req: Request, res: Response) => {
    // Initializes a client and connects to Redis
    const cacheClient = await getCacheClient();
    await cacheClient.ping();
    res.sendStatus(200);
  });

  return router;
}

export function gracefulShutdownHandler({ server }: { server: Server }): () => void {
  return () => {
    if (cacheInitialized()) {
      getCacheClient()
        .then((client) => client.quit())
        .then(() => { eaveLogger.info('redis connection closed.'); })
        .catch((e) => { eaveLogger.error(e); })
        .finally(() => {
          server.close(() => {
            eaveLogger.info('HTTP server closed');
          });
        });
    }
  };
}

export function applyShutdownHandlers({ server }: { server: Server }) {
  const handler = gracefulShutdownHandler({ server });
  process.on('SIGTERM', handler);
  process.on('SIGINT', handler);
}

export function getHeaders(req: Request, excluded?: Set<string>, redacted?: Set<string>): { [key: string]: string | undefined } {
  const redactedCaseInsensitive = new Set<string>(
    redacted
      ? Array.from(redacted).map((v) => v.toLowerCase())
      : [],
  );

  const excludedCaseInsensitive = new Set<string>(
    excluded
      ? Array.from(excluded).map((v) => v.toLowerCase())
      : [],
  );

  redactedCaseInsensitive.add(httpConstants.HTTP2_HEADER_AUTHORIZATION);
  redactedCaseInsensitive.add(httpConstants.HTTP2_HEADER_COOKIE);

  const logHeaders: { [key: string]: string | undefined } = {};

  Object.entries(req.headers).forEach(([k, v]) => {
    const lck = k.toLowerCase();
    if (!excludedCaseInsensitive.has(lck)) {
      const joined = v instanceof Array ? v.join(',') : v;
      logHeaders[lck] = redactedCaseInsensitive.has(lck) ? redact(joined) : joined;
    }
  });

  return logHeaders;
}

export function constructUrl(req: Request): string {
  const audience = req.header(httpConstants.HTTP2_HEADER_HOST);
  const path = req.originalUrl;

  return `https://${audience}${path}`;
}<|MERGE_RESOLUTION|>--- conflicted
+++ resolved
@@ -6,10 +6,6 @@
 import getCacheClient, { cacheInitialized } from './cache.js';
 import eaveLogger from './logging.js';
 import { redact } from './util.js';
-<<<<<<< HEAD
-import { loadExtensionMap } from './programming-langs/language-mapping.js';
-=======
->>>>>>> 4ea51c22
 
 export function statusPayload(): StatusResponseBody {
   return {
