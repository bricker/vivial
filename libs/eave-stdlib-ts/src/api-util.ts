import express from 'express';
<<<<<<< HEAD
import { Status } from './core-api/operations.js';
=======
import { StatusResponseBody } from './core-api/operations.js';
>>>>>>> f593138c
import { sharedConfig } from './config.js';

export function statusPayload(): StatusResponseBody {
  return {
    service: sharedConfig.appService,
    version: sharedConfig.appVersion,
    status: 'OK',
  };
}

export const standardEndpointsRouter = express.Router();

standardEndpointsRouter.get('/status', (_: express.Request, res: express.Response) => {
  const payload = statusPayload();
  res.json(payload).status(200).end();
});<|MERGE_RESOLUTION|>--- conflicted
+++ resolved
@@ -1,9 +1,5 @@
 import express from 'express';
-<<<<<<< HEAD
-import { Status } from './core-api/operations.js';
-=======
 import { StatusResponseBody } from './core-api/operations.js';
->>>>>>> f593138c
 import { sharedConfig } from './config.js';
 
 export function statusPayload(): StatusResponseBody {
