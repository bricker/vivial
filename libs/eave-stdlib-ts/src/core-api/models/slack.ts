export type SlackInstallationInput = {
  slack_team_id: string;
};

export type SlackInstallation = {
  id: string;
  /** eave TeamOrm model id */
  team_id: string;
  slack_team_id: string;
  bot_token: string;
  bot_id: string;
<<<<<<< HEAD
  bot_user_id: string | null;
}
=======
  bot_user_id?: string;
};
>>>>>>> d2989489
<|MERGE_RESOLUTION|>--- conflicted
+++ resolved
@@ -9,10 +9,5 @@
   slack_team_id: string;
   bot_token: string;
   bot_id: string;
-<<<<<<< HEAD
   bot_user_id: string | null;
-}
-=======
-  bot_user_id?: string;
-};
->>>>>>> d2989489
+}