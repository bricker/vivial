--- conflicted
+++ resolved
@@ -1,24 +1,14 @@
 export type DocumentInput = {
   title: string;
   content: string;
-<<<<<<< HEAD
   parent: DocumentInput | null;
 }
-=======
-  parent?: DocumentInput;
-};
->>>>>>> d2989489
 
 export type EaveDocument = {
   title: string;
   content: string;
-<<<<<<< HEAD
   parent: EaveDocument | null;
 }
-=======
-  parent?: EaveDocument;
-};
->>>>>>> d2989489
 
 export type DocumentSearchResult = {
   title: string;
