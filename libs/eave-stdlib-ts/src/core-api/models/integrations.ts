--- conflicted
+++ resolved
@@ -8,18 +8,9 @@
  * The keys here will match the enum cases in enums.Integration
  */
 export type Integrations = {
-<<<<<<< HEAD
   github_integration: GithubInstallation | null;
   slack_integration: SlackInstallation | null;
   atlassian_integration: AtlassianInstallation | null;
   confluence_integration: ConnectInstallation | null;
   jira_integration: ConnectInstallation | null;
-}
-=======
-  github_integration?: GithubInstallation;
-  slack_integration?: SlackInstallation;
-  atlassian_integration?: AtlassianInstallation;
-  confluence_integration?: ConnectInstallation;
-  jira_integration?: ConnectInstallation;
-};
->>>>>>> d2989489
+}