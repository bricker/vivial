--- conflicted
+++ resolved
@@ -14,12 +14,7 @@
   team_id: string;
   id: string;
   external_repo_id: string;
-<<<<<<< HEAD
-  display_name?: string;
-=======
-  github_installation_id: string;
   display_name: string | null;
->>>>>>> f0eb3ee3
   api_documentation_state: State;
   inline_code_documentation_state: State;
   architecture_documentation_state: State;
