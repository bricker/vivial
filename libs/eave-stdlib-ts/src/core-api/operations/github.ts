--- conflicted
+++ resolved
@@ -1,13 +1,5 @@
-<<<<<<< HEAD
 import { RequestArgsOrigin, RequestArgsTeamId, makeRequest } from "../../requests.js";
 import { GithubInstallation, GithubInstallationInput } from "../models/github.js";
-=======
-import { RequestArgsOrigin, makeRequest } from "../../requests.js";
-import {
-  GithubInstallation,
-  GithubInstallationInput,
-} from "../models/github.js";
->>>>>>> d035c201
 import { Team } from "../models/team.js";
 import { CoreApiEndpointConfiguration } from "./shared.js";
 
