--- conflicted
+++ resolved
@@ -17,21 +17,10 @@
   repos: Array<GithubRepo>;
 }
 
-<<<<<<< HEAD
-export async function getGithubRepos(
-  args: RequestArgsOrigin & RequestArgsTeamId & { input: GetGithubReposRequestBody },
-): Promise<GetGithubReposResponseBody> {
-  const resp = await makeRequest({
-    url: `${CORE_API_BASE_URL}/github-repos/query`,
-    ...args,
-  });
-  const responseData = <GetGithubReposResponseBody>(await resp.json());
-  return responseData;
-=======
 export class GetGithubReposOperation {
   static config = new CoreApiEndpointConfiguration({ path: "/github-repos/query" })
   static async perform(
-    args: RequestArgsAuthedRequest & { input: GetGithubReposRequestBody },
+    args: RequestArgsOrigin & RequestArgsTeamId & { input: GetGithubReposRequestBody },
   ): Promise<GetGithubReposResponseBody> {
     const resp = await makeRequest({
       url: this.config.url,
@@ -40,7 +29,6 @@
     const responseData = <GetGithubReposResponseBody>(await resp.json());
     return responseData;
   }
->>>>>>> fea5ba0f
 }
 export type FeatureStateGithubReposRequestBody = {
   query_params: GithubReposFeatureStateInput;
@@ -50,21 +38,10 @@
   states_match: boolean;
 }
 
-<<<<<<< HEAD
-export async function queryGithubReposFeatureState(
-  args: RequestArgsOrigin & RequestArgsTeamId & { input: FeatureStateGithubReposRequestBody },
-): Promise<FeatureStateGithubReposResponseBody> {
-  const resp = await makeRequest({
-    url: `${CORE_API_BASE_URL}/github-repos/query/enabled`,
-    ...args,
-  });
-  const responseData = <FeatureStateGithubReposResponseBody>(await resp.json());
-  return responseData;
-=======
 export class FeatureStateGithubReposOperation {
   static config = new CoreApiEndpointConfiguration({ path: "/github-repos/query/enabled" })
   static async perform(
-    args: RequestArgsAuthedRequest & { input: FeatureStateGithubReposRequestBody },
+    args: RequestArgsOrigin & RequestArgsTeamId & { input: FeatureStateGithubReposRequestBody },
   ): Promise<FeatureStateGithubReposResponseBody> {
     const resp = await makeRequest({
       url: this.config.url,
@@ -73,7 +50,6 @@
     const responseData = <FeatureStateGithubReposResponseBody>(await resp.json());
     return responseData;
   }
->>>>>>> fea5ba0f
 }
 export type CreateGithubRepoRequestBody = {
   repo: GithubRepoCreateInput;
@@ -83,21 +59,10 @@
   repo: GithubRepo;
 }
 
-<<<<<<< HEAD
-export async function createGithubRepo(
-  args: RequestArgsOrigin & RequestArgsTeamId & { input: CreateGithubRepoRequestBody },
-): Promise<CreateGithubRepoResponseBody> {
-  const resp = await makeRequest({
-    url: `${CORE_API_BASE_URL}/github-repos/create`,
-    ...args,
-  });
-  const responseData = <CreateGithubRepoResponseBody>(await resp.json());
-  return responseData;
-=======
 export class CreateGithubRepoOperation {
   static config = new CoreApiEndpointConfiguration({ path: "/github-repos/create" })
   static async perform(
-    args: RequestArgsAuthedRequest & { input: CreateGithubRepoRequestBody },
+    args: RequestArgsOrigin & RequestArgsTeamId & { input: CreateGithubRepoRequestBody },
   ): Promise<CreateGithubRepoResponseBody> {
     const resp = await makeRequest({
       url: this.config.url,
@@ -106,7 +71,6 @@
     const responseData = <CreateGithubRepoResponseBody>(await resp.json());
     return responseData;
   }
->>>>>>> fea5ba0f
 }
 export type DeleteGithubReposRequestBody = {
   repos: Array<GithubReposDeleteInput>;
