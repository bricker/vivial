--- conflicted
+++ resolved
@@ -87,17 +87,8 @@
 };
 
 export class DeleteGithubRepoOperation {
-<<<<<<< HEAD
   static config = new CoreApiEndpointConfiguration({ path: "/github-repos/delete" });
   static async perform(args: RequestArgsTeamId & { input: DeleteGithubReposRequestBody }): Promise<void> {
-=======
-  static config = new CoreApiEndpointConfiguration({
-    path: "/github-repos/delete",
-  });
-  static async perform(
-    args: RequestArgsAuthedRequest & { input: DeleteGithubReposRequestBody },
-  ): Promise<void> {
->>>>>>> d035c201
     await makeRequest({
       config: this.config,
       ...args,
