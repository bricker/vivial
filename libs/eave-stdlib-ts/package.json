{
  "name": "@eave-fyi/eave-stdlib-ts",
  "version": "0.1.0",
  "engines": {
    "node": "18",
    "npm": "9"
  },
  "type": "module",
  "files": [
    "src/"
  ],
  "scripts": {
    "yalc": "yalc publish --push"
  },
  "dependencies": {
    "@google-cloud/compute": "3.x",
    "@google-cloud/kms": "3.x",
    "@google-cloud/logging": "10.x",
    "@google-cloud/logging-winston": "5.x",
    "@google-cloud/pubsub": "3.x",
    "@google-cloud/redis": "3.x",
<<<<<<< HEAD
    "@google-cloud/compute": "3.x",
    "@google-cloud/tasks": "4.x",
=======
    "@google-cloud/secret-manager": "4.x",
>>>>>>> 4ea51c22
    "@redis/client": "1.x",
    "express": "4.x",
    "fast-crc32c": "2.x",
    "helmet": "7.x",
    "logform": "2.x",
    "on-finished": "2.x",
    "openai": "3.x",
    "protobufjs": "7.x",
    "redis": "4.x",
    "request": "2.x",
    "tiktoken": "1.x",
    "tree-sitter": "^0.20.5",
    "tree-sitter-c": "^0.20.4",
    "tree-sitter-c-sharp": "^0.20.0",
    "tree-sitter-cpp": "^0.20.2",
    "tree-sitter-go": "^0.20.0",
    "tree-sitter-java": "^0.19.1",
    "tree-sitter-javascript": "^0.19.0",
    "tree-sitter-kotlin": "^0.2.11",
    "tree-sitter-php": "^0.19.0",
    "tree-sitter-python": "^0.20.3",
    "tree-sitter-ruby": "^0.19.0",
    "tree-sitter-rust": "^0.20.3",
    "tree-sitter-swift": "^0.3.6",
    "tree-sitter-typescript": "^0.20.1",
    "uuid": "9.x",
    "winston": "3.x"
  },
  "peerDependencies": {
    "atlassian-connect-express": "8.2.0",
    "@eave-fyi/eave-pubsub-schemas": "file:../eave-pubsub-schemas/typescript"
  },
  "devDependencies": {
    "@eave-fyi/es-config": "file:../../develop/javascript/es-config",
    "@types/express": "4.x",
    "@types/fast-crc32c": "2.x",
    "@types/node": "18.x",
    "@types/on-finished": "2.x",
    "@types/request": "2.x",
    "@types/sinon": "10.x",
    "@types/uuid": "9.x",
    "@typescript-eslint/eslint-plugin": "5.x",
    "@typescript-eslint/parser": "5.x",
    "eslint": "8.x",
    "eslint-config-airbnb-base": "15.x",
    "eslint-plugin-import": "2.x",
    "eslint-plugin-unused-imports": "2.x",
    "nodemon": "2.x",
    "sinon": "15.x",
    "ts-node": "10.x",
    "typescript": "4.x"
  }
}<|MERGE_RESOLUTION|>--- conflicted
+++ resolved
@@ -19,12 +19,8 @@
     "@google-cloud/logging-winston": "5.x",
     "@google-cloud/pubsub": "3.x",
     "@google-cloud/redis": "3.x",
-<<<<<<< HEAD
-    "@google-cloud/compute": "3.x",
     "@google-cloud/tasks": "4.x",
-=======
     "@google-cloud/secret-manager": "4.x",
->>>>>>> 4ea51c22
     "@redis/client": "1.x",
     "express": "4.x",
     "fast-crc32c": "2.x",
