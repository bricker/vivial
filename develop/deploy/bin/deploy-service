--- conflicted
+++ resolved
@@ -18,11 +18,7 @@
 	local dockerfile=""
 	local label=""
 
-<<<<<<< HEAD
 	# Unset necessary to reset global getopts memory
-=======
-	# Reset getopts global memory
->>>>>>> 13f45d4d
 	unset argname OPTARG OPTIND
 	while getopts "s:f:l:h" argname; do
 		case "$argname" in
@@ -97,11 +93,7 @@
 	local dockerfile=""
 	local label=""
 
-<<<<<<< HEAD
 	# Unset necessary to reset global getopts memory
-=======
-	# Reset getopts global memory
->>>>>>> 13f45d4d
 	unset argname OPTARG OPTIND
 	while getopts "s:f:l:h" argname; do
 		case "$argname" in
@@ -126,25 +118,17 @@
 		exit 1
 	fi
 
-	# local slackts
-	# slackts=$("${EAVE_HOME}"/bin/cli deploy notify-slack --status=in_progress --app="$service")
+	local slackts
+	slackts=$("${EAVE_HOME}"/bin/cli deploy notify-slack --status=in_progress --app="$service")
 
 	set +e
 	deploy -s "$service" -f "$dockerfile" -l "$label"
 
-<<<<<<< HEAD
-	# if test "$?" -eq 0; then
-	# 	"${EAVE_HOME}"/bin/cli deploy notify-slack --status=completed --app="$service" --msg-timestamp="$slackts"
-	# else
-	# 	"${EAVE_HOME}"/bin/cli deploy notify-slack --status=failed --app="$service" --msg-timestamp="$slackts"
-	# fi
-=======
 	if test "$?" -eq 0; then
 		"${EAVE_HOME}"/bin/cli deploy notify-slack --status=complete --app="$service" --msg-timestamp="$slackts"
 	else
 		"${EAVE_HOME}"/bin/cli deploy notify-slack --status=failed --app="$service" --msg-timestamp="$slackts"
 	fi
->>>>>>> 13f45d4d
 )
 
 main "$@"