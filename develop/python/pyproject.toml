--- conflicted
+++ resolved
@@ -54,7 +54,6 @@
 namespace_packages = true
 explicit_package_bases = true
 
-<<<<<<< HEAD
 [tool.autoflake]
 exclude = [
   "./eave_alembic/versions",
@@ -66,7 +65,7 @@
 remove-all-unused-imports = true
 recursive = true
 quiet = true
-=======
+
 [tool.pytest.ini_options]
 pythonpath = [
   "../../apps/core",
@@ -80,5 +79,4 @@
   "__pycache__",
   ".mypy_cache",
   "build",
-]
->>>>>>> 50174176
+]