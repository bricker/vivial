[tool.black]
extend-exclude = '''
(
  eave_alembic/versions
  | generated
  | \\.git
  | \\.venv
  | vendor
  | node_modules
  | __pycache__
  | \\.mypy_cache
  | build
)
'''
line-length = 120

[tool.isort]
profile = "black"
skip_gitignore = true
extend_skip = [
  "eave_alembic/versions",
  "generated",
  ".git",
  ".venv",
  "vendor",
  "node_modules",
  "__pycache__",
  ".mypy_cache",
  "build",
]

[tool.mypy]
exclude = [
  "eave_alembic/versions",
  "generated",
  ".git",
  ".venv",
  "vendor",
  "node_modules",
  "__pycache__",
  ".mypy_cache",
  "build",
]
warn_unused_ignores = true
warn_redundant_casts = true
warn_return_any = true
warn_unreachable = true
disallow_untyped_defs = true
disallow_incomplete_defs = true
disallow_any_explicit = false
disallow_any_generics = true
disallow_subclassing_any = false
ignore_missing_imports = true
namespace_packages = true
explicit_package_bases = true
enable_incomplete_feature = "Unpack"

[tool.autoflake]
exclude = [
  "./eave_alembic/versions",
  "vendor",
  "build",
  "generated",
  "node_modules",
]
remove-all-unused-imports = true
recursive = true
quiet = true

[tool.pytest.ini_options]
pythonpath = [
  "../../apps/core",
  "../../apps/slack",
<<<<<<< HEAD
  "../../libs/eave-stdlib-py",
=======
  "../../apps/marketing",
  "../../libs/eave-stdlib-py"
>>>>>>> edebf9d9
]
norecursedirs = [
  ".git",
  ".venv",
  "vendor",
  "node_modules",
  "__pycache__",
  ".mypy_cache",
  "build",
]<|MERGE_RESOLUTION|>--- conflicted
+++ resolved
@@ -71,12 +71,8 @@
 pythonpath = [
   "../../apps/core",
   "../../apps/slack",
-<<<<<<< HEAD
-  "../../libs/eave-stdlib-py",
-=======
   "../../apps/marketing",
   "../../libs/eave-stdlib-py"
->>>>>>> edebf9d9
 ]
 norecursedirs = [
   ".git",
