<<<<<<< HEAD
EAVE_NODE_VERSION=$(cat "${EAVE_HOME}/.node-version")
=======
if test -z "${_JAVASCRIPT_FUNCTIONS_LOADED:-}"
then
	EAVE_NODE_VERSION=18
>>>>>>> 60533d53

	source ${EAVE_HOME}/develop/shared/functions.bash

	function node-validate-version () {
		local current_version=$(node --version)
		if ! $(echo -n "$current_version" | grep -q "v$EAVE_NODE_VERSION")
		then
			echo "ERROR: The 'node' executable in your path must be version $EAVE_NODE_VERSION. Your current version: $current_version"
			exit 1
		fi
	}

<<<<<<< HEAD
function node-activate-venv () {
  # nvm might need some help to be available in scripts
  source "$NVM_DIR/nvm.sh" 2> /dev/null

	if ! command_exists "nvm"
	then
		statusmsg -w "automatic environment management is disabled because nvm was not found in your PATH. It is recommended to install nvm."
		return 0
	fi

	local usershell=$(shellname)
	case $usershell in
		"fish")
			# This is necessary because `nvm` in Fish might be a function, which can't be used from Bash.
			fish -c "nvm use $EAVE_NODE_VERSION"
			;;
		*)
			nvm use $EAVE_NODE_VERSION
			;;
	esac
}
=======
	function node-activate-venv () {
		if ! command_exists "nvm"
		then
			statusmsg -w "automatic environment management is disabled because nvm was not found in your PATH. It is recommended to install nvm."
			return 0
		fi

		local usershell=$(shellname)
		case $usershell in
			"fish")
				# This is necessary because `nvm` in Fish might be a function, which can't be used from Bash.
				fish -c "nvm install $EAVE_NODE_VERSION"
				;;
			*)
				nvm install $EAVE_NODE_VERSION
				;;
		esac
	}

	_JAVASCRIPT_FUNCTIONS_LOADED=1
fi
>>>>>>> 60533d53
<|MERGE_RESOLUTION|>--- conflicted
+++ resolved
@@ -1,10 +1,6 @@
-<<<<<<< HEAD
-EAVE_NODE_VERSION=$(cat "${EAVE_HOME}/.node-version")
-=======
 if test -z "${_JAVASCRIPT_FUNCTIONS_LOADED:-}"
 then
-	EAVE_NODE_VERSION=18
->>>>>>> 60533d53
+  EAVE_NODE_VERSION=$(cat "${EAVE_HOME}/.node-version")
 
 	source ${EAVE_HOME}/develop/shared/functions.bash
 
@@ -17,30 +13,10 @@
 		fi
 	}
 
-<<<<<<< HEAD
-function node-activate-venv () {
-  # nvm might need some help to be available in scripts
-  source "$NVM_DIR/nvm.sh" 2> /dev/null
+	function node-activate-venv () {
+    # nvm might need some help to be available in scripts
+    source "$NVM_DIR/nvm.sh" 2> /dev/null
 
-	if ! command_exists "nvm"
-	then
-		statusmsg -w "automatic environment management is disabled because nvm was not found in your PATH. It is recommended to install nvm."
-		return 0
-	fi
-
-	local usershell=$(shellname)
-	case $usershell in
-		"fish")
-			# This is necessary because `nvm` in Fish might be a function, which can't be used from Bash.
-			fish -c "nvm use $EAVE_NODE_VERSION"
-			;;
-		*)
-			nvm use $EAVE_NODE_VERSION
-			;;
-	esac
-}
-=======
-	function node-activate-venv () {
 		if ! command_exists "nvm"
 		then
 			statusmsg -w "automatic environment management is disabled because nvm was not found in your PATH. It is recommended to install nvm."
@@ -51,14 +27,13 @@
 		case $usershell in
 			"fish")
 				# This is necessary because `nvm` in Fish might be a function, which can't be used from Bash.
-				fish -c "nvm install $EAVE_NODE_VERSION"
+				fish -c "nvm use $EAVE_NODE_VERSION"
 				;;
 			*)
-				nvm install $EAVE_NODE_VERSION
+				nvm use $EAVE_NODE_VERSION
 				;;
 		esac
 	}
 
 	_JAVASCRIPT_FUNCTIONS_LOADED=1
-fi
->>>>>>> 60533d53
+fi