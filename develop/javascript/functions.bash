<<<<<<< HEAD
if test -z "${_JSSCRIPTS_LOADED:-}"
then
	EAVE_NODE_VERSION=18

	source ${EAVE_HOME}/develop/shared/functions.bash

	function node-validate-version () {
		local current_version=$(node --version)
		if ! $(echo -n "$current_version" | grep -q "v$EAVE_NODE_VERSION")
		then
=======
if test -z "${_JAVASCRIPT_FUNCTIONS_LOADED:-}"; then
	EAVE_NODE_VERSION=$(cat "${EAVE_HOME}/.node-version")

	source ${EAVE_HOME}/develop/shared/functions.bash

	function node-validate-version() {
		local current_version=$(node --version)
		if ! $(echo -n "$current_version" | grep -q "v$EAVE_NODE_VERSION"); then
>>>>>>> 9a02e1aa
			echo "ERROR: The 'node' executable in your path must be version $EAVE_NODE_VERSION. Your current version: $current_version"
			exit 1
		fi
	}

<<<<<<< HEAD
	function node-activate-venv () {
		if ! command_exists "nvm"
		then
=======
	function node-activate-venv() {
		if ! command_exists "nvm"; then
>>>>>>> 9a02e1aa
			statusmsg -w "automatic environment management is disabled because nvm was not found in your PATH. It is recommended to install nvm."
			return 0
		fi

		local usershell=$(shellname)
		case $usershell in
<<<<<<< HEAD
			"fish")
				# This is necessary because `nvm` in Fish might be a function, which can't be used from Bash.
				fish -c "nvm install $EAVE_NODE_VERSION"
				;;
			*)
				nvm install $EAVE_NODE_VERSION
				;;
		esac
	}

	_JSSCRIPTS_LOADED=1
=======
		"fish")
			# This is necessary because `nvm` in Fish might be a function, which can't be used from Bash.
			fish -c "nvm install $EAVE_NODE_VERSION"
			;;
		*)
			nvm install $EAVE_NODE_VERSION
			;;
		esac
	}

	_JAVASCRIPT_FUNCTIONS_LOADED=1
>>>>>>> 9a02e1aa
fi<|MERGE_RESOLUTION|>--- conflicted
+++ resolved
@@ -1,15 +1,3 @@
-<<<<<<< HEAD
-if test -z "${_JSSCRIPTS_LOADED:-}"
-then
-	EAVE_NODE_VERSION=18
-
-	source ${EAVE_HOME}/develop/shared/functions.bash
-
-	function node-validate-version () {
-		local current_version=$(node --version)
-		if ! $(echo -n "$current_version" | grep -q "v$EAVE_NODE_VERSION")
-		then
-=======
 if test -z "${_JAVASCRIPT_FUNCTIONS_LOADED:-}"; then
 	EAVE_NODE_VERSION=$(cat "${EAVE_HOME}/.node-version")
 
@@ -18,39 +6,19 @@
 	function node-validate-version() {
 		local current_version=$(node --version)
 		if ! $(echo -n "$current_version" | grep -q "v$EAVE_NODE_VERSION"); then
->>>>>>> 9a02e1aa
 			echo "ERROR: The 'node' executable in your path must be version $EAVE_NODE_VERSION. Your current version: $current_version"
 			exit 1
 		fi
 	}
 
-<<<<<<< HEAD
-	function node-activate-venv () {
-		if ! command_exists "nvm"
-		then
-=======
 	function node-activate-venv() {
 		if ! command_exists "nvm"; then
->>>>>>> 9a02e1aa
 			statusmsg -w "automatic environment management is disabled because nvm was not found in your PATH. It is recommended to install nvm."
 			return 0
 		fi
 
 		local usershell=$(shellname)
 		case $usershell in
-<<<<<<< HEAD
-			"fish")
-				# This is necessary because `nvm` in Fish might be a function, which can't be used from Bash.
-				fish -c "nvm install $EAVE_NODE_VERSION"
-				;;
-			*)
-				nvm install $EAVE_NODE_VERSION
-				;;
-		esac
-	}
-
-	_JSSCRIPTS_LOADED=1
-=======
 		"fish")
 			# This is necessary because `nvm` in Fish might be a function, which can't be used from Bash.
 			fish -c "nvm install $EAVE_NODE_VERSION"
@@ -62,5 +30,4 @@
 	}
 
 	_JAVASCRIPT_FUNCTIONS_LOADED=1
->>>>>>> 9a02e1aa
 fi