--- conflicted
+++ resolved
@@ -4,17 +4,7 @@
 
 source "${EAVE_HOME}"/develop/functions.bash
 
-<<<<<<< HEAD
 (
-	# node-test "$(^parentpath)"
-	node-test . # test caller
-	"${EAVE_HOME}"/libs/eave-stdlib-ts/bin/test
-	"${EAVE_HOME}"/libs/eave-pubsub-schemas/typescript/bin/test
-)
-=======
-statusmsg -w "no tests"
-# (
-# 	cd "$(^parentpath)"
-# 	"${EAVE_HOME}"/develop/javascript/_test_base
-# )
->>>>>>> 4ea51c22
+	cd "$(^parentpath)"
+	"${EAVE_HOME}"/develop/javascript/_test_base
+)