{
  "name": "@eave-fyi/eslint-config",
  "type": "commonjs",
  "engines": {
    "node": "18",
    "npm": "9"
  },
<<<<<<< HEAD
  "devDependencies": {
    "@typescript-eslint/parser": "^5.56.0",
    "eslint-config-airbnb-base": "^15.0.0"
=======
  "dependencies": {
    "eslint": "8.x",
    "eslint-config-airbnb-base": "15.x",
    "eslint-plugin-graphql": "4.x",
    "eslint-plugin-import": "2.x",
    "eslint-plugin-yaml": "0.5.x"
>>>>>>> 60533d53
  }
}<|MERGE_RESOLUTION|>--- conflicted
+++ resolved
@@ -5,17 +5,12 @@
     "node": "18",
     "npm": "9"
   },
-<<<<<<< HEAD
-  "devDependencies": {
-    "@typescript-eslint/parser": "^5.56.0",
-    "eslint-config-airbnb-base": "^15.0.0"
-=======
   "dependencies": {
     "eslint": "8.x",
+    "@typescript-eslint/parser": "5.x",
     "eslint-config-airbnb-base": "15.x",
     "eslint-plugin-graphql": "4.x",
     "eslint-plugin-import": "2.x",
     "eslint-plugin-yaml": "0.5.x"
->>>>>>> 60533d53
   }
 }